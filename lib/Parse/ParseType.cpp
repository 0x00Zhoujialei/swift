--- conflicted
+++ resolved
@@ -621,18 +621,14 @@
 ///   type-identifier:
 ///     identifier generic-args? ('.' identifier generic-args?)*
 ///
-<<<<<<< HEAD
 // SWIFT_ENABLE_TENSORFLOW: Added `isParsingQualifiedDeclName` flag.
-ParsedSyntaxResult<ParsedTypeSyntax> Parser::parseTypeIdentifier(bool isParsingQualifiedDeclName) {
+ParserResult<TypeRepr> Parser::parseTypeIdentifier(bool isParsingQualifiedDeclName) {
   if (isParsingQualifiedDeclName && !canParseTypeQualifierForDeclName())
-    return makeParsedError<ParsedTypeSyntax>();
+    return makeParsedError<TypeRepr>();
 
   // SWIFT_ENABLE_TENSORFLOW: Condition body intentionally not indented, to
   // reduce merge conflicts.
   if (!isParsingQualifiedDeclName || Tok.isNotAnyOperator()) {
-=======
-ParserResult<TypeRepr> Parser::parseTypeIdentifier() {
->>>>>>> 35518d77
   if (Tok.isNot(tok::identifier) && Tok.isNot(tok::kw_Self)) {
     // is this the 'Any' type
     if (Tok.is(tok::kw_Any)) {
@@ -654,95 +650,7 @@
 
     return nullptr;
   }
-<<<<<<< HEAD
-  }
-
-  SmallVector<ParsedSyntax, 0> Junk;
-
-  auto parseComponent =
-      [&](Optional<ParsedTokenSyntax> &Identifier,
-          Optional<ParsedGenericArgumentClauseSyntax> &GenericArgs) {
-        if (Tok.is(tok::kw_Self)) {
-          Identifier = consumeIdentifierSyntax();
-        } else {
-          // FIXME: specialize diagnostic for 'Type': type cannot start with
-          // 'metatype'
-          // FIXME: offer a fixit: 'self' -> 'Self'
-          Identifier =
-              parseIdentifierSyntax(diag::expected_identifier_in_dotted_type);
-        }
-
-        if (!Identifier)
-          return makeParserError();
-
-        if (!startsWithLess(Tok))
-          return makeParserSuccess();
-
-        SmallVector<TypeRepr *, 4> GenericArgsAST;
-        SourceLoc LAngleLoc, RAngleLoc;
-        auto GenericArgsResult = parseGenericArgumentClauseSyntax();
-        if (!GenericArgsResult.isNull())
-          GenericArgs = GenericArgsResult.get();
-        return GenericArgsResult.getStatus();
-      };
-
-  ParsedSyntaxResult<ParsedTypeSyntax> result;
-
-  // Parse the base identifier.
-  result = [&]() {
-    Optional<ParsedTokenSyntax> identifier;
-    Optional<ParsedGenericArgumentClauseSyntax> genericArgs;
-    auto status = parseComponent(identifier, genericArgs);
-    assert(identifier);
-    return makeParsedResult(
-        ParsedSyntaxRecorder::makeSimpleTypeIdentifier(
-            std::move(*identifier), std::move(genericArgs), *SyntaxContext),
-        status);
-  }();
-
-  // Parse member identifiers.
-  while (result.isSuccess() && Tok.isAny(tok::period, tok::period_prefix)) {
-    if (peekToken().isContextualKeyword("Type") ||
-        peekToken().isContextualKeyword("Protocol"))
-      break;
-
-    if (isParsingQualifiedDeclName) {
-      // If we're parsing a qualified decl name, break out before parsing the
-      // last period.
-
-      BacktrackingScope backtrack(*this);
-
-      if (Tok.is(tok::period) || Tok.is(tok::period_prefix))
-        consumeToken();
-      else if (startsWithSymbol(Tok, '.'))
-        consumeStartingCharacterOfCurrentToken(tok::period);
-
-      if (!canParseTypeQualifierForDeclName())
-        break;
-    }
-
-    // Parse '.'.
-    auto period = consumeTokenSyntax();
-
-    if (isParsingQualifiedDeclName && Tok.isAnyOperator()) {
-      // If an operator is encountered, break and do not backtrack later.
-      break;
-    }
-
-    // Parse component;
-    Optional<ParsedTokenSyntax> identifier;
-    Optional<ParsedGenericArgumentClauseSyntax> genericArgs;
-    auto status = parseComponent(identifier, genericArgs);
-    if (identifier) {
-      ParsedMemberTypeIdentifierSyntaxBuilder builder(*SyntaxContext);
-      builder.useBaseType(result.get());
-      builder.usePeriod(std::move(period));
-      builder.useName(std::move(*identifier));
-      if (genericArgs)
-        builder.useGenericArgumentClause(std::move(*genericArgs));
-      result = makeParsedResult(builder.build(), status);
-      continue;
-=======
+  }
   SyntaxParsingContext IdentTypeCtxt(SyntaxContext, SyntaxContextKind::Type);
 
   ParserStatus Status;
@@ -759,7 +667,6 @@
       // FIXME: offer a fixit: 'self' -> 'Self'
       if (parseIdentifier(Name, Loc, diag::expected_identifier_in_dotted_type))
         Status.setIsParseError();
->>>>>>> 35518d77
     }
 
     if (Loc.isValid()) {
@@ -793,7 +700,27 @@
       }
       if (!peekToken().isContextualKeyword("Type")
           && !peekToken().isContextualKeyword("Protocol")) {
+
+        if (isParsingQualifiedDeclName) {
+          // If we're parsing a qualified decl name, break out before parsing the
+          // last period.
+
+          BacktrackingScope backtrack(*this);
+
+          if (Tok.is(tok::period) || Tok.is(tok::period_prefix))
+            consumeToken();
+          else if (startsWithSymbol(Tok, '.'))
+            consumeStartingCharacterOfCurrentToken(tok::period);
+
+          if (!canParseTypeQualifierForDeclName())
+            break;
+        }
         consumeToken();
+
+        if (isParsingQualifiedDeclName && Tok.isAnyOperator()) {
+          // If an operator is encountered, break and do not backtrack later.
+          break;
+        }
         continue;
       }
     } else if (Tok.is(tok::code_complete)) {
