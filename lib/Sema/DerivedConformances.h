//===--- DerivedConformances.h - Derived protocol conformance ---*- C++ -*-===//
//
// This source file is part of the Swift.org open source project
//
// Copyright (c) 2014 - 2017 Apple Inc. and the Swift project authors
// Licensed under Apache License v2.0 with Runtime Library Exception
//
// See https://swift.org/LICENSE.txt for license information
// See https://swift.org/CONTRIBUTORS.txt for the list of Swift project authors
//
//===----------------------------------------------------------------------===//
//
//  This file defines entry points to synthesize compiler-derived conformances
//  to certain known protocols.
//
//===----------------------------------------------------------------------===//

#ifndef SWIFT_SEMA_DERIVEDCONFORMANCES_H
#define SWIFT_SEMA_DERIVEDCONFORMANCES_H

#include <utility>

namespace swift {
class Decl;
class DeclRefExpr;
class AccessorDecl;
class NominalTypeDecl;
class PatternBindingDecl;
class Type;
class TypeChecker;
class ValueDecl;
class VarDecl;

class DerivedConformance {
public:
  ASTContext &Context;
  Decl *ConformanceDecl;
  NominalTypeDecl *Nominal;
  ProtocolDecl *Protocol;

  DerivedConformance(ASTContext &ctx, Decl *conformanceDecl,
                     NominalTypeDecl *nominal, ProtocolDecl *protocol);

  /// Retrieve the context in which the conformance is declared (either the
  /// nominal type, or an extension of it) as a \c DeclContext.
  DeclContext *getConformanceContext() const;

  /// Add \c children as members of the context that declares the conformance.
  void addMembersToConformanceContext(ArrayRef<Decl *> children);

  /// Get the declared type of the protocol that this is conformance is for.
  Type getProtocolType() const;

  /// True if the type can implicitly derive a conformance for the given
  /// protocol.
  ///
  /// If true, explicit conformance checking will synthesize implicit
  /// declarations for requirements of the protocol that are not satisfied by
  /// the type's explicit members.
  ///
  /// \param nominal The nominal type for which we are determining whether to
  /// derive a witness.
  ///
  /// \param protocol The protocol whose requirements are being derived.
  ///
  /// \return True if the type can implicitly derive a conformance for the
  /// given protocol.
  static bool derivesProtocolConformance(DeclContext *DC,
                                         NominalTypeDecl *nominal,
                                         ProtocolDecl *protocol);

  /// Diagnose problems, if any, preventing automatic derivation of protocol
  /// requirements
  ///
  /// \param nominal The nominal type for which we would like to diagnose
  /// derivation failures
  ///
  /// \param protocol The protocol with requirements we would like to diagnose
  /// derivation failures for
  static void tryDiagnoseFailedDerivation(DeclContext *DC,
                                          NominalTypeDecl *nominal,
                                          ProtocolDecl *protocol);

  /// Determine the derivable requirement that would satisfy the given
  /// requirement, if there is one.
  ///
  /// \param nominal The nominal type for which we are determining whether to
  /// derive a witness.
  ///
  /// \param requirement The requirement for which we are checking for a
  /// derivation. This requirement need not be within a derivable protocol,
  /// because derivable requirements can get restated in inherited unrelated
  /// or unrelated protocols.
  ///
  /// \returns The requirement whose witness could be derived to potentially
  /// satisfy this given requirement, or NULL if there is no such requirement.
  static ValueDecl *getDerivableRequirement(NominalTypeDecl *nominal,
                                            ValueDecl *requirement);

  /// Derive a CaseIterable requirement for an enum if it has no associated
  /// values for any of its cases.
  ///
  /// \returns the derived member, which will also be added to the type.
  ValueDecl *deriveCaseIterable(ValueDecl *requirement);

  /// Derive a CaseIterable type witness for an enum if it has no associated
  /// values for any of its cases.
  ///
  /// \returns the derived member, which will also be added to the type.
  Type deriveCaseIterable(AssociatedTypeDecl *assocType);

  /// Determine if a RawRepresentable requirement can be derived for a type.
  ///
  /// This is implemented for non-empty enums without associated values,
  /// that declare a raw type in the inheritance clause.
  static bool canDeriveRawRepresentable(DeclContext *DC, NominalTypeDecl *type);

  /// Derive a RawRepresentable requirement for an enum, if it has a valid
  /// raw type and raw values for all of its cases.
  ///
  /// \returns the derived member, which will also be added to the type.
  ValueDecl *deriveRawRepresentable(ValueDecl *requirement);

  /// Derive a RawRepresentable type witness for an enum, if it has a valid
  /// raw type and raw values for all of its cases.
  ///
  /// \returns the derived member, which will also be added to the type.
  Type deriveRawRepresentable(AssociatedTypeDecl *assocType);

  /// Determine if an Equatable requirement can be derived for a type.
  ///
  /// This is implemented for enums without associated values or all-Equatable
  /// associated values, and for structs with all-Equatable stored properties.
  ///
  /// \returns True if the requirement can be derived.
  static bool canDeriveEquatable(DeclContext *DC, NominalTypeDecl *type);

  /// Derive an Equatable requirement for a type.
  ///
  /// This is implemented for enums without associated values or all-Equatable
  /// associated values, and for structs with all-Equatable stored properties.
  ///
  /// \returns the derived member, which will also be added to the type.
  ValueDecl *deriveEquatable(ValueDecl *requirement);

  /// Diagnose problems, if any, preventing automatic derivation of Equatable
  /// requirements
  ///
  /// \param nominal The nominal type for which we would like to diagnose
  /// derivation failures
  static void tryDiagnoseFailedEquatableDerivation(DeclContext *DC,
                                                   NominalTypeDecl *nominal);

  /// Determine if a Hashable requirement can be derived for a type.
  ///
  /// This is implemented for enums without associated values or all-Hashable
  /// associated values, and for structs with all-Hashable stored properties.
  ///
  /// \returns True if the requirement can be derived.
  static bool canDeriveHashable(NominalTypeDecl *type);

  /// Derive a Hashable requirement for a type.
  ///
  /// This is implemented for enums without associated values or all-Hashable
  /// associated values, and for structs with all-Hashable stored properties.
  ///
  /// \returns the derived member, which will also be added to the type.
  ValueDecl *deriveHashable(ValueDecl *requirement);

  /// Diagnose problems, if any, preventing automatic derivation of Hashable
  /// requirements
  ///
  /// \param nominal The nominal type for which we would like to diagnose
  /// derivation failures
  static void tryDiagnoseFailedHashableDerivation(DeclContext *DC,
                                                  NominalTypeDecl *nominal);

  /// Derive a _BridgedNSError requirement for an @objc enum type.
  ///
  /// \returns the derived member, which will also be added to the type.
  ValueDecl *deriveBridgedNSError(ValueDecl *requirement);

  /// Derive a CodingKey requirement for an enum type.
  ///
  /// \returns the derived member, which will also be added to the type.
  ValueDecl *deriveCodingKey(ValueDecl *requirement);

  /// Derive an Encodable requirement for a struct type.
  ///
  /// \returns the derived member, which will also be added to the type.
  ValueDecl *deriveEncodable(ValueDecl *requirement);

  /// Derive a Decodable requirement for a struct type.
  ///
  /// \returns the derived member, which will also be added to the type.
  ValueDecl *deriveDecodable(ValueDecl *requirement);

<<<<<<< HEAD
  /// Derive the CodingKeys requirement for a value type.
  TypeDecl *derivePhantomCodingKeysRequirement();

  // SWIFT_ENABLE_TENSORFLOW
  /// Determine if a KeyPathIterable requirement can be derived for a type.
  ///
  /// \returns True if the requirement can be derived.
  static bool canDeriveKeyPathIterable(NominalTypeDecl *type);

  /// Derive a KeyPathIterable requirement for a nominal type.
  ///
  /// \returns the derived member, which will also be added to the type.
  ValueDecl *deriveKeyPathIterable(ValueDecl *requirement);

  /// Derive a KeyPathIterable type witness for a nominal type.
  ///
  /// \returns the derived member, which will also be added to the type.
  Type deriveKeyPathIterable(AssociatedTypeDecl *assocType);

  /// Determine if a TensorArrayProtocol requirement can be derived for a type.
  ///
  /// \returns True if the requirement can be derived.
  static bool canDeriveTensorArrayProtocol(NominalTypeDecl *type,
                                           DeclContext *DC);

  /// Derive a TensorArrayProtocol requirement for a nominal type.
  ///
  /// \returns the derived member, which will also be added to the type.
  ValueDecl *deriveTensorArrayProtocol(ValueDecl *requirement);

  /// Determine if a TensorGroup requirement can be derived for a type.
  ///
  /// \returns True if the requirement can be derived.
  static bool canDeriveTensorGroup(NominalTypeDecl *type, DeclContext *DC);

  /// Derive a TensorGroup requirement for a nominal type.
  ///
  /// \returns the derived member, which will also be added to the type.
  ValueDecl *deriveTensorGroup(ValueDecl *requirement);

  /// Determine if an AdditiveArithmetic requirement can be derived for a type.
  ///
  /// \returns True if the requirement can be derived.
  static bool canDeriveAdditiveArithmetic(NominalTypeDecl *type,
                                          DeclContext *DC);

  /// Derive an AdditiveArithmetic requirement for a nominal type.
  ///
  /// \returns the derived member, which will also be added to the type.
  ValueDecl *deriveAdditiveArithmetic(ValueDecl *requirement);

  /// Determine if a PointwiseMultiplicative requirement can be derived for a type.
  ///
  /// \returns True if the requirement can be derived.
  static bool canDerivePointwiseMultiplicative(NominalTypeDecl *type,
                                               DeclContext *DC);

  /// Derive an PointwiseMultiplicative requirement for a nominal type.
  ///
  /// \returns the derived member, which will also be added to the type.
  ValueDecl *derivePointwiseMultiplicative(ValueDecl *requirement);

  /// Determine if an ElementaryFunctions requirement can be derived for a
  /// type.
  ///
  /// \returns True if the requirement can be derived.
  static bool canDeriveElementaryFunctions(NominalTypeDecl *type,
                                           DeclContext *DC);

  /// Derive an ElementaryFunctions requirement for a nominal type.
  ///
  /// \returns the derived member, which will also be added to the type.
  ValueDecl *deriveElementaryFunctions(ValueDecl *requirement);

  /// Determine if a VectorProtocol requirement can be derived for a type.
  ///
  /// \returns True if the requirement can be derived.
  static bool canDeriveVectorProtocol(NominalTypeDecl *type,
                                      DeclContext *DC);

  /// Derive a VectorProtocol requirement for a nominal type.
  ///
  /// \returns the derived member, which will also be added to the type.
  ValueDecl *deriveVectorProtocol(ValueDecl *requirement);

  /// Derive a VectorProtocol type witness for a nominal type.
  ///
  /// \returns the derived member, which will also be added to the type.
  Type deriveVectorProtocol(AssociatedTypeDecl *assocType);

  /// Determine if a Differentiable requirement can be derived for a type.
  ///
  /// \returns True if the requirement can be derived.
  static bool canDeriveDifferentiable(NominalTypeDecl *type,
                                      DeclContext *DC);

  /// Derive a Differentiable requirement for a nominal type.
  ///
  /// \returns the derived member, which will also be added to the type.
  ValueDecl *deriveDifferentiable(ValueDecl *requirement);

  /// Determine if a Differentiable requirement can be derived for a type.
  ///
  /// \returns True if the requirement can be derived.
  static bool canDeriveEuclideanDifferentiable(NominalTypeDecl *type,
                                               DeclContext *DC);

  /// Derive a EuclideanDifferentiable requirement for a nominal type.
  ///
  /// \returns the derived member, which will also be added to the type.
  ValueDecl *deriveEuclideanDifferentiable(ValueDecl *requirement);

  /// Derive a Differentiable type witness for a nominal type.
  ///
  /// \returns the derived member, which will also be added to the type.
  Type deriveDifferentiable(AssociatedTypeDecl *assocType);
  // SWIFT_ENABLE_TENSORFLOW END

=======
>>>>>>> 0405cb56
  /// Declare a read-only property.
  std::pair<VarDecl *, PatternBindingDecl *>
  declareDerivedProperty(Identifier name, Type propertyInterfaceType,
                         Type propertyContextType, bool isStatic, bool isFinal);

  /// Add a getter to a derived property.  The property becomes read-only.
  static AccessorDecl *
  addGetterToReadOnlyDerivedProperty(VarDecl *property,
                                     Type propertyContextType);

  /// Declare a getter for a derived property.
  /// The getter will not be added to the property yet.
  static AccessorDecl *declareDerivedPropertyGetter(VarDecl *property,
                                                    Type propertyContextType);

  // SWIFT_ENABLE_TENSORFLOW
  /// Add a getter and setter to a derived property. The property becomes
  /// mutable.
  static std::pair<AccessorDecl *, AccessorDecl *>
  addGetterAndSetterToMutableDerivedProperty(VarDecl *property,
                                             Type propertyContextType);

  /// Declare a setter for a derived property.
  /// The setter will not be added to the property yet.
  static AccessorDecl *declareDerivedPropertySetter(VarDecl *property,
                                                    Type propertyContextType);
  // SWIFT_ENABLE_TENSORFLOW END

  /// Build a reference to the 'self' decl of a derived function.
  static DeclRefExpr *createSelfDeclRef(AbstractFunctionDecl *fn);

  /// Returns true if this derivation is trying to use a context that isn't
  /// appropriate for deriving.
  ///
  /// \param synthesizing The decl that is being synthesized.
  bool checkAndDiagnoseDisallowedContext(ValueDecl *synthesizing) const;
};
}

#endif<|MERGE_RESOLUTION|>--- conflicted
+++ resolved
@@ -195,10 +195,6 @@
   /// \returns the derived member, which will also be added to the type.
   ValueDecl *deriveDecodable(ValueDecl *requirement);
 
-<<<<<<< HEAD
-  /// Derive the CodingKeys requirement for a value type.
-  TypeDecl *derivePhantomCodingKeysRequirement();
-
   // SWIFT_ENABLE_TENSORFLOW
   /// Determine if a KeyPathIterable requirement can be derived for a type.
   ///
@@ -314,8 +310,6 @@
   Type deriveDifferentiable(AssociatedTypeDecl *assocType);
   // SWIFT_ENABLE_TENSORFLOW END
 
-=======
->>>>>>> 0405cb56
   /// Declare a read-only property.
   std::pair<VarDecl *, PatternBindingDecl *>
   declareDerivedProperty(Identifier name, Type propertyInterfaceType,
