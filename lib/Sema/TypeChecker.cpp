//===--- TypeChecker.cpp - Type Checking ----------------------------------===//
//
// This source file is part of the Swift.org open source project
//
// Copyright (c) 2014 - 2017 Apple Inc. and the Swift project authors
// Licensed under Apache License v2.0 with Runtime Library Exception
//
// See https://swift.org/LICENSE.txt for license information
// See https://swift.org/CONTRIBUTORS.txt for the list of Swift project authors
//
//===----------------------------------------------------------------------===//
//
// This file implements the swift::performTypeChecking entry point for
// semantic analysis.
//
//===----------------------------------------------------------------------===//

#include "swift/Subsystems.h"
#include "ConstraintSystem.h"
#include "TypeChecker.h"
#include "TypeCheckObjC.h"
#include "TypeCheckType.h"
#include "CodeSynthesis.h"
#include "MiscDiagnostics.h"
#include "swift/AST/ASTWalker.h"
#include "swift/AST/ASTVisitor.h"
#include "swift/AST/Attr.h"
#include "swift/AST/DiagnosticSuppression.h"
#include "swift/AST/ExistentialLayout.h"
#include "swift/AST/Identifier.h"
#include "swift/AST/ImportCache.h"
#include "swift/AST/Initializer.h"
#include "swift/AST/ModuleLoader.h"
#include "swift/AST/NameLookup.h"
#include "swift/AST/PrettyStackTrace.h"
#include "swift/AST/ProtocolConformance.h"
#include "swift/AST/SourceFile.h"
#include "swift/AST/TypeCheckRequests.h"
#include "swift/Basic/Statistic.h"
#include "swift/Basic/STLExtras.h"
#include "swift/Basic/Timer.h"
#include "swift/Parse/Lexer.h"
#include "swift/Sema/IDETypeChecking.h"
#include "swift/Strings.h"
#include "llvm/ADT/DenseMap.h"
#include "llvm/ADT/PointerUnion.h"
#include "llvm/ADT/SmallSet.h"
#include "llvm/ADT/SmallString.h"
#include "llvm/ADT/StringSwitch.h"
#include "llvm/ADT/TinyPtrVector.h"
#include "llvm/ADT/Twine.h"
#include <algorithm>

using namespace swift;

ProtocolDecl *TypeChecker::getProtocol(ASTContext &Context, SourceLoc loc,
                                       KnownProtocolKind kind) {
  auto protocol = Context.getProtocol(kind);
  if (!protocol && loc.isValid()) {
    Context.Diags.diagnose(loc, diag::missing_protocol,
                           Context.getIdentifier(getProtocolName(kind)));
  }

  if (protocol && protocol->isInvalid()) {
    return nullptr;
  }

  return protocol;
}

ProtocolDecl *TypeChecker::getLiteralProtocol(ASTContext &Context, Expr *expr) {
  if (isa<ArrayExpr>(expr))
    return TypeChecker::getProtocol(
        Context, expr->getLoc(), KnownProtocolKind::ExpressibleByArrayLiteral);

  if (isa<DictionaryExpr>(expr))
    return TypeChecker::getProtocol(
        Context, expr->getLoc(),
        KnownProtocolKind::ExpressibleByDictionaryLiteral);

  if (!isa<LiteralExpr>(expr))
    return nullptr;
  
  if (isa<NilLiteralExpr>(expr))
    return TypeChecker::getProtocol(Context, expr->getLoc(),
                                    KnownProtocolKind::ExpressibleByNilLiteral);

  if (isa<IntegerLiteralExpr>(expr))
    return TypeChecker::getProtocol(
        Context, expr->getLoc(),
        KnownProtocolKind::ExpressibleByIntegerLiteral);

  if (isa<FloatLiteralExpr>(expr))
    return TypeChecker::getProtocol(
        Context, expr->getLoc(), KnownProtocolKind::ExpressibleByFloatLiteral);

  if (isa<BooleanLiteralExpr>(expr))
    return TypeChecker::getProtocol(
        Context, expr->getLoc(),
        KnownProtocolKind::ExpressibleByBooleanLiteral);

  if (const auto *SLE = dyn_cast<StringLiteralExpr>(expr)) {
    if (SLE->isSingleUnicodeScalar())
      return TypeChecker::getProtocol(
          Context, expr->getLoc(),
          KnownProtocolKind::ExpressibleByUnicodeScalarLiteral);

    if (SLE->isSingleExtendedGraphemeCluster())
      return getProtocol(
          Context, expr->getLoc(),
          KnownProtocolKind::ExpressibleByExtendedGraphemeClusterLiteral);

    return TypeChecker::getProtocol(
        Context, expr->getLoc(), KnownProtocolKind::ExpressibleByStringLiteral);
  }

  if (isa<InterpolatedStringLiteralExpr>(expr))
    return TypeChecker::getProtocol(
        Context, expr->getLoc(),
        KnownProtocolKind::ExpressibleByStringInterpolation);

  if (auto E = dyn_cast<MagicIdentifierLiteralExpr>(expr)) {
    switch (E->getKind()) {
    case MagicIdentifierLiteralExpr::File:
    case MagicIdentifierLiteralExpr::FilePath:
    case MagicIdentifierLiteralExpr::Function:
      return TypeChecker::getProtocol(
          Context, expr->getLoc(),
          KnownProtocolKind::ExpressibleByStringLiteral);

    case MagicIdentifierLiteralExpr::Line:
    case MagicIdentifierLiteralExpr::Column:
      return TypeChecker::getProtocol(
          Context, expr->getLoc(),
          KnownProtocolKind::ExpressibleByIntegerLiteral);

    case MagicIdentifierLiteralExpr::DSOHandle:
      return nullptr;
    }
  }

  if (auto E = dyn_cast<ObjectLiteralExpr>(expr)) {
    switch (E->getLiteralKind()) {
#define POUND_OBJECT_LITERAL(Name, Desc, Protocol)                             \
  case ObjectLiteralExpr::Name:                                                \
    return TypeChecker::getProtocol(Context, expr->getLoc(),                   \
                                    KnownProtocolKind::Protocol);
#include "swift/Syntax/TokenKinds.def"
    }
  }

  return nullptr;
}

DeclName TypeChecker::getObjectLiteralConstructorName(ASTContext &Context,
                                                      ObjectLiteralExpr *expr) {
  switch (expr->getLiteralKind()) {
  case ObjectLiteralExpr::colorLiteral: {
    return DeclName(Context, DeclBaseName::createConstructor(),
                    { Context.getIdentifier("_colorLiteralRed"),
                      Context.getIdentifier("green"),
                      Context.getIdentifier("blue"),
                      Context.getIdentifier("alpha") });
  }
  case ObjectLiteralExpr::imageLiteral: {
    return DeclName(Context, DeclBaseName::createConstructor(),
                    { Context.getIdentifier("imageLiteralResourceName") });
  }
  case ObjectLiteralExpr::fileLiteral: {
    return DeclName(Context, DeclBaseName::createConstructor(),
            { Context.getIdentifier("fileReferenceLiteralResourceName") });
  }
  }
  llvm_unreachable("unknown literal constructor");
}

/// Return an idealized form of the parameter type of the given
/// object-literal initializer.  This removes references to the protocol
/// name from the first argument label, which would be otherwise be
/// redundant when writing out the object-literal syntax:
///
///   #fileLiteral(fileReferenceLiteralResourceName: "hello.jpg")
///
/// Doing this allows us to preserve a nicer (and source-compatible)
/// literal syntax while still giving the initializer a semantically
/// unambiguous name.
Type TypeChecker::getObjectLiteralParameterType(ObjectLiteralExpr *expr,
                                                ConstructorDecl *ctor) {
  auto params = ctor->getMethodInterfaceType()
                    ->castTo<FunctionType>()->getParams();
  SmallVector<AnyFunctionType::Param, 8> newParams;
  newParams.append(params.begin(), params.end());

  auto replace = [&](StringRef replacement) -> Type {
    auto &Context = ctor->getASTContext();
    newParams[0] = AnyFunctionType::Param(newParams[0].getPlainType(),
                                          Context.getIdentifier(replacement),
                                          newParams[0].getParameterFlags());
    return AnyFunctionType::composeInput(Context, newParams,
                                         /*canonicalVararg=*/false);
  };

  switch (expr->getLiteralKind()) {
  case ObjectLiteralExpr::colorLiteral:
    return replace("red");
  case ObjectLiteralExpr::fileLiteral:
  case ObjectLiteralExpr::imageLiteral:
    return replace("resourceName");
  }
  llvm_unreachable("unknown literal constructor");
}

ModuleDecl *TypeChecker::getStdlibModule(const DeclContext *dc) {
  if (auto *stdlib = dc->getASTContext().getStdlibModule()) {
    return stdlib;
  }

  return dc->getParentModule();
}

/// Bind the given extension to the given nominal type.
static void bindExtensionToNominal(ExtensionDecl *ext,
                                   NominalTypeDecl *nominal) {
  if (ext->alreadyBoundToNominal())
    return;

  nominal->addExtension(ext);
}

static void bindExtensions(SourceFile &SF) {
  // Utility function to try and resolve the extended type without diagnosing.
  // If we succeed, we go ahead and bind the extension. Otherwise, return false.
  auto tryBindExtension = [&](ExtensionDecl *ext) -> bool {
    assert(!ext->canNeverBeBound() &&
           "Only extensions that can ever be bound get here.");
    if (auto nominal = ext->computeExtendedNominal()) {
      bindExtensionToNominal(ext, nominal);
      return true;
    }

    return false;
  };

  // Phase 1 - try to bind each extension, adding those whose type cannot be
  // resolved to a worklist.
  SmallVector<ExtensionDecl *, 8> worklist;

  // FIXME: The current source file needs to be handled specially, because of
  // private extensions.
  for (auto import : namelookup::getAllImports(&SF)) {
    // FIXME: Respect the access path?
    for (auto file : import.second->getFiles()) {
      auto SF = dyn_cast<SourceFile>(file);
      if (!SF)
        continue;

      for (auto D : SF->getTopLevelDecls()) {
        if (auto ED = dyn_cast<ExtensionDecl>(D))
          if (!tryBindExtension(ED))
            worklist.push_back(ED);
      }
    }
  }

  // Phase 2 - repeatedly go through the worklist and attempt to bind each
  // extension there, removing it from the worklist if we succeed.
  bool changed;
  do {
    changed = false;

    auto last = std::remove_if(worklist.begin(), worklist.end(),
                               tryBindExtension);
    if (last != worklist.end()) {
      worklist.erase(last, worklist.end());
      changed = true;
    }
  } while(changed);

  // Any remaining extensions are invalid. They will be diagnosed later by
  // typeCheckDecl().
}

static void typeCheckDelayedFunctions(SourceFile &SF) {
  unsigned currentFunctionIdx = 0;
  unsigned currentSynthesizedDecl = SF.LastCheckedSynthesizedDecl;
  do {
    // Type check the body of each of the function in turn.  Note that outside
    // functions must be visited before nested functions for type-checking to
    // work correctly.
    for (unsigned n = SF.DelayedFunctions.size(); currentFunctionIdx != n;
         ++currentFunctionIdx) {
      auto *AFD = SF.DelayedFunctions[currentFunctionIdx];
      assert(!AFD->getDeclContext()->isLocalContext());

      TypeChecker::typeCheckAbstractFunctionBody(AFD);
    }

    // Type check synthesized functions and their bodies.
    for (unsigned n = SF.SynthesizedDecls.size();
         currentSynthesizedDecl != n;
         ++currentSynthesizedDecl) {
      auto decl = SF.SynthesizedDecls[currentSynthesizedDecl];
      TypeChecker::typeCheckDecl(decl);
    }

  } while (currentFunctionIdx < SF.DelayedFunctions.size() ||
           currentSynthesizedDecl < SF.SynthesizedDecls.size());


  for (AbstractFunctionDecl *FD : llvm::reverse(SF.DelayedFunctions)) {
    TypeChecker::computeCaptures(FD);
  }

<<<<<<< HEAD
  // SWIFT_ENABLE_TENSORFLOW
  // Check @compilerEvaluable function body correctness for all the functions
  // defined in this file. We do this here, rather than in
  // AttributeChecker::visitCompilerEvaluableAttr() because we need the function
  // bodies to be type checked.
  for (AbstractFunctionDecl *AFD : TC.definedFunctions) {
    TC.checkFunctionBodyCompilerEvaluable(AFD);
  }
  TC.definedFunctions.clear();
=======
  SF.DelayedFunctions.clear();
>>>>>>> cd7bc73a
}

void swift::performTypeChecking(SourceFile &SF) {
  return (void)evaluateOrDefault(SF.getASTContext().evaluator,
                                 TypeCheckSourceFileRequest{&SF}, false);
}

llvm::Expected<bool>
TypeCheckSourceFileRequest::evaluate(Evaluator &eval, SourceFile *SF) const {
  assert(SF && "Source file cannot be null!");
  assert(SF->ASTStage != SourceFile::TypeChecked &&
         "Should not be re-typechecking this file!");

  // Eagerly build the top-level scopes tree before type checking
  // because type-checking expressions mutates the AST and that throws off the
  // scope-based lookups. Only the top-level scopes because extensions have not
  // been bound yet.
  auto &Ctx = SF->getASTContext();
  if (Ctx.LangOpts.EnableASTScopeLookup && SF->isSuitableForASTScopes())
    SF->getScope()
        .buildEnoughOfTreeForTopLevelExpressionsButDontRequestGenericsOrExtendedNominals();

  BufferIndirectlyCausingDiagnosticRAII cpr(*SF);

  // Make sure we have a type checker.
  Ctx.setLegacySemanticQueriesEnabled();

  // Make sure that name binding has been completed before doing any type
  // checking.
  performNameBinding(*SF);
                                  
  // Could build scope maps here because the AST is stable now.

  {
    FrontendStatsTracer tracer(Ctx.Stats,
                               "Type checking and Semantic analysis");

    if (Ctx.TypeCheckerOpts.SkipNonInlinableFunctionBodies)
      // Disable this optimization if we're compiling SwiftOnoneSupport, because
      // we _definitely_ need to look inside every declaration to figure out
      // what gets prespecialized.
      if (SF->getParentModule()->isOnoneSupportModule())
        Ctx.TypeCheckerOpts.SkipNonInlinableFunctionBodies = false;

    if (!Ctx.LangOpts.DisableAvailabilityChecking) {
      // Build the type refinement hierarchy for the primary
      // file before type checking.
      TypeChecker::buildTypeRefinementContextHierarchy(*SF);
    }

    // Resolve extensions. This has to occur first during type checking,
    // because the extensions need to be wired into the AST for name lookup
    // to work.
    ::bindExtensions(*SF);

    // Type check the top-level elements of the source file.
    for (auto D : SF->getTopLevelDecls()) {
      if (auto *TLCD = dyn_cast<TopLevelCodeDecl>(D)) {
        // Immediately perform global name-binding etc.
        TypeChecker::typeCheckTopLevelCodeDecl(TLCD);
        TypeChecker::contextualizeTopLevelCode(TLCD);
      } else {
        TypeChecker::typeCheckDecl(D);
      }
    }

    // If we're in REPL mode, inject temporary result variables and other stuff
    // that the REPL needs to synthesize.
    if (SF->Kind == SourceFileKind::REPL && !Ctx.hadError())
      TypeChecker::processREPLTopLevel(*SF);

    typeCheckDelayedFunctions(*SF);
  }

  // Checking that benefits from having the whole module available.
  if (!Ctx.TypeCheckerOpts.DelayWholeModuleChecking) {
    performWholeModuleTypeChecking(*SF);
  }

  return true;
}

void swift::performWholeModuleTypeChecking(SourceFile &SF) {
  auto &Ctx = SF.getASTContext();
  FrontendStatsTracer tracer(Ctx.Stats,
                             "perform-whole-module-type-checking");
  diagnoseAttrsRequiringFoundation(SF);
  diagnoseObjCMethodConflicts(SF);
  diagnoseObjCUnsatisfiedOptReqConflicts(SF);
  diagnoseUnintendedObjCMethodOverrides(SF);

  // In whole-module mode, import verification is deferred until all files have
  // been type checked. This avoids caching imported declarations when a valid
  // type checker is not present. The same declaration may need to be fully
  // imported by subsequent files.
  //
  // FIXME: some playgrounds tests (playground_lvalues.swift) fail with
  // verification enabled.
#if 0
  if (SF.Kind != SourceFileKind::REPL &&
      SF.Kind != SourceFileKind::SIL &&
      !Ctx.LangOpts.DebuggerSupport) {
    Ctx.verifyAllLoadedModules();
  }
#endif
}

void swift::checkInconsistentImplementationOnlyImports(ModuleDecl *MainModule) {
  bool hasAnyImplementationOnlyImports =
      llvm::any_of(MainModule->getFiles(), [](const FileUnit *F) -> bool {
    auto *SF = dyn_cast<SourceFile>(F);
    return SF && SF->hasImplementationOnlyImports();
  });
  if (!hasAnyImplementationOnlyImports)
    return;

  auto diagnose = [MainModule](const ImportDecl *normalImport,
                               const ImportDecl *implementationOnlyImport) {
    auto &diags = MainModule->getDiags();
    {
      InFlightDiagnostic warning =
          diags.diagnose(normalImport, diag::warn_implementation_only_conflict,
                         normalImport->getModule()->getName());
      if (normalImport->getAttrs().isEmpty()) {
        // Only try to add a fix-it if there's no other annotations on the
        // import to avoid creating things like
        // `@_implementationOnly @_exported import Foo`. The developer can
        // resolve those manually.
        warning.fixItInsert(normalImport->getStartLoc(),
                            "@_implementationOnly ");
      }
    }
    diags.diagnose(implementationOnlyImport,
                   diag::implementation_only_conflict_here);
  };

  llvm::DenseMap<ModuleDecl *, std::vector<const ImportDecl *>> normalImports;
  llvm::DenseMap<ModuleDecl *, const ImportDecl *> implementationOnlyImports;

  for (const FileUnit *file : MainModule->getFiles()) {
    auto *SF = dyn_cast<SourceFile>(file);
    if (!SF)
      continue;

    for (auto *topLevelDecl : SF->getTopLevelDecls()) {
      auto *nextImport = dyn_cast<ImportDecl>(topLevelDecl);
      if (!nextImport)
        continue;

      ModuleDecl *module = nextImport->getModule();
      if (!module)
        continue;

      if (nextImport->getAttrs().hasAttribute<ImplementationOnlyAttr>()) {
        // We saw an implementation-only import.
        bool isNew =
            implementationOnlyImports.insert({module, nextImport}).second;
        if (!isNew)
          continue;

        auto seenNormalImportPosition = normalImports.find(module);
        if (seenNormalImportPosition != normalImports.end()) {
          for (auto *seenNormalImport : seenNormalImportPosition->getSecond())
            diagnose(seenNormalImport, nextImport);

          // We're done with these; keep the map small if possible.
          normalImports.erase(seenNormalImportPosition);
        }
        continue;
      }

      // We saw a non-implementation-only import. Is that in conflict with what
      // we've seen?
      if (auto *seenImplementationOnlyImport =
            implementationOnlyImports.lookup(module)) {
        diagnose(nextImport, seenImplementationOnlyImport);
        continue;
      }

      // Otherwise, record it for later.
      normalImports[module].push_back(nextImport);
    }
  }
}

bool swift::performTypeLocChecking(ASTContext &Ctx, TypeLoc &T,
                                   DeclContext *DC,
                                   bool ProduceDiagnostics) {
  return performTypeLocChecking(
                            Ctx, T,
                            /*isSILMode=*/false,
                            /*isSILType=*/false,
                            /*GenericEnv=*/DC->getGenericEnvironmentOfContext(),
                            DC, ProduceDiagnostics);
}

bool swift::performTypeLocChecking(ASTContext &Ctx, TypeLoc &T,
                                   bool isSILMode,
                                   bool isSILType,
                                   GenericEnvironment *GenericEnv,
                                   DeclContext *DC,
                                   bool ProduceDiagnostics) {
  TypeResolutionOptions options = None;

  // Fine to have unbound generic types.
  options |= TypeResolutionFlags::AllowUnboundGenerics;
  if (isSILMode) {
    options |= TypeResolutionFlags::SILMode;
  }
  if (isSILType)
    options |= TypeResolutionFlags::SILType;

  auto resolution = TypeResolution::forContextual(DC, GenericEnv);
  Optional<DiagnosticSuppression> suppression;
  if (!ProduceDiagnostics)
    suppression.emplace(Ctx.Diags);
  assert(Ctx.areLegacySemanticQueriesEnabled());
  return TypeChecker::validateType(Ctx, T, resolution, options);
}

/// Expose TypeChecker's handling of GenericParamList to SIL parsing.
GenericEnvironment *
swift::handleSILGenericParams(GenericParamList *genericParams,
                              DeclContext *DC) {
  if (genericParams == nullptr)
    return nullptr;

  SmallVector<GenericParamList *, 2> nestedList;
  for (; genericParams; genericParams = genericParams->getOuterParameters()) {
    nestedList.push_back(genericParams);
  }

  std::reverse(nestedList.begin(), nestedList.end());

  for (unsigned i = 0, e = nestedList.size(); i < e; ++i) {
    auto genericParams = nestedList[i];
    genericParams->setDepth(i);
  }

  auto sig =
      TypeChecker::checkGenericSignature(nestedList.back(), DC,
                                         /*parentSig=*/nullptr,
                                         /*allowConcreteGenericParams=*/true);
  return (sig ? sig->getGenericEnvironment() : nullptr);
}

void swift::typeCheckPatternBinding(PatternBindingDecl *PBD,
                                    unsigned bindingIndex) {
  assert(!PBD->isInitializerChecked(bindingIndex) &&
         PBD->getInit(bindingIndex));

  auto &Ctx = PBD->getASTContext();
  DiagnosticSuppression suppression(Ctx.Diags);
  Ctx.setLegacySemanticQueriesEnabled();
  (void)evaluateOrDefault(
      Ctx.evaluator, PatternBindingEntryRequest{PBD, bindingIndex}, nullptr);
  TypeChecker::typeCheckPatternBinding(PBD, bindingIndex);
}

static Optional<Type> getTypeOfCompletionContextExpr(
                        DeclContext *DC,
                        CompletionTypeCheckKind kind,
                        Expr *&parsedExpr,
                        ConcreteDeclRef &referencedDecl) {
  if (constraints::ConstraintSystem::preCheckExpression(parsedExpr, DC))
    return None;

  switch (kind) {
  case CompletionTypeCheckKind::Normal:
    // Handle below.
    break;

  case CompletionTypeCheckKind::KeyPath:
    referencedDecl = nullptr;
    if (auto keyPath = dyn_cast<KeyPathExpr>(parsedExpr))
      return TypeChecker::checkObjCKeyPathExpr(DC, keyPath,
                                               /*requireResultType=*/true);

    return None;
  }

  Type originalType = parsedExpr->getType();
  if (auto T = TypeChecker::getTypeOfExpressionWithoutApplying(parsedExpr, DC,
                 referencedDecl, FreeTypeVariableBinding::UnresolvedType))
    return T;

  // Try to recover if we've made any progress.
  if (parsedExpr &&
      !isa<ErrorExpr>(parsedExpr) &&
      parsedExpr->getType() &&
      !parsedExpr->getType()->hasError() &&
      (originalType.isNull() ||
       !parsedExpr->getType()->isEqual(originalType))) {
    return parsedExpr->getType();
  }

  return None;
}

/// Return the type of an expression parsed during code completion, or
/// a null \c Type on error.
Optional<Type> swift::getTypeOfCompletionContextExpr(
                        ASTContext &Ctx,
                        DeclContext *DC,
                        CompletionTypeCheckKind kind,
                        Expr *&parsedExpr,
                        ConcreteDeclRef &referencedDecl) {
  DiagnosticSuppression suppression(Ctx.Diags);
  Ctx.setLegacySemanticQueriesEnabled();

  // Try to solve for the actual type of the expression.
  return ::getTypeOfCompletionContextExpr(DC, kind, parsedExpr,
                                          referencedDecl);
}

/// Return the type of operator function for specified LHS, or a null
/// \c Type on error.
FunctionType *
swift::getTypeOfCompletionOperator(DeclContext *DC, Expr *LHS,
                                   Identifier opName, DeclRefKind refKind,
                                   ConcreteDeclRef &referencedDecl) {
  auto &ctx = DC->getASTContext();
  DiagnosticSuppression suppression(ctx.Diags);
  ctx.setLegacySemanticQueriesEnabled();
  return TypeChecker::getTypeOfCompletionOperator(DC, LHS, opName, refKind,
                                                  referencedDecl);
}

bool swift::typeCheckExpression(DeclContext *DC, Expr *&parsedExpr) {
  auto &ctx = DC->getASTContext();
  DiagnosticSuppression suppression(ctx.Diags);
  ctx.setLegacySemanticQueriesEnabled();
  auto resultTy = TypeChecker::typeCheckExpression(parsedExpr, DC, TypeLoc(),
                                                   CTP_Unused);
  return !resultTy;
}

bool swift::typeCheckAbstractFunctionBodyUntil(AbstractFunctionDecl *AFD,
                                               SourceLoc EndTypeCheckLoc) {
  auto &Ctx = AFD->getASTContext();
  DiagnosticSuppression suppression(Ctx.Diags);

  Ctx.setLegacySemanticQueriesEnabled();
  return !TypeChecker::typeCheckAbstractFunctionBodyUntil(AFD, EndTypeCheckLoc);
}

bool swift::typeCheckTopLevelCodeDecl(TopLevelCodeDecl *TLCD) {
  auto &Ctx = static_cast<Decl *>(TLCD)->getASTContext();
  DiagnosticSuppression suppression(Ctx.Diags);
  Ctx.setLegacySemanticQueriesEnabled();
  TypeChecker::typeCheckTopLevelCodeDecl(TLCD);
  return true;
}

void TypeChecker::checkForForbiddenPrefix(ASTContext &C, DeclBaseName Name) {
  if (C.TypeCheckerOpts.DebugForbidTypecheckPrefix.empty())
    return;

  // Don't touch special names or empty names.
  if (Name.isSpecial() || Name.empty())
    return;

  StringRef Str = Name.getIdentifier().str();
  if (Str.startswith(C.TypeCheckerOpts.DebugForbidTypecheckPrefix)) {
    std::string Msg = "forbidden typecheck occurred: ";
    Msg += Str;
    llvm::report_fatal_error(Msg);
  }
}

DeclTypeCheckingSemantics
TypeChecker::getDeclTypeCheckingSemantics(ValueDecl *decl) {
  // Check for a @_semantics attribute.
  if (auto semantics = decl->getAttrs().getAttribute<SemanticsAttr>()) {
    if (semantics->Value.equals("typechecker.type(of:)"))
      return DeclTypeCheckingSemantics::TypeOf;
    if (semantics->Value.equals("typechecker.withoutActuallyEscaping(_:do:)"))
      return DeclTypeCheckingSemantics::WithoutActuallyEscaping;
    if (semantics->Value.equals("typechecker._openExistential(_:do:)"))
      return DeclTypeCheckingSemantics::OpenExistential;
  }
  return DeclTypeCheckingSemantics::Normal;
}

void swift::bindExtensions(SourceFile &SF) {
  ::bindExtensions(SF);
}

LookupResult
swift::lookupSemanticMember(DeclContext *DC, Type ty, DeclName name) {
  return TypeChecker::lookupMember(DC, ty, DeclNameRef(name), None);
}<|MERGE_RESOLUTION|>--- conflicted
+++ resolved
@@ -309,21 +309,16 @@
 
   for (AbstractFunctionDecl *FD : llvm::reverse(SF.DelayedFunctions)) {
     TypeChecker::computeCaptures(FD);
-  }
-
-<<<<<<< HEAD
-  // SWIFT_ENABLE_TENSORFLOW
-  // Check @compilerEvaluable function body correctness for all the functions
-  // defined in this file. We do this here, rather than in
-  // AttributeChecker::visitCompilerEvaluableAttr() because we need the function
-  // bodies to be type checked.
-  for (AbstractFunctionDecl *AFD : TC.definedFunctions) {
-    TC.checkFunctionBodyCompilerEvaluable(AFD);
-  }
-  TC.definedFunctions.clear();
-=======
+    // SWIFT_ENABLE_TENSORFLOW
+    // Check @compilerEvaluable function body correctness for all the functions
+    // defined in this file. We do this here, rather than in
+    // AttributeChecker::visitCompilerEvaluableAttr() because we need the function
+    // bodies to be type checked.
+    TypeChecker::checkFunctionBodyCompilerEvaluable(FD);
+    // SWIFT_ENABLE_TENSORFLOW END
+  }
+
   SF.DelayedFunctions.clear();
->>>>>>> cd7bc73a
 }
 
 void swift::performTypeChecking(SourceFile &SF) {
