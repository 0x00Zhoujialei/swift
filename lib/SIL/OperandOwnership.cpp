//===--- OperandOwnership.cpp ---------------------------------------------===//
//
// This source file is part of the Swift.org open source project
//
// Copyright (c) 2014 - 2018 Apple Inc. and the Swift project authors
// Licensed under Apache License v2.0 with Runtime Library Exception
//
// See https://swift.org/LICENSE.txt for license information
// See https://swift.org/CONTRIBUTORS.txt for the list of Swift project authors
//
//===----------------------------------------------------------------------===//

#include "swift/SIL/ApplySite.h"
#include "swift/SIL/LinearLifetimeChecker.h"
#include "swift/SIL/OwnershipUtils.h"
#include "swift/SIL/SILBuiltinVisitor.h"
#include "swift/SIL/SILInstruction.h"
#include "swift/SIL/SILValue.h"
#include "swift/SIL/SILVisitor.h"

using namespace swift;
using namespace swift::ownership;

//===----------------------------------------------------------------------===//
//                      OperandOwnershipKindClassifier
//===----------------------------------------------------------------------===//

namespace {

class OperandOwnershipKindClassifier
    : public SILInstructionVisitor<OperandOwnershipKindClassifier,
                                   OperandOwnershipKindMap> {
public:
  using Map = OperandOwnershipKindMap;

private:
  LLVM_ATTRIBUTE_UNUSED SILModule &mod;

  const Operand &op;
  ErrorBehaviorKind errorBehavior;
  bool checkingSubObject;

public:
  /// Create a new OperandOwnershipKindClassifier.
  ///
  /// In most cases, one should only pass in \p Op and \p BaseValue will be set
  /// to Op.get(). In cases where one is trying to verify subobjects, Op.get()
  /// should be the subobject and Value should be the parent object. An example
  /// of where one would want to do this is in the case of value projections
  /// like struct_extract.
  OperandOwnershipKindClassifier(SILModule &mod, const Operand &op,
                                 ErrorBehaviorKind errorBehavior,
                                 bool checkingSubObject)
      : mod(mod), op(op), errorBehavior(errorBehavior),
        checkingSubObject(checkingSubObject) {}

  bool isCheckingSubObject() const { return checkingSubObject; }

  SILValue getValue() const { return op.get(); }

  ValueOwnershipKind getOwnershipKind() const {
    assert(getValue().getOwnershipKind() == op.get().getOwnershipKind() &&
           "Expected ownership kind of parent value and operand");
    return getValue().getOwnershipKind();
  }

  unsigned getOperandIndex() const { return op.getOperandNumber(); }

  SILType getType() const { return op.get()->getType(); }

  bool compatibleWithOwnership(ValueOwnershipKind kind) const {
    return getOwnershipKind().isCompatibleWith(kind);
  }

  bool hasExactOwnership(ValueOwnershipKind kind) const {
    return getOwnershipKind() == kind;
  }

  bool isAddressOrTrivialType() const {
    if (getType().isAddress())
      return true;
    return getOwnershipKind() == ValueOwnershipKind::None;
  }

  OperandOwnershipKindMap visitForwardingInst(SILInstruction *i,
                                              ArrayRef<Operand> ops);
  OperandOwnershipKindMap visitForwardingInst(SILInstruction *i) {
    return visitForwardingInst(i, i->getAllOperands());
  }

  OperandOwnershipKindMap
  visitApplyParameter(ValueOwnershipKind requiredConvention,
                      UseLifetimeConstraint requirement);
  OperandOwnershipKindMap visitFullApply(FullApplySite apply);

  OperandOwnershipKindMap visitCallee(CanSILFunctionType substCalleeType);
  OperandOwnershipKindMap
  checkTerminatorArgumentMatchesDestBB(SILBasicBlock *destBB, unsigned opIndex);

// Create declarations for all instructions, so we get a warning at compile
// time if any instructions do not have an implementation.
#define INST(Id, Parent) OperandOwnershipKindMap visit##Id(Id *);
#include "swift/SIL/SILNodes.def"
};

} // end anonymous namespace

/// Implementation for instructions that we should never visit since they are
/// not valid in ossa or do not have operands. Since we should never visit
/// these, we just assert.
#define SHOULD_NEVER_VISIT_INST(INST)                                          \
  OperandOwnershipKindMap OperandOwnershipKindClassifier::visit##INST##Inst(   \
      INST##Inst *i) {                                                         \
    llvm::errs() << "Unhandled inst: " << *i;                                  \
    llvm::report_fatal_error(                                                  \
        "Visited instruction that should never be visited?!");                 \
  }
SHOULD_NEVER_VISIT_INST(AllocBox)
SHOULD_NEVER_VISIT_INST(AllocExistentialBox)
SHOULD_NEVER_VISIT_INST(AllocGlobal)
SHOULD_NEVER_VISIT_INST(AllocStack)
SHOULD_NEVER_VISIT_INST(DifferentiabilityWitnessFunction)
SHOULD_NEVER_VISIT_INST(FloatLiteral)
SHOULD_NEVER_VISIT_INST(FunctionRef)
SHOULD_NEVER_VISIT_INST(DynamicFunctionRef)
SHOULD_NEVER_VISIT_INST(PreviousDynamicFunctionRef)
SHOULD_NEVER_VISIT_INST(GlobalAddr)
SHOULD_NEVER_VISIT_INST(GlobalValue)
SHOULD_NEVER_VISIT_INST(IntegerLiteral)
SHOULD_NEVER_VISIT_INST(Metatype)
SHOULD_NEVER_VISIT_INST(ObjCProtocol)
SHOULD_NEVER_VISIT_INST(RetainValue)
SHOULD_NEVER_VISIT_INST(RetainValueAddr)
SHOULD_NEVER_VISIT_INST(StringLiteral)
SHOULD_NEVER_VISIT_INST(StrongRetain)
SHOULD_NEVER_VISIT_INST(Unreachable)
SHOULD_NEVER_VISIT_INST(Unwind)
SHOULD_NEVER_VISIT_INST(ReleaseValue)
SHOULD_NEVER_VISIT_INST(ReleaseValueAddr)
SHOULD_NEVER_VISIT_INST(StrongRelease)
#define ALWAYS_OR_SOMETIMES_LOADABLE_CHECKED_REF_STORAGE(Name, ...)            \
  SHOULD_NEVER_VISIT_INST(StrongRetain##Name)                                  \
  SHOULD_NEVER_VISIT_INST(Name##Retain)
#include "swift/AST/ReferenceStorage.def"
#undef SHOULD_NEVER_VISIT_INST

/// Instructions that are interior pointers into a guaranteed value.
#define INTERIOR_POINTER_PROJECTION(INST)                                      \
  OperandOwnershipKindMap OperandOwnershipKindClassifier::visit##INST##Inst(   \
      INST##Inst *i) {                                                         \
    assert(i->getNumOperands() && "Expected to have non-zero operands");       \
    return Map::compatibilityMap(ValueOwnershipKind::Guaranteed,               \
                                 UseLifetimeConstraint::MustBeLive);           \
  }
INTERIOR_POINTER_PROJECTION(RefElementAddr)
INTERIOR_POINTER_PROJECTION(RefTailAddr)
#undef INTERIOR_POINTER_PROJECTION

/// Instructions whose arguments are always compatible with one convention.
#define CONSTANT_OWNERSHIP_INST(OWNERSHIP, USE_LIFETIME_CONSTRAINT, INST)      \
  OperandOwnershipKindMap OperandOwnershipKindClassifier::visit##INST##Inst(   \
      INST##Inst *i) {                                                         \
    assert(i->getNumOperands() && "Expected to have non-zero operands");       \
    return Map::compatibilityMap(                                              \
        ValueOwnershipKind::OWNERSHIP,                                         \
        UseLifetimeConstraint::USE_LIFETIME_CONSTRAINT);                       \
  }
CONSTANT_OWNERSHIP_INST(Guaranteed, MustBeLive, OpenExistentialValue)
CONSTANT_OWNERSHIP_INST(Guaranteed, MustBeLive, OpenExistentialBoxValue)
CONSTANT_OWNERSHIP_INST(Guaranteed, MustBeLive, OpenExistentialBox)
CONSTANT_OWNERSHIP_INST(Owned, MustBeInvalidated, AutoreleaseValue)
CONSTANT_OWNERSHIP_INST(Owned, MustBeInvalidated, DeallocBox)
CONSTANT_OWNERSHIP_INST(Owned, MustBeInvalidated, DeallocExistentialBox)
CONSTANT_OWNERSHIP_INST(Owned, MustBeInvalidated, DeallocRef)
CONSTANT_OWNERSHIP_INST(Owned, MustBeInvalidated, DestroyValue)
CONSTANT_OWNERSHIP_INST(Owned, MustBeInvalidated, EndLifetime)
CONSTANT_OWNERSHIP_INST(None, MustBeLive, AbortApply)
CONSTANT_OWNERSHIP_INST(None, MustBeLive, AddressToPointer)
CONSTANT_OWNERSHIP_INST(None, MustBeLive, BeginAccess)
CONSTANT_OWNERSHIP_INST(None, MustBeLive, BeginUnpairedAccess)
CONSTANT_OWNERSHIP_INST(None, MustBeLive, BindMemory)
CONSTANT_OWNERSHIP_INST(None, MustBeLive, CheckedCastAddrBranch)
CONSTANT_OWNERSHIP_INST(None, MustBeLive, CondFail)
CONSTANT_OWNERSHIP_INST(None, MustBeLive, CopyAddr)
CONSTANT_OWNERSHIP_INST(None, MustBeLive, DeallocStack)
CONSTANT_OWNERSHIP_INST(None, MustBeLive, DebugValueAddr)
CONSTANT_OWNERSHIP_INST(None, MustBeLive, DeinitExistentialAddr)
CONSTANT_OWNERSHIP_INST(None, MustBeLive, DestroyAddr)
CONSTANT_OWNERSHIP_INST(None, MustBeLive, EndAccess)
CONSTANT_OWNERSHIP_INST(None, MustBeLive, EndApply)
CONSTANT_OWNERSHIP_INST(None, MustBeLive, EndUnpairedAccess)
CONSTANT_OWNERSHIP_INST(None, MustBeLive, IndexAddr)
CONSTANT_OWNERSHIP_INST(None, MustBeLive, IndexRawPointer)
CONSTANT_OWNERSHIP_INST(None, MustBeLive, InitBlockStorageHeader)
CONSTANT_OWNERSHIP_INST(None, MustBeLive, InitEnumDataAddr)
CONSTANT_OWNERSHIP_INST(None, MustBeLive, InitExistentialAddr)
CONSTANT_OWNERSHIP_INST(None, MustBeLive, InitExistentialMetatype)
CONSTANT_OWNERSHIP_INST(None, MustBeLive, InjectEnumAddr)
CONSTANT_OWNERSHIP_INST(None, MustBeLive, IsUnique)
CONSTANT_OWNERSHIP_INST(None, MustBeLive, Load)
CONSTANT_OWNERSHIP_INST(None, MustBeLive, LoadBorrow)
CONSTANT_OWNERSHIP_INST(None, MustBeLive, MarkFunctionEscape)
CONSTANT_OWNERSHIP_INST(None, MustBeLive, ObjCExistentialMetatypeToObject)
CONSTANT_OWNERSHIP_INST(None, MustBeLive, ObjCMetatypeToObject)
CONSTANT_OWNERSHIP_INST(None, MustBeLive, ObjCToThickMetatype)
CONSTANT_OWNERSHIP_INST(None, MustBeLive, OpenExistentialAddr)
CONSTANT_OWNERSHIP_INST(None, MustBeLive, OpenExistentialMetatype)
CONSTANT_OWNERSHIP_INST(None, MustBeLive, PointerToAddress)
CONSTANT_OWNERSHIP_INST(None, MustBeLive, PointerToThinFunction)
CONSTANT_OWNERSHIP_INST(None, MustBeLive, ProjectBlockStorage)
CONSTANT_OWNERSHIP_INST(None, MustBeLive, ProjectValueBuffer)
CONSTANT_OWNERSHIP_INST(None, MustBeLive, RawPointerToRef)
CONSTANT_OWNERSHIP_INST(None, MustBeLive, SelectEnumAddr)
CONSTANT_OWNERSHIP_INST(None, MustBeLive, SelectValue)
CONSTANT_OWNERSHIP_INST(None, MustBeLive, StructElementAddr)
CONSTANT_OWNERSHIP_INST(None, MustBeLive, SwitchEnumAddr)
CONSTANT_OWNERSHIP_INST(None, MustBeLive, SwitchValue)
CONSTANT_OWNERSHIP_INST(None, MustBeLive, TailAddr)
CONSTANT_OWNERSHIP_INST(None, MustBeLive, ThickToObjCMetatype)
CONSTANT_OWNERSHIP_INST(None, MustBeLive, ThinFunctionToPointer)
CONSTANT_OWNERSHIP_INST(None, MustBeLive, ThinToThickFunction)
CONSTANT_OWNERSHIP_INST(None, MustBeLive, TupleElementAddr)
CONSTANT_OWNERSHIP_INST(None, MustBeLive, UncheckedAddrCast)
CONSTANT_OWNERSHIP_INST(None, MustBeLive, UncheckedRefCastAddr)
CONSTANT_OWNERSHIP_INST(None, MustBeLive, UncheckedTakeEnumDataAddr)
CONSTANT_OWNERSHIP_INST(None, MustBeLive, UnconditionalCheckedCastAddr)
CONSTANT_OWNERSHIP_INST(None, MustBeLive, AllocValueBuffer)
CONSTANT_OWNERSHIP_INST(None, MustBeLive, DeallocValueBuffer)
#define NEVER_LOADABLE_CHECKED_REF_STORAGE(Name, ...)                          \
  CONSTANT_OWNERSHIP_INST(None, MustBeLive, Load##Name)
#define ALWAYS_LOADABLE_CHECKED_REF_STORAGE(Name, ...)                         \
  CONSTANT_OWNERSHIP_INST(Owned, MustBeInvalidated, Name##Release)
#define SOMETIMES_LOADABLE_CHECKED_REF_STORAGE(Name, ...)                      \
  NEVER_LOADABLE_CHECKED_REF_STORAGE(Name, "...")                              \
  ALWAYS_LOADABLE_CHECKED_REF_STORAGE(Name, "...")
#define UNCHECKED_REF_STORAGE(Name, ...)                                       \
  CONSTANT_OWNERSHIP_INST(None, MustBeLive, Name##ToRef)
#include "swift/AST/ReferenceStorage.def"
#undef CONSTANT_OWNERSHIP_INST

/// Instructions whose arguments are always compatible with one convention.
#define CONSTANT_OR_NONE_OWNERSHIP_INST(OWNERSHIP, USE_LIFETIME_CONSTRAINT,    \
                                        INST)                                  \
  OperandOwnershipKindMap OperandOwnershipKindClassifier::visit##INST##Inst(   \
      INST##Inst *i) {                                                         \
    assert(i->getNumOperands() && "Expected to have non-zero operands");       \
    return Map::compatibilityMap(                                              \
        ValueOwnershipKind::OWNERSHIP,                                         \
        UseLifetimeConstraint::USE_LIFETIME_CONSTRAINT);                       \
  }
CONSTANT_OR_NONE_OWNERSHIP_INST(Owned, MustBeInvalidated,
                                CheckedCastValueBranch)
CONSTANT_OR_NONE_OWNERSHIP_INST(Owned, MustBeInvalidated,
                                UnconditionalCheckedCastValue)
CONSTANT_OR_NONE_OWNERSHIP_INST(Owned, MustBeInvalidated, InitExistentialValue)
CONSTANT_OR_NONE_OWNERSHIP_INST(Owned, MustBeInvalidated,
                                DeinitExistentialValue)
#undef CONSTANT_OR_NONE_OWNERSHIP_INST

#define ACCEPTS_ANY_OWNERSHIP_INST(INST)                                       \
  OperandOwnershipKindMap OperandOwnershipKindClassifier::visit##INST##Inst(   \
      INST##Inst *i) {                                                         \
    return Map::allLive();                                                     \
  }
ACCEPTS_ANY_OWNERSHIP_INST(BeginBorrow)
ACCEPTS_ANY_OWNERSHIP_INST(CopyValue)
ACCEPTS_ANY_OWNERSHIP_INST(DebugValue)
ACCEPTS_ANY_OWNERSHIP_INST(FixLifetime)
ACCEPTS_ANY_OWNERSHIP_INST(UncheckedBitwiseCast) // Is this right?
ACCEPTS_ANY_OWNERSHIP_INST(WitnessMethod)        // Is this right?
ACCEPTS_ANY_OWNERSHIP_INST(ProjectBox)           // The result is a T*.
ACCEPTS_ANY_OWNERSHIP_INST(DynamicMethodBranch)
ACCEPTS_ANY_OWNERSHIP_INST(UncheckedTrivialBitCast)
ACCEPTS_ANY_OWNERSHIP_INST(ExistentialMetatype)
ACCEPTS_ANY_OWNERSHIP_INST(ValueMetatype)
ACCEPTS_ANY_OWNERSHIP_INST(UncheckedOwnershipConversion)
ACCEPTS_ANY_OWNERSHIP_INST(ValueToBridgeObject)
ACCEPTS_ANY_OWNERSHIP_INST(IsEscapingClosure)
ACCEPTS_ANY_OWNERSHIP_INST(ClassMethod)
ACCEPTS_ANY_OWNERSHIP_INST(ObjCMethod)
ACCEPTS_ANY_OWNERSHIP_INST(ObjCSuperMethod)
ACCEPTS_ANY_OWNERSHIP_INST(SuperMethod)
ACCEPTS_ANY_OWNERSHIP_INST(BridgeObjectToWord)
ACCEPTS_ANY_OWNERSHIP_INST(ClassifyBridgeObject)
ACCEPTS_ANY_OWNERSHIP_INST(CopyBlock)
ACCEPTS_ANY_OWNERSHIP_INST(RefToRawPointer)
ACCEPTS_ANY_OWNERSHIP_INST(SetDeallocating)
ACCEPTS_ANY_OWNERSHIP_INST(ProjectExistentialBox)
ACCEPTS_ANY_OWNERSHIP_INST(UnmanagedRetainValue)
ACCEPTS_ANY_OWNERSHIP_INST(UnmanagedReleaseValue)
ACCEPTS_ANY_OWNERSHIP_INST(UnmanagedAutoreleaseValue)
ACCEPTS_ANY_OWNERSHIP_INST(ConvertEscapeToNoEscape)
#define ALWAYS_OR_SOMETIMES_LOADABLE_CHECKED_REF_STORAGE(Name, ...)            \
  ACCEPTS_ANY_OWNERSHIP_INST(RefTo##Name)                                      \
  ACCEPTS_ANY_OWNERSHIP_INST(Name##ToRef)                                      \
  ACCEPTS_ANY_OWNERSHIP_INST(StrongCopy##Name##Value)
#define UNCHECKED_REF_STORAGE(Name, ...)                                       \
  ACCEPTS_ANY_OWNERSHIP_INST(RefTo##Name)                                      \
  ACCEPTS_ANY_OWNERSHIP_INST(StrongCopy##Name##Value)
#include "swift/AST/ReferenceStorage.def"
#undef ACCEPTS_ANY_OWNERSHIP_INST

OperandOwnershipKindMap
OperandOwnershipKindClassifier::visitForwardingInst(SILInstruction *i,
                                                    ArrayRef<Operand> ops) {
  assert(i->getNumOperands() && "Expected to have non-zero operands");
  assert(isOwnershipForwardingInst(i) &&
         "Expected to have an ownership forwarding inst");

  // Merge all of the ownership of our operands. If we get back a .none from the
  // merge, then we return an empty compatibility map. This ensures that we will
  // not be compatible with /any/ input triggering a special error in the
  // ownership verifier.
  Optional<ValueOwnershipKind> optionalKind =
      ValueOwnershipKind::merge(makeOptionalTransformRange(
          ops, [&i](const Operand &op) -> Optional<ValueOwnershipKind> {
            if (i->isTypeDependentOperand(op))
              return None;
            return op.get().getOwnershipKind();
          }));
  if (!optionalKind)
    return Map();

  auto kind = optionalKind.getValue();
  if (kind == ValueOwnershipKind::None)
    return Map::allLive();
  auto lifetimeConstraint = kind.getForwardingLifetimeConstraint();
  return Map::compatibilityMap(kind, lifetimeConstraint);
}

#define FORWARD_ANY_OWNERSHIP_INST(INST)                                       \
  OperandOwnershipKindMap OperandOwnershipKindClassifier::visit##INST##Inst(   \
      INST##Inst *i) {                                                         \
    return visitForwardingInst(i);                                             \
  }
FORWARD_ANY_OWNERSHIP_INST(Tuple)
FORWARD_ANY_OWNERSHIP_INST(Struct)
FORWARD_ANY_OWNERSHIP_INST(Object)
FORWARD_ANY_OWNERSHIP_INST(Enum)
FORWARD_ANY_OWNERSHIP_INST(OpenExistentialRef)
FORWARD_ANY_OWNERSHIP_INST(Upcast)
FORWARD_ANY_OWNERSHIP_INST(UncheckedRefCast)
FORWARD_ANY_OWNERSHIP_INST(ConvertFunction)
FORWARD_ANY_OWNERSHIP_INST(RefToBridgeObject)
FORWARD_ANY_OWNERSHIP_INST(BridgeObjectToRef)
FORWARD_ANY_OWNERSHIP_INST(UnconditionalCheckedCast)
FORWARD_ANY_OWNERSHIP_INST(UncheckedEnumData)
FORWARD_ANY_OWNERSHIP_INST(DestructureStruct)
FORWARD_ANY_OWNERSHIP_INST(DestructureTuple)
FORWARD_ANY_OWNERSHIP_INST(InitExistentialRef)
<<<<<<< HEAD
// SWIFT_ENABLE_TENSORFLOW
FORWARD_ANY_OWNERSHIP_INST(DifferentiableFunction)
FORWARD_ANY_OWNERSHIP_INST(LinearFunction)
// SWIFT_ENABLE_TENSORFLOW END
=======
FORWARD_ANY_OWNERSHIP_INST(DifferentiableFunction)
>>>>>>> 62f6686d
#undef FORWARD_ANY_OWNERSHIP_INST

// An instruction that forwards a constant ownership or trivial ownership.
#define FORWARD_CONSTANT_OR_NONE_OWNERSHIP_INST(OWNERSHIP,                     \
                                                USE_LIFETIME_CONSTRAINT, INST) \
  OperandOwnershipKindMap OperandOwnershipKindClassifier::visit##INST##Inst(   \
      INST##Inst *i) {                                                         \
    assert(i->getNumOperands() && "Expected to have non-zero operands");       \
    assert(isGuaranteedForwardingInst(i) &&                                    \
           "Expected an ownership forwarding inst");                           \
    OperandOwnershipKindMap map;                                               \
    map.addCompatibilityConstraint(                                            \
        ValueOwnershipKind::OWNERSHIP,                                         \
        UseLifetimeConstraint::USE_LIFETIME_CONSTRAINT);                       \
    return map;                                                                \
  }
FORWARD_CONSTANT_OR_NONE_OWNERSHIP_INST(Guaranteed, MustBeLive, TupleExtract)
FORWARD_CONSTANT_OR_NONE_OWNERSHIP_INST(Guaranteed, MustBeLive, StructExtract)
FORWARD_CONSTANT_OR_NONE_OWNERSHIP_INST(Guaranteed, MustBeLive,
                                        DifferentiableFunctionExtract)
FORWARD_CONSTANT_OR_NONE_OWNERSHIP_INST(Owned, MustBeInvalidated,
                                        MarkUninitialized)
// SWIFT_ENABLE_TENSORFLOW
FORWARD_CONSTANT_OR_NONE_OWNERSHIP_INST(Guaranteed, MustBeLive,
                                        DifferentiableFunctionExtract)
FORWARD_CONSTANT_OR_NONE_OWNERSHIP_INST(Guaranteed, MustBeLive,
                                        LinearFunctionExtract)
// SWIFT_ENABLE_TENSORFLOW END
#undef CONSTANT_OR_NONE_OWNERSHIP_INST

OperandOwnershipKindMap
OperandOwnershipKindClassifier::visitDeallocPartialRefInst(
    DeallocPartialRefInst *i) {
  if (getValue() == i->getInstance()) {
    return Map::compatibilityMap(ValueOwnershipKind::Owned,
                                 UseLifetimeConstraint::MustBeInvalidated);
  }

  return Map::allLive();
}

OperandOwnershipKindMap
OperandOwnershipKindClassifier::visitSelectEnumInst(SelectEnumInst *i) {
  if (getValue() == i->getEnumOperand()) {
    return Map::allLive();
  }

  return visitForwardingInst(i, i->getAllOperands().drop_front());
}

OperandOwnershipKindMap
OperandOwnershipKindClassifier::visitAllocRefInst(AllocRefInst *i) {
  assert(i->getNumOperands() != 0 &&
         "If we reach this point, we must have a tail operand");
  return Map::allLive();
}

OperandOwnershipKindMap
OperandOwnershipKindClassifier::visitAllocRefDynamicInst(
    AllocRefDynamicInst *i) {
  assert(i->getNumOperands() != 0 &&
         "If we reach this point, we must have a tail operand");
  return Map::allLive();
}

OperandOwnershipKindMap
OperandOwnershipKindClassifier::checkTerminatorArgumentMatchesDestBB(
    SILBasicBlock *destBB, unsigned opIndex) {
  // Grab the ownership kind of the destination block.
  ValueOwnershipKind destBlockArgOwnershipKind =
      destBB->getArgument(opIndex)->getOwnershipKind();
  auto lifetimeConstraint =
      destBlockArgOwnershipKind.getForwardingLifetimeConstraint();
  return Map::compatibilityMap(destBlockArgOwnershipKind, lifetimeConstraint);
}

OperandOwnershipKindMap
OperandOwnershipKindClassifier::visitBranchInst(BranchInst *bi) {
  ValueOwnershipKind destBlockArgOwnershipKind =
      bi->getDestBB()->getArgument(getOperandIndex())->getOwnershipKind();

  // If we have a guaranteed parameter, treat this as consuming.
  if (destBlockArgOwnershipKind == ValueOwnershipKind::Guaranteed) {
    return Map::compatibilityMap(destBlockArgOwnershipKind,
                                 UseLifetimeConstraint::MustBeInvalidated);
  }

  // Otherwise, defer to defaults.
  auto lifetimeConstraint =
      destBlockArgOwnershipKind.getForwardingLifetimeConstraint();
  return Map::compatibilityMap(destBlockArgOwnershipKind, lifetimeConstraint);
}

OperandOwnershipKindMap
OperandOwnershipKindClassifier::visitCondBranchInst(CondBranchInst *cbi) {
  // In ossa, cond_br insts are not allowed to take non-trivial values. Thus, we
  // just accept anything since we know all of our operands will be trivial.
  return Map::allLive();
}

OperandOwnershipKindMap
OperandOwnershipKindClassifier::visitSwitchEnumInst(SwitchEnumInst *sei) {
  auto opTy = sei->getOperand()->getType();

  // If our passed in type is trivial, we shouldn't have any non-trivial
  // successors. Just bail early returning trivial.
  if (opTy.isTrivial(*sei->getFunction()))
    return Map::allLive();

  // Otherwise, go through the ownership constraints of our successor arguments
  // and merge them.
  auto mergedKind = ValueOwnershipKind::merge(makeTransformRange(
      sei->getSuccessorBlockArgumentLists(),
      [&](ArrayRef<SILArgument *> array) -> ValueOwnershipKind {
        // If the array is empty, we have a non-payloaded case. Return any.
        if (array.empty())
          return ValueOwnershipKind::None;

        // Otherwise, we should have a single element since a payload is
        // a tuple.
        assert(std::distance(array.begin(), array.end()) == 1);
        return array.front()->getOwnershipKind();
      }));

  // If we failed to merge, return an empty map so we will fail to pattern match
  // with any operand. This is a known signal to the verifier that we failed to
  // merge in a forwarding context.
  if (!mergedKind)
    return Map();
  auto kind = mergedKind.getValue();
  if (kind == ValueOwnershipKind::None)
    return Map::allLive();
  auto lifetimeConstraint = kind.getForwardingLifetimeConstraint();
  return Map::compatibilityMap(kind, lifetimeConstraint);
}

OperandOwnershipKindMap
OperandOwnershipKindClassifier::visitCheckedCastBranchInst(
    CheckedCastBranchInst *ccbi) {
  // TODO: Simplify this using ValueOwnershipKind::merge.
  Optional<OperandOwnershipKindMap> map;
  for (auto argArray : ccbi->getSuccessorBlockArgumentLists()) {
    assert(!argArray.empty());

    auto argOwnershipKind = argArray[getOperandIndex()]->getOwnershipKind();
    // If we do not have a map yet, initialize it and continue.
    if (!map) {
      auto lifetimeConstraint =
          argOwnershipKind.getForwardingLifetimeConstraint();
      map = Map::compatibilityMap(argOwnershipKind, lifetimeConstraint);
      continue;
    }

    // Otherwise, make sure that we can accept the rest of our
    // arguments. If not, we return an empty ownership kind to make
    // sure that we flag everything as an error.
    if (map->canAcceptKind(argOwnershipKind)) {
      continue;
    }

    return OperandOwnershipKindMap();
  }

  return map.getValue();
}

//// FIX THIS HERE
OperandOwnershipKindMap
OperandOwnershipKindClassifier::visitReturnInst(ReturnInst *ri) {
  auto *f =ri->getFunction();

  // If we have a trivial value, return allLive().
  bool isTrivial = ri->getOperand()->getType().isTrivial(*f);
  if (isTrivial) {
    return Map::allLive();
  }

  SILFunctionConventions fnConv = f->getConventions();

  auto results = fnConv.getDirectSILResults();
  if (results.empty())
    return Map();

  auto ownershipKindRange = makeTransformRange(results,
     [&](const SILResultInfo &info) {
       return info.getOwnershipKind(*f, f->getLoweredFunctionType());
     });

  // Then merge all of our ownership kinds. If we fail to merge, return an empty
  // map so we fail on all operands.
  auto mergedBase = ValueOwnershipKind::merge(ownershipKindRange);
  if (!mergedBase)
    return Map();

  auto base = *mergedBase;
  return Map::compatibilityMap(base, base.getForwardingLifetimeConstraint());
}

OperandOwnershipKindMap
OperandOwnershipKindClassifier::visitEndBorrowInst(EndBorrowInst *i) {
  // If we are checking a subobject, make sure that we are from a guaranteed
  // basic block argument.
  if (isCheckingSubObject()) {
    auto *phiArg = cast<SILPhiArgument>(op.get());
    (void)phiArg;
    return Map::compatibilityMap(ValueOwnershipKind::Guaranteed,
                                 UseLifetimeConstraint::MustBeLive);
  }

  /// An end_borrow is modeled as invalidating the guaranteed value preventing
  /// any further uses of the value.
  return Map::compatibilityMap(ValueOwnershipKind::Guaranteed,
                               UseLifetimeConstraint::MustBeInvalidated);
}

OperandOwnershipKindMap
OperandOwnershipKindClassifier::visitThrowInst(ThrowInst *i) {
  return Map::compatibilityMap(ValueOwnershipKind::Owned,
                               UseLifetimeConstraint::MustBeInvalidated);
}

#define NEVER_LOADABLE_CHECKED_REF_STORAGE(Name, ...)                          \
  OperandOwnershipKindMap                                                      \
      OperandOwnershipKindClassifier::visitStore##Name##Inst(                  \
          Store##Name##Inst *i) {                                              \
    /* A store instruction implies that the value to be stored to be live, */  \
    /* but it does not touch the strong reference count of the value. We */    \
    /* also just care about liveness for the dest. So just match everything */ \
    /* as must be live. */                                                     \
    return Map::allLive();                                                     \
  }
#define SOMETIMES_LOADABLE_CHECKED_REF_STORAGE(Name, ...)                      \
  NEVER_LOADABLE_CHECKED_REF_STORAGE(Name, "...")
#include "swift/AST/ReferenceStorage.def"

OperandOwnershipKindMap
OperandOwnershipKindClassifier::visitStoreBorrowInst(StoreBorrowInst *i) {
  if (getValue() == i->getSrc()) {
    return Map::compatibilityMap(ValueOwnershipKind::Guaranteed,
                                 UseLifetimeConstraint::MustBeLive);
  }
  return Map::allLive();
}

// FIXME: Why not use SILArgumentConvention here?
OperandOwnershipKindMap OperandOwnershipKindClassifier::visitCallee(
    CanSILFunctionType substCalleeType) {
  ParameterConvention conv = substCalleeType->getCalleeConvention();
  switch (conv) {
  case ParameterConvention::Indirect_In:
  case ParameterConvention::Indirect_In_Constant:
    assert(!SILModuleConventions(mod).isSILIndirect(
                                      SILParameterInfo(substCalleeType, conv)));
    return Map::compatibilityMap(ValueOwnershipKind::Owned,
                                 UseLifetimeConstraint::MustBeInvalidated);
  case ParameterConvention::Indirect_In_Guaranteed:
    assert(!SILModuleConventions(mod).isSILIndirect(
                                      SILParameterInfo(substCalleeType, conv)));
    return Map::compatibilityMap(ValueOwnershipKind::Guaranteed,
                                 UseLifetimeConstraint::MustBeLive);
  case ParameterConvention::Indirect_Inout:
  case ParameterConvention::Indirect_InoutAliasable:
    llvm_unreachable("Illegal convention for callee");
  case ParameterConvention::Direct_Unowned:
    return Map::allLive();
  case ParameterConvention::Direct_Owned:
    return Map::compatibilityMap(ValueOwnershipKind::Owned,
                                 UseLifetimeConstraint::MustBeInvalidated);
  case ParameterConvention::Direct_Guaranteed:
    if (substCalleeType->isNoEscape())
      return Map::allLive();
    // We want to accept guaranteed/owned in this position since we
    // treat the use of an owned parameter as an instantaneously
    // borrowed value for the duration of the call.
    return Map::compatibilityMap(
        {{ValueOwnershipKind::Guaranteed, UseLifetimeConstraint::MustBeLive},
         {ValueOwnershipKind::Owned, UseLifetimeConstraint::MustBeLive}});
  }

  llvm_unreachable("Unhandled ParameterConvention in switch.");
}

// We allow for trivial cases of enums with non-trivial cases to be passed in
// non-trivial argument positions. This fits with modeling of a
// SILFunctionArgument as a phi in a global program graph.
OperandOwnershipKindMap OperandOwnershipKindClassifier::visitApplyParameter(
    ValueOwnershipKind kind, UseLifetimeConstraint requirement) {

  // Check against the passed in convention. We allow for owned to be passed to
  // apply parameters.
  if (kind != ValueOwnershipKind::Owned) {
    return Map::compatibilityMap(
        {{kind, requirement},
         {ValueOwnershipKind::Owned, UseLifetimeConstraint::MustBeLive}});
  }
  return Map::compatibilityMap(kind, requirement);
}

// Handle Apply and TryApply.
OperandOwnershipKindMap
OperandOwnershipKindClassifier::visitFullApply(FullApplySite apply) {
  // If we are visiting the callee operand, handle it specially.
  if (apply.isCalleeOperand(op)) {
    return visitCallee(apply.getSubstCalleeType());
  }

  // Indirect return arguments are address types.
  if (apply.isIndirectResultOperand(op)) {
    return Map::allLive();
  }

  // If we have a type dependent operand, return an empty map.
  if (apply.getInstruction()->isTypeDependentOperand(op))
    return Map();

  unsigned argIndex = apply.getCalleeArgIndex(op);
  auto conv = apply.getSubstCalleeConv();
  SILParameterInfo paramInfo = conv.getParamInfoForSILArg(argIndex);

  switch (paramInfo.getConvention()) {
  case ParameterConvention::Direct_Owned:
    return visitApplyParameter(ValueOwnershipKind::Owned,
                               UseLifetimeConstraint::MustBeInvalidated);
  case ParameterConvention::Direct_Unowned:
    return Map::allLive();

  case ParameterConvention::Indirect_In: {
    // This expects an @trivial if we have lowered addresses and @
    if (conv.useLoweredAddresses()) {
      return Map::allLive();
    }
    // TODO: Once trivial is subsumed in any, this goes away.
    auto map = visitApplyParameter(ValueOwnershipKind::Owned,
                                   UseLifetimeConstraint::MustBeInvalidated);
    return map;
  }

  case ParameterConvention::Indirect_In_Guaranteed: {
    // This expects an @trivial if we have lowered addresses and @
    if (conv.useLoweredAddresses()) {
      return Map::allLive();
    }
    return visitApplyParameter(ValueOwnershipKind::Guaranteed,
                               UseLifetimeConstraint::MustBeLive);
  }

  // The following conventions should take address types and thus be
  // trivial.
  case ParameterConvention::Indirect_In_Constant:
  case ParameterConvention::Indirect_Inout:
  case ParameterConvention::Indirect_InoutAliasable:
    return Map::allLive();

  case ParameterConvention::Direct_Guaranteed:
    // A +1 value may be passed to a guaranteed argument. From the caller's
    // point of view, this is just like a normal non-consuming use.
    // Direct_Guaranteed only accepts non-trivial types, but trivial types are
    // already handled above.
    return visitApplyParameter(ValueOwnershipKind::Guaranteed,
                               UseLifetimeConstraint::MustBeLive);
  }
  llvm_unreachable("unhandled convension");
}

OperandOwnershipKindMap
OperandOwnershipKindClassifier::visitBeginApplyInst(BeginApplyInst *i) {
  return visitFullApply(i);
}

OperandOwnershipKindMap
OperandOwnershipKindClassifier::visitApplyInst(ApplyInst *i) {
  return visitFullApply(i);
}

OperandOwnershipKindMap
OperandOwnershipKindClassifier::visitTryApplyInst(TryApplyInst *i) {
  return visitFullApply(i);
}

OperandOwnershipKindMap
OperandOwnershipKindClassifier::visitPartialApplyInst(PartialApplyInst *i) {
  // partial_apply [stack] does not take ownership of its operands.
  if (i->isOnStack())
    return Map::allLive();

  return Map::compatibilityMap(
       // All non-trivial types should be captured.
       ValueOwnershipKind::Owned, UseLifetimeConstraint::MustBeInvalidated);
}

// TODO: FIX THIS
OperandOwnershipKindMap
OperandOwnershipKindClassifier::visitYieldInst(YieldInst *i) {
  // Indirect return arguments are address types.
  //
  // TODO: Change this to check if this operand is an indirect result
  if (isAddressOrTrivialType())
    return Map::allLive();

  auto fnType = i->getFunction()->getLoweredFunctionType();
  auto yieldInfo = fnType->getYields()[getOperandIndex()];
  switch (yieldInfo.getConvention()) {
  case ParameterConvention::Indirect_In:
  case ParameterConvention::Direct_Owned:
    return visitApplyParameter(ValueOwnershipKind::Owned,
                               UseLifetimeConstraint::MustBeInvalidated);
  case ParameterConvention::Indirect_In_Constant:
  case ParameterConvention::Direct_Unowned:
    // We accept unowned, owned, and guaranteed in unowned positions.
    return Map::allLive();
  case ParameterConvention::Indirect_In_Guaranteed:
  case ParameterConvention::Direct_Guaranteed:
    return visitApplyParameter(ValueOwnershipKind::Guaranteed,
                               UseLifetimeConstraint::MustBeLive);
  // The following conventions should take address types.
  case ParameterConvention::Indirect_Inout:
  case ParameterConvention::Indirect_InoutAliasable:
    llvm_unreachable("Unexpected non-trivial parameter convention.");
  }
  llvm_unreachable("unhandled convension");
}

OperandOwnershipKindMap
OperandOwnershipKindClassifier::visitAssignInst(AssignInst *i) {
  if (getValue() != i->getSrc()) {
    return Map::allLive();
  }

  return Map::compatibilityMap(ValueOwnershipKind::Owned,
                               UseLifetimeConstraint::MustBeInvalidated);
}

OperandOwnershipKindMap
OperandOwnershipKindClassifier::visitAssignByWrapperInst(AssignByWrapperInst *i) {
  if (getValue() != i->getSrc()) {
    return Map::allLive();
  }

  return Map::compatibilityMap(ValueOwnershipKind::Owned,
                               UseLifetimeConstraint::MustBeInvalidated);
}

OperandOwnershipKindMap
OperandOwnershipKindClassifier::visitStoreInst(StoreInst *i) {
  if (getValue() != i->getSrc()) {
    return Map::allLive();
  }

  return Map::compatibilityMap(ValueOwnershipKind::Owned,
                               UseLifetimeConstraint::MustBeInvalidated);
}

OperandOwnershipKindMap
OperandOwnershipKindClassifier::visitCopyBlockWithoutEscapingInst(
    CopyBlockWithoutEscapingInst *i) {
  // Consumes the closure parameter.
  if (getValue() == i->getClosure()) {
    return Map::compatibilityMap(ValueOwnershipKind::Owned,
                                 UseLifetimeConstraint::MustBeInvalidated);
  }

  return Map::allLive();
}

OperandOwnershipKindMap OperandOwnershipKindClassifier::visitMarkDependenceInst(
    MarkDependenceInst *mdi) {
  // If we are analyzing "the value", we forward ownership.
  if (getValue() == mdi->getValue()) {
    auto kind = mdi->getOwnershipKind();
    if (kind == ValueOwnershipKind::None)
      return Map::allLive();
    auto lifetimeConstraint = kind.getForwardingLifetimeConstraint();
    return Map::compatibilityMap(kind, lifetimeConstraint);
  }

  // If we are not the "value" of the mark_dependence, then we must be the
  // "base". This means that any use that would destroy "value" can not be moved
  // before any uses of "base". We treat this as non-consuming and rely on the
  // rest of the optimizer to respect the movement restrictions.
  return Map::allLive();
}

OperandOwnershipKindMap
OperandOwnershipKindClassifier::visitKeyPathInst(KeyPathInst *I) {
  // KeyPath moves the value in memory out of address operands, but the
  // ownership checker doesn't reason about that yet.
  return Map::compatibilityMap(
       ValueOwnershipKind::Owned, UseLifetimeConstraint::MustBeInvalidated);
}

//===----------------------------------------------------------------------===//
//                            Builtin Use Checker
//===----------------------------------------------------------------------===//

namespace {

struct OperandOwnershipKindBuiltinClassifier
    : SILBuiltinVisitor<OperandOwnershipKindBuiltinClassifier,
                        OperandOwnershipKindMap> {
  using Map = OperandOwnershipKindMap;

  OperandOwnershipKindMap visitLLVMIntrinsic(BuiltinInst *bi,
                                             llvm::Intrinsic::ID id) {
    // LLVM intrinsics do not traffic in ownership, so if we have a result, it
    // must be trivial.
    return Map::allLive();
  }

  // BUILTIN_TYPE_CHECKER_OPERATION does not live past the type checker.
#define BUILTIN_TYPE_CHECKER_OPERATION(ID, NAME)

#define BUILTIN(ID, NAME, ATTRS)                                               \
  OperandOwnershipKindMap visit##ID(BuiltinInst *bi, StringRef attr);
#include "swift/AST/Builtins.def"

  OperandOwnershipKindMap check(BuiltinInst *bi) { return visit(bi); }
};

} // end anonymous namespace

#define ANY_OWNERSHIP_BUILTIN(ID)                                              \
  OperandOwnershipKindMap OperandOwnershipKindBuiltinClassifier::visit##ID(    \
      BuiltinInst *, StringRef) {                                              \
    return Map::allLive();                                                     \
  }
ANY_OWNERSHIP_BUILTIN(ErrorInMain)
ANY_OWNERSHIP_BUILTIN(UnexpectedError)
ANY_OWNERSHIP_BUILTIN(WillThrow)
ANY_OWNERSHIP_BUILTIN(AShr)
ANY_OWNERSHIP_BUILTIN(GenericAShr)
ANY_OWNERSHIP_BUILTIN(Add)
ANY_OWNERSHIP_BUILTIN(GenericAdd)
ANY_OWNERSHIP_BUILTIN(Alignof)
ANY_OWNERSHIP_BUILTIN(AllocRaw)
ANY_OWNERSHIP_BUILTIN(And)
ANY_OWNERSHIP_BUILTIN(GenericAnd)
ANY_OWNERSHIP_BUILTIN(AssertConf)
ANY_OWNERSHIP_BUILTIN(AssignCopyArrayNoAlias)
ANY_OWNERSHIP_BUILTIN(AssignCopyArrayFrontToBack)
ANY_OWNERSHIP_BUILTIN(AssignCopyArrayBackToFront)
ANY_OWNERSHIP_BUILTIN(AssignTakeArray)
ANY_OWNERSHIP_BUILTIN(AssumeNonNegative)
ANY_OWNERSHIP_BUILTIN(AssumeTrue)
ANY_OWNERSHIP_BUILTIN(AtomicLoad)
ANY_OWNERSHIP_BUILTIN(AtomicRMW)
ANY_OWNERSHIP_BUILTIN(AtomicStore)
ANY_OWNERSHIP_BUILTIN(BitCast)
ANY_OWNERSHIP_BUILTIN(CanBeObjCClass)
ANY_OWNERSHIP_BUILTIN(CondFailMessage)
ANY_OWNERSHIP_BUILTIN(CmpXChg)
ANY_OWNERSHIP_BUILTIN(CondUnreachable)
ANY_OWNERSHIP_BUILTIN(CopyArray)
ANY_OWNERSHIP_BUILTIN(DeallocRaw)
ANY_OWNERSHIP_BUILTIN(DestroyArray)
ANY_OWNERSHIP_BUILTIN(ExactSDiv)
ANY_OWNERSHIP_BUILTIN(GenericExactSDiv)
ANY_OWNERSHIP_BUILTIN(ExactUDiv)
ANY_OWNERSHIP_BUILTIN(GenericExactUDiv)
ANY_OWNERSHIP_BUILTIN(ExtractElement)
ANY_OWNERSHIP_BUILTIN(FAdd)
ANY_OWNERSHIP_BUILTIN(GenericFAdd)
ANY_OWNERSHIP_BUILTIN(FCMP_OEQ)
ANY_OWNERSHIP_BUILTIN(FCMP_OGE)
ANY_OWNERSHIP_BUILTIN(FCMP_OGT)
ANY_OWNERSHIP_BUILTIN(FCMP_OLE)
ANY_OWNERSHIP_BUILTIN(FCMP_OLT)
ANY_OWNERSHIP_BUILTIN(FCMP_ONE)
ANY_OWNERSHIP_BUILTIN(FCMP_ORD)
ANY_OWNERSHIP_BUILTIN(FCMP_UEQ)
ANY_OWNERSHIP_BUILTIN(FCMP_UGE)
ANY_OWNERSHIP_BUILTIN(FCMP_UGT)
ANY_OWNERSHIP_BUILTIN(FCMP_ULE)
ANY_OWNERSHIP_BUILTIN(FCMP_ULT)
ANY_OWNERSHIP_BUILTIN(FCMP_UNE)
ANY_OWNERSHIP_BUILTIN(FCMP_UNO)
ANY_OWNERSHIP_BUILTIN(FDiv)
ANY_OWNERSHIP_BUILTIN(GenericFDiv)
ANY_OWNERSHIP_BUILTIN(FMul)
ANY_OWNERSHIP_BUILTIN(GenericFMul)
ANY_OWNERSHIP_BUILTIN(FNeg)
ANY_OWNERSHIP_BUILTIN(FPExt)
ANY_OWNERSHIP_BUILTIN(FPToSI)
ANY_OWNERSHIP_BUILTIN(FPToUI)
ANY_OWNERSHIP_BUILTIN(FPTrunc)
ANY_OWNERSHIP_BUILTIN(FRem)
ANY_OWNERSHIP_BUILTIN(GenericFRem)
ANY_OWNERSHIP_BUILTIN(FSub)
ANY_OWNERSHIP_BUILTIN(GenericFSub)
ANY_OWNERSHIP_BUILTIN(Fence)
ANY_OWNERSHIP_BUILTIN(GetObjCTypeEncoding)
ANY_OWNERSHIP_BUILTIN(ICMP_EQ)
ANY_OWNERSHIP_BUILTIN(ICMP_NE)
ANY_OWNERSHIP_BUILTIN(ICMP_SGE)
ANY_OWNERSHIP_BUILTIN(ICMP_SGT)
ANY_OWNERSHIP_BUILTIN(ICMP_SLE)
ANY_OWNERSHIP_BUILTIN(ICMP_SLT)
ANY_OWNERSHIP_BUILTIN(ICMP_UGE)
ANY_OWNERSHIP_BUILTIN(ICMP_UGT)
ANY_OWNERSHIP_BUILTIN(ICMP_ULE)
ANY_OWNERSHIP_BUILTIN(ICMP_ULT)
ANY_OWNERSHIP_BUILTIN(InsertElement)
ANY_OWNERSHIP_BUILTIN(IntToFPWithOverflow)
ANY_OWNERSHIP_BUILTIN(IntToPtr)
ANY_OWNERSHIP_BUILTIN(IsOptionalType)
ANY_OWNERSHIP_BUILTIN(IsPOD)
ANY_OWNERSHIP_BUILTIN(IsConcrete)
ANY_OWNERSHIP_BUILTIN(IsBitwiseTakable)
ANY_OWNERSHIP_BUILTIN(IsSameMetatype)
ANY_OWNERSHIP_BUILTIN(LShr)
ANY_OWNERSHIP_BUILTIN(GenericLShr)
ANY_OWNERSHIP_BUILTIN(Mul)
ANY_OWNERSHIP_BUILTIN(GenericMul)
ANY_OWNERSHIP_BUILTIN(OnFastPath)
ANY_OWNERSHIP_BUILTIN(Once)
ANY_OWNERSHIP_BUILTIN(OnceWithContext)
ANY_OWNERSHIP_BUILTIN(Or)
ANY_OWNERSHIP_BUILTIN(GenericOr)
ANY_OWNERSHIP_BUILTIN(PtrToInt)
ANY_OWNERSHIP_BUILTIN(SAddOver)
ANY_OWNERSHIP_BUILTIN(SDiv)
ANY_OWNERSHIP_BUILTIN(GenericSDiv)
ANY_OWNERSHIP_BUILTIN(SExt)
ANY_OWNERSHIP_BUILTIN(SExtOrBitCast)
ANY_OWNERSHIP_BUILTIN(SIToFP)
ANY_OWNERSHIP_BUILTIN(SMulOver)
ANY_OWNERSHIP_BUILTIN(SRem)
ANY_OWNERSHIP_BUILTIN(GenericSRem)
ANY_OWNERSHIP_BUILTIN(SSubOver)
ANY_OWNERSHIP_BUILTIN(SToSCheckedTrunc)
ANY_OWNERSHIP_BUILTIN(SToUCheckedTrunc)
ANY_OWNERSHIP_BUILTIN(Expect)
ANY_OWNERSHIP_BUILTIN(Shl)
ANY_OWNERSHIP_BUILTIN(GenericShl)
ANY_OWNERSHIP_BUILTIN(Sizeof)
ANY_OWNERSHIP_BUILTIN(StaticReport)
ANY_OWNERSHIP_BUILTIN(Strideof)
ANY_OWNERSHIP_BUILTIN(StringObjectOr)
ANY_OWNERSHIP_BUILTIN(Sub)
ANY_OWNERSHIP_BUILTIN(GenericSub)
ANY_OWNERSHIP_BUILTIN(TakeArrayNoAlias)
ANY_OWNERSHIP_BUILTIN(TakeArrayBackToFront)
ANY_OWNERSHIP_BUILTIN(TakeArrayFrontToBack)
ANY_OWNERSHIP_BUILTIN(Trunc)
ANY_OWNERSHIP_BUILTIN(TruncOrBitCast)
ANY_OWNERSHIP_BUILTIN(TSanInoutAccess)
ANY_OWNERSHIP_BUILTIN(UAddOver)
ANY_OWNERSHIP_BUILTIN(UDiv)
ANY_OWNERSHIP_BUILTIN(GenericUDiv)
ANY_OWNERSHIP_BUILTIN(UIToFP)
ANY_OWNERSHIP_BUILTIN(UMulOver)
ANY_OWNERSHIP_BUILTIN(URem)
ANY_OWNERSHIP_BUILTIN(GenericURem)
ANY_OWNERSHIP_BUILTIN(USubOver)
ANY_OWNERSHIP_BUILTIN(UToSCheckedTrunc)
ANY_OWNERSHIP_BUILTIN(UToUCheckedTrunc)
ANY_OWNERSHIP_BUILTIN(Unreachable)
ANY_OWNERSHIP_BUILTIN(UnsafeGuaranteedEnd)
ANY_OWNERSHIP_BUILTIN(Xor)
ANY_OWNERSHIP_BUILTIN(GenericXor)
ANY_OWNERSHIP_BUILTIN(ZExt)
ANY_OWNERSHIP_BUILTIN(ZExtOrBitCast)
ANY_OWNERSHIP_BUILTIN(ZeroInitializer)
ANY_OWNERSHIP_BUILTIN(Swift3ImplicitObjCEntrypoint)
ANY_OWNERSHIP_BUILTIN(PoundAssert)
ANY_OWNERSHIP_BUILTIN(GlobalStringTablePointer)
ANY_OWNERSHIP_BUILTIN(TypePtrAuthDiscriminator)
#undef ANY_OWNERSHIP_BUILTIN

// This is correct today since we do not have any builtins which return
// @guaranteed parameters. This means that we can only have a lifetime ending
// use with our builtins if it is owned.
#define CONSTANT_OWNERSHIP_BUILTIN(OWNERSHIP, USE_LIFETIME_CONSTRAINT, ID)     \
  OperandOwnershipKindMap OperandOwnershipKindBuiltinClassifier::visit##ID(    \
      BuiltinInst *, StringRef) {                                              \
    return Map::compatibilityMap(                                              \
        ValueOwnershipKind::OWNERSHIP,                                         \
        UseLifetimeConstraint::USE_LIFETIME_CONSTRAINT);                       \
  }
CONSTANT_OWNERSHIP_BUILTIN(Owned, MustBeInvalidated, UnsafeGuaranteed)
#undef CONSTANT_OWNERSHIP_BUILTIN

// Builtins that should be lowered to SIL instructions so we should never see
// them.
#define BUILTIN_SIL_OPERATION(ID, NAME, CATEGORY)                              \
  OperandOwnershipKindMap OperandOwnershipKindBuiltinClassifier::visit##ID(    \
      BuiltinInst *, StringRef) {                                              \
    llvm_unreachable("Builtin should have been lowered to SIL instruction?!"); \
  }
#define BUILTIN(X, Y, Z)
#include "swift/AST/Builtins.def"

OperandOwnershipKindMap
OperandOwnershipKindClassifier::visitBuiltinInst(BuiltinInst *bi) {
  return OperandOwnershipKindBuiltinClassifier().check(bi);
}

//===----------------------------------------------------------------------===//
//                            Top Level Entrypoint
//===----------------------------------------------------------------------===//

OperandOwnershipKindMap
Operand::getOwnershipKindMap(bool isForwardingSubValue) const {
  OperandOwnershipKindClassifier classifier(getUser()->getModule(), *this,
                                            ErrorBehaviorKind::ReturnFalse,
                                            isForwardingSubValue);
  return classifier.visit(const_cast<SILInstruction *>(getUser()));
}<|MERGE_RESOLUTION|>--- conflicted
+++ resolved
@@ -348,14 +348,10 @@
 FORWARD_ANY_OWNERSHIP_INST(DestructureStruct)
 FORWARD_ANY_OWNERSHIP_INST(DestructureTuple)
 FORWARD_ANY_OWNERSHIP_INST(InitExistentialRef)
-<<<<<<< HEAD
+FORWARD_ANY_OWNERSHIP_INST(DifferentiableFunction)
 // SWIFT_ENABLE_TENSORFLOW
-FORWARD_ANY_OWNERSHIP_INST(DifferentiableFunction)
 FORWARD_ANY_OWNERSHIP_INST(LinearFunction)
 // SWIFT_ENABLE_TENSORFLOW END
-=======
-FORWARD_ANY_OWNERSHIP_INST(DifferentiableFunction)
->>>>>>> 62f6686d
 #undef FORWARD_ANY_OWNERSHIP_INST
 
 // An instruction that forwards a constant ownership or trivial ownership.
@@ -376,14 +372,12 @@
 FORWARD_CONSTANT_OR_NONE_OWNERSHIP_INST(Guaranteed, MustBeLive, StructExtract)
 FORWARD_CONSTANT_OR_NONE_OWNERSHIP_INST(Guaranteed, MustBeLive,
                                         DifferentiableFunctionExtract)
-FORWARD_CONSTANT_OR_NONE_OWNERSHIP_INST(Owned, MustBeInvalidated,
-                                        MarkUninitialized)
 // SWIFT_ENABLE_TENSORFLOW
-FORWARD_CONSTANT_OR_NONE_OWNERSHIP_INST(Guaranteed, MustBeLive,
-                                        DifferentiableFunctionExtract)
 FORWARD_CONSTANT_OR_NONE_OWNERSHIP_INST(Guaranteed, MustBeLive,
                                         LinearFunctionExtract)
 // SWIFT_ENABLE_TENSORFLOW END
+FORWARD_CONSTANT_OR_NONE_OWNERSHIP_INST(Owned, MustBeInvalidated,
+                                        MarkUninitialized)
 #undef CONSTANT_OR_NONE_OWNERSHIP_INST
 
 OperandOwnershipKindMap
