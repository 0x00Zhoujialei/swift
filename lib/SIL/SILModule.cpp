--- conflicted
+++ resolved
@@ -311,10 +311,6 @@
     Info.ID = BuiltinValueKind::AtomicStore;
   else if (OperationName.startswith("allocWithTailElems_"))
     Info.ID = BuiltinValueKind::AllocWithTailElems;
-<<<<<<< HEAD
-  // SWIFT_ENABLE_TENSORFLOW
-=======
->>>>>>> 025cb9a5
   else if (OperationName.startswith("applyDerivative_"))
     Info.ID = BuiltinValueKind::ApplyDerivative;
   else if (OperationName.startswith("applyTranspose_"))
