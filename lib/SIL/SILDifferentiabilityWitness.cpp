//===--- SILDifferentiabilityWitness.cpp - Differentiability witnesses ----===//
//
// This source file is part of the Swift.org open source project
//
// Copyright (c) 2014 - 2019 Apple Inc. and the Swift project authors
// Licensed under Apache License v2.0 with Runtime Library Exception
//
// See https://swift.org/LICENSE.txt for license information
// See https://swift.org/CONTRIBUTORS.txt for the list of Swift project authors
//
//===----------------------------------------------------------------------===//

#define DEBUG_TYPE "sil-differentiability-witness"

#include "swift/SIL/SILDifferentiabilityWitness.h"
#include "swift/SIL/SILModule.h"

using namespace swift;

SILDifferentiabilityWitness *SILDifferentiabilityWitness::create(
    SILModule &module, SILLinkage linkage, SILFunction *originalFunction,
    IndexSubset *parameterIndices, IndexSubset *resultIndices,
    GenericSignature derivativeGenSig, SILFunction *jvp, SILFunction *vjp,
    bool isSerialized, DeclAttribute *attribute) {
  auto *diffWitness = new (module) SILDifferentiabilityWitness(
      module, linkage, originalFunction, parameterIndices, resultIndices,
      derivativeGenSig, jvp, vjp, isSerialized, attribute);
  // Register the differentiability witness in the module.
  assert(!module.DifferentiabilityWitnessMap.count(diffWitness->getKey()) &&
         "Cannot create duplicate differentiability witness in a module");
  module.DifferentiabilityWitnessMap[diffWitness->getKey()] = diffWitness;
  module.getDifferentiabilityWitnessList().push_back(diffWitness);
  return diffWitness;
}

SILDifferentiabilityWitnessKey SILDifferentiabilityWitness::getKey() const {
<<<<<<< HEAD
  return std::make_pair(originalFunction->getName(), getConfig());
=======
  AutoDiffConfig config{parameterIndices, resultIndices,
                        derivativeGenericSignature.getPointer()};
  return std::make_pair(originalFunction->getName(), config);
>>>>>>> 26c8f072
}<|MERGE_RESOLUTION|>--- conflicted
+++ resolved
@@ -34,11 +34,5 @@
 }
 
 SILDifferentiabilityWitnessKey SILDifferentiabilityWitness::getKey() const {
-<<<<<<< HEAD
   return std::make_pair(originalFunction->getName(), getConfig());
-=======
-  AutoDiffConfig config{parameterIndices, resultIndices,
-                        derivativeGenericSignature.getPointer()};
-  return std::make_pair(originalFunction->getName(), config);
->>>>>>> 26c8f072
 }