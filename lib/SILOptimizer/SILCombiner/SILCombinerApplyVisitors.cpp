--- conflicted
+++ resolved
@@ -83,19 +83,8 @@
     return nullptr;
 
   // partial_apply without any substitutions or arguments is just a
-<<<<<<< HEAD
-  // thin_to_thick_function.
-  if (!PAI->hasSubstitutions() && (PAI->getNumArguments() == 0) &&
-      // SWIFT_ENABLE_TENSORFLOW
-      // Add check that was previously unexercised, necessary for AD.
-      // Otherwise, `thin_to_thick` instruction will be created on
-      // `@convention(method)` values, which is invalid.
-      // Revert check when `VJPEmitter::visitApplyInst` no longer produces
-      // argument-less `partial_apply` instructions.
-=======
   // thin_to_thick_function. thin_to_thick_function supports only thin operands.
   if (!PAI->hasSubstitutions() && (PAI->getNumArguments() == 0) &&
->>>>>>> 1b26b96f
       PAI->getSubstCalleeType()->getRepresentation() ==
           SILFunctionTypeRepresentation::Thin) {
     if (!PAI->isOnStack())
