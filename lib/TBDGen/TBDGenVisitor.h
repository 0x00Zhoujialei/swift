--- conflicted
+++ resolved
@@ -70,10 +70,6 @@
   ModuleDecl *SwiftModule;
   const TBDGenOptions &Opts;
 
-<<<<<<< HEAD
-  // SWIFT_ENABLE_TENSORFLOW
-=======
->>>>>>> e2014e33
   /// A set of original function and derivative configuration pairs for which
   /// derivative symbols have been emitted.
   ///
@@ -110,10 +106,6 @@
   void addAssociatedConformanceDescriptor(AssociatedConformance conformance);
   void addBaseConformanceDescriptor(BaseConformance conformance);
 
-<<<<<<< HEAD
-  // SWIFT_ENABLE_TENSORFLOW
-=======
->>>>>>> e2014e33
   /// Adds the symbol for the linear map function of the given kind associated
   /// with the given original function and derivative function configuration.
   void addAutoDiffLinearMapFunction(AbstractFunctionDecl *original,
@@ -141,10 +133,6 @@
   /// derivative function configuration.
   void addDerivativeConfiguration(AbstractFunctionDecl *original,
                                   AutoDiffConfig config);
-<<<<<<< HEAD
-  // SWIFT_ENABLE_TENSORFLOW END
-=======
->>>>>>> e2014e33
 
 public:
   TBDGenVisitor(llvm::MachO::InterfaceFile &symbols,
