//===--- Attr.cpp - Swift Language Attr ASTs ------------------------------===//
//
// This source file is part of the Swift.org open source project
//
// Copyright (c) 2014 - 2017 Apple Inc. and the Swift project authors
// Licensed under Apache License v2.0 with Runtime Library Exception
//
// See https://swift.org/LICENSE.txt for license information
// See https://swift.org/CONTRIBUTORS.txt for the list of Swift project authors
//
//===----------------------------------------------------------------------===//
//
//  This file implements routines relating to declaration attributes.
//
//===----------------------------------------------------------------------===//

#include "swift/AST/Attr.h"
#include "swift/AST/ASTContext.h"
#include "swift/AST/ASTPrinter.h"
#include "swift/AST/Decl.h"
#include "swift/AST/Expr.h"
#include "swift/AST/GenericEnvironment.h"
// SWIFT_ENABLE_TENSORFLOW
#include "swift/AST/GenericSignatureBuilder.h"
// SWIFT_ENABLE_TENSORFLOW END
#include "swift/AST/IndexSubset.h"
#include "swift/AST/LazyResolver.h"
#include "swift/AST/Module.h"
#include "swift/AST/ParameterList.h"
#include "swift/AST/TypeCheckRequests.h"
#include "swift/AST/TypeRepr.h"
// SWIFT_ENABLE_TENSORFLOW
#include "swift/AST/TypeCheckRequests.h"
// SWIFT_ENABLE_TENSORFLOW END
#include "swift/AST/Types.h"
#include "swift/Basic/Defer.h"
#include "swift/Basic/QuotedString.h"
#include "llvm/ADT/SmallString.h"
#include "llvm/ADT/StringSwitch.h"
#include "llvm/Support/ErrorHandling.h"
#include "llvm/Support/raw_ostream.h"
using namespace swift;

#define DECL_ATTR(_, Id, ...) \
  static_assert(IsTriviallyDestructible<Id##Attr>::value, \
                "Attrs are BumpPtrAllocated; the destructor is never called");
#include "swift/AST/Attr.def"
static_assert(IsTriviallyDestructible<DeclAttributes>::value,
              "DeclAttributes are BumpPtrAllocated; the d'tor is never called");
static_assert(IsTriviallyDestructible<TypeAttributes>::value,
              "TypeAttributes are BumpPtrAllocated; the d'tor is never called");

#define DECL_ATTR(Name, Id, ...)                                                                     \
static_assert(DeclAttribute::isOptionSetFor##Id(DeclAttribute::DeclAttrOptions::ABIBreakingToAdd) != \
              DeclAttribute::isOptionSetFor##Id(DeclAttribute::DeclAttrOptions::ABIStableToAdd),     \
              #Name " needs to specify either ABIBreakingToAdd or ABIStableToAdd");
#include "swift/AST/Attr.def"

#define DECL_ATTR(Name, Id, ...)                                                                        \
static_assert(DeclAttribute::isOptionSetFor##Id(DeclAttribute::DeclAttrOptions::ABIBreakingToRemove) != \
              DeclAttribute::isOptionSetFor##Id(DeclAttribute::DeclAttrOptions::ABIStableToRemove),     \
              #Name " needs to specify either ABIBreakingToRemove or ABIStableToRemove");
#include "swift/AST/Attr.def"

#define DECL_ATTR(Name, Id, ...)                                                                     \
static_assert(DeclAttribute::isOptionSetFor##Id(DeclAttribute::DeclAttrOptions::APIBreakingToAdd) != \
              DeclAttribute::isOptionSetFor##Id(DeclAttribute::DeclAttrOptions::APIStableToAdd),     \
              #Name " needs to specify either APIBreakingToAdd or APIStableToAdd");
#include "swift/AST/Attr.def"

#define DECL_ATTR(Name, Id, ...)                                                                        \
static_assert(DeclAttribute::isOptionSetFor##Id(DeclAttribute::DeclAttrOptions::APIBreakingToRemove) != \
              DeclAttribute::isOptionSetFor##Id(DeclAttribute::DeclAttrOptions::APIStableToRemove),     \
              #Name " needs to specify either APIBreakingToRemove or APIStableToRemove");
#include "swift/AST/Attr.def"

// Only allow allocation of attributes using the allocator in ASTContext.
void *AttributeBase::operator new(size_t Bytes, ASTContext &C,
                                  unsigned Alignment) {
  return C.Allocate(Bytes, Alignment);
}

StringRef swift::getAccessLevelSpelling(AccessLevel value) {
  switch (value) {
  case AccessLevel::Private: return "private";
  case AccessLevel::FilePrivate: return "fileprivate";
  case AccessLevel::Internal: return "internal";
  case AccessLevel::Public: return "public";
  case AccessLevel::Open: return "open";
  }

  llvm_unreachable("Unhandled AccessLevel in switch.");
}

void TypeAttributes::getConventionArguments(SmallVectorImpl<char> &buf) const {
  llvm::raw_svector_ostream stream(buf);
  auto &convention = ConventionArguments.getValue();
  stream << convention.Name;
  if (convention.WitnessMethodProtocol) {
    stream << ": " << convention.WitnessMethodProtocol;
    return;
  }
  if (!convention.ClangType.Item.empty())
    stream << ", cType: " << QuotedString(convention.ClangType.Item);
}

/// Given a name like "autoclosure", return the type attribute ID that
/// corresponds to it.  This returns TAK_Count on failure.
///
TypeAttrKind TypeAttributes::getAttrKindFromString(StringRef Str) {
  return llvm::StringSwitch<TypeAttrKind>(Str)
#define TYPE_ATTR(X) .Case(#X, TAK_##X)
#include "swift/AST/Attr.def"
  .Default(TAK_Count);
}

/// Return the name (like "autoclosure") for an attribute ID.
const char *TypeAttributes::getAttrName(TypeAttrKind kind) {
  switch (kind) {
  default: llvm_unreachable("Invalid attribute ID");
#define TYPE_ATTR(X) case TAK_##X: return #X;
#include "swift/AST/Attr.def"
  }
}



/// Given a name like "inline", return the decl attribute ID that corresponds
/// to it.  Note that this is a many-to-one mapping, and that the identifier
/// passed in may only be the first portion of the attribute (e.g. in the case
/// of the 'unowned(unsafe)' attribute, the string passed in is 'unowned'.
///
/// Also note that this recognizes both attributes like '@inline' (with no @)
/// and decl modifiers like 'final'.  This returns DAK_Count on failure.
///
DeclAttrKind DeclAttribute::getAttrKindFromString(StringRef Str) {
  return llvm::StringSwitch<DeclAttrKind>(Str)
#define DECL_ATTR(X, CLASS, ...) .Case(#X, DAK_##CLASS)
#define DECL_ATTR_ALIAS(X, CLASS) .Case(#X, DAK_##CLASS)
#include "swift/AST/Attr.def"
  .Default(DAK_Count);
}

/// Returns true if this attribute can appear on the specified decl.
bool DeclAttribute::canAttributeAppearOnDecl(DeclAttrKind DK, const Decl *D) {
  return canAttributeAppearOnDeclKind(DK, D->getKind());
}

bool DeclAttribute::canAttributeAppearOnDeclKind(DeclAttrKind DAK, DeclKind DK) {
  auto Options = getOptions(DAK);
  switch (DK) {
#define DECL(Id, Parent) case DeclKind::Id: return (Options & On##Id) != 0;
#include "swift/AST/DeclNodes.def"
  }
  llvm_unreachable("bad DeclKind");
}

bool
DeclAttributes::isUnavailableInSwiftVersion(
  const version::Version &effectiveVersion) const {
  llvm::VersionTuple vers = effectiveVersion;
  for (auto attr : *this) {
    if (auto available = dyn_cast<AvailableAttr>(attr)) {
      if (available->isInvalid())
        continue;

      if (available->getPlatformAgnosticAvailability() ==
          PlatformAgnosticAvailabilityKind::SwiftVersionSpecific) {
        if (available->Introduced.hasValue() &&
            available->Introduced.getValue() > vers)
          return true;
        if (available->Obsoleted.hasValue() &&
            available->Obsoleted.getValue() <= vers)
          return true;
      }
    }
  }

  return false;
}

const AvailableAttr *
DeclAttributes::findMostSpecificActivePlatform(const ASTContext &ctx) const{
  const AvailableAttr *bestAttr = nullptr;

  for (auto attr : *this) {
    auto *avAttr = dyn_cast<AvailableAttr>(attr);
    if (!avAttr)
      continue;

    if (avAttr->isInvalid())
      continue;

    if (!avAttr->hasPlatform())
      continue;

    if (!avAttr->isActivePlatform(ctx))
      continue;

    // We have an attribute that is active for the platform, but
    // is it more specific than our curent best?
    if (!bestAttr || inheritsAvailabilityFromPlatform(avAttr->Platform,
                                                      bestAttr->Platform)) {
      bestAttr = avAttr;
    }
  }

  return bestAttr;
}

const AvailableAttr *
DeclAttributes::getPotentiallyUnavailable(const ASTContext &ctx) const {
  const AvailableAttr *potential = nullptr;
  const AvailableAttr *conditional = nullptr;

  for (auto Attr : *this)
    if (auto AvAttr = dyn_cast<AvailableAttr>(Attr)) {
      if (AvAttr->isInvalid())
        continue;

      if (!AvAttr->isActivePlatform(ctx) &&
          !AvAttr->isLanguageVersionSpecific() &&
          !AvAttr->isPackageDescriptionVersionSpecific())
        continue;

      // Definitely not available.
      if (AvAttr->isUnconditionallyUnavailable())
        return AvAttr;

      switch (AvAttr->getVersionAvailability(ctx)) {
      case AvailableVersionComparison::Available:
        // Doesn't limit the introduced version.
        break;

      case AvailableVersionComparison::PotentiallyUnavailable:
        // We'll return this if we don't see something that proves it's
        // not available in this version.
        potential = AvAttr;
        break;

      case AvailableVersionComparison::Unavailable:
      case AvailableVersionComparison::Obsoleted:
        conditional = AvAttr;
        break;
      }
    }

  if (conditional)
    return conditional;
  return potential;
}

const AvailableAttr *DeclAttributes::getUnavailable(
                          const ASTContext &ctx) const {
  const AvailableAttr *conditional = nullptr;
  const AvailableAttr *bestActive = findMostSpecificActivePlatform(ctx);

  for (auto Attr : *this)
    if (auto AvAttr = dyn_cast<AvailableAttr>(Attr)) {
      if (AvAttr->isInvalid())
        continue;

      // If this is a platform-specific attribute and it isn't the most
      // specific attribute for the current platform, we're done.
      if (AvAttr->hasPlatform() &&
          (!bestActive || AvAttr != bestActive))
        continue;

      // If this attribute doesn't apply to the active platform, we're done.
      if (!AvAttr->isActivePlatform(ctx) &&
          !AvAttr->isLanguageVersionSpecific() &&
          !AvAttr->isPackageDescriptionVersionSpecific())
        continue;

      // Unconditional unavailable.
      if (AvAttr->isUnconditionallyUnavailable())
        return AvAttr;

      switch (AvAttr->getVersionAvailability(ctx)) {
      case AvailableVersionComparison::Available:
      case AvailableVersionComparison::PotentiallyUnavailable:
        break;

      case AvailableVersionComparison::Obsoleted:
      case AvailableVersionComparison::Unavailable:
        conditional = AvAttr;
        break;
      }
    }
  return conditional;
}

const AvailableAttr *
DeclAttributes::getDeprecated(const ASTContext &ctx) const {
  const AvailableAttr *conditional = nullptr;
  const AvailableAttr *bestActive = findMostSpecificActivePlatform(ctx);
  for (auto Attr : *this) {
    if (auto AvAttr = dyn_cast<AvailableAttr>(Attr)) {
      if (AvAttr->isInvalid())
        continue;

      if (AvAttr->hasPlatform() &&
          (!bestActive || AvAttr != bestActive))
        continue;

      if (!AvAttr->isActivePlatform(ctx) &&
          !AvAttr->isLanguageVersionSpecific() &&
          !AvAttr->isPackageDescriptionVersionSpecific())
        continue;

      // Unconditional deprecated.
      if (AvAttr->isUnconditionallyDeprecated())
        return AvAttr;

      Optional<llvm::VersionTuple> DeprecatedVersion = AvAttr->Deprecated;
      if (!DeprecatedVersion.hasValue())
        continue;

      llvm::VersionTuple MinVersion = AvAttr->getActiveVersion(ctx);

      // We treat the declaration as deprecated if it is deprecated on
      // all deployment targets.
      // Once availability checking is enabled by default, we should
      // query the type refinement context hierarchy to determine
      // whether a declaration is deprecated on all versions
      // allowed by the context containing the reference.
      if (DeprecatedVersion.getValue() <= MinVersion) {
        conditional = AvAttr;
      }
    }
  }
  return conditional;
}

void DeclAttributes::dump(const Decl *D) const {
  StreamPrinter P(llvm::errs());
  PrintOptions PO = PrintOptions::printEverything();
  print(P, PO, D);
}

/// Returns true if the attribute can be presented as a short form available
/// attribute (e.g., as @available(iOS 8.0, *). The presentation requires an
/// introduction version and does not support deprecation, obsoletion, or
/// messages.
LLVM_READONLY
static bool isShortAvailable(const DeclAttribute *DA) {
  auto *AvailAttr = dyn_cast<AvailableAttr>(DA);
  if (!AvailAttr)
    return false;

  if (!AvailAttr->Introduced.hasValue())
    return false;

  if (AvailAttr->Deprecated.hasValue())
    return false;

  if (AvailAttr->Obsoleted.hasValue())
    return false;

  if (!AvailAttr->Message.empty())
    return false;

  if (!AvailAttr->Rename.empty())
    return false;

  switch (AvailAttr->PlatformAgnostic) {
  case PlatformAgnosticAvailabilityKind::Deprecated:
  case PlatformAgnosticAvailabilityKind::Unavailable:
  case PlatformAgnosticAvailabilityKind::UnavailableInSwift:
    return false;
  case PlatformAgnosticAvailabilityKind::None:
  case PlatformAgnosticAvailabilityKind::SwiftVersionSpecific:
  case PlatformAgnosticAvailabilityKind::PackageDescriptionVersionSpecific:
    return true;
  }

  return true;
}

/// Return true when another availability attribute implies the same availability as this
/// attribute and so printing the attribute can be skipped to de-clutter the declaration
/// when printing the short form.
/// For example, iOS availability implies macCatalyst availability so if attributes for
/// both are present and they have the same 'introduced' version, we can skip printing an
/// explicit availability for macCatalyst.
static bool isShortFormAvailabilityImpliedByOther(const AvailableAttr *Attr,
    ArrayRef<const DeclAttribute *> Others) {
  assert(isShortAvailable(Attr));

  for (auto *DA : Others) {
    auto *Other = cast<AvailableAttr>(DA);
    if (Attr->Platform == Other->Platform)
      continue;

    if (!inheritsAvailabilityFromPlatform(Attr->Platform, Other->Platform))
      continue;

    if (Attr->Introduced == Other->Introduced)
      return true;
  }
  return false;
}

/// Print the short-form @available() attribute for an array of long-form
/// AvailableAttrs that can be represented in the short form.
/// For example, for:
///   @available(OSX, introduced: 10.10)
///   @available(iOS, introduced: 8.0)
/// this will print:
///   @available(OSX 10.10, iOS 8.0, *)
static void printShortFormAvailable(ArrayRef<const DeclAttribute *> Attrs,
                                    ASTPrinter &Printer,
                                    const PrintOptions &Options) {
  assert(!Attrs.empty());

  Printer << "@available(";
  auto FirstAvail = cast<AvailableAttr>(Attrs.front());
  if (Attrs.size() == 1 &&
      FirstAvail->getPlatformAgnosticAvailability() !=
      PlatformAgnosticAvailabilityKind::None) {
    assert(FirstAvail->Introduced.hasValue());
    if (FirstAvail->isLanguageVersionSpecific()) {
      Printer << "swift ";
    } else {
      assert(FirstAvail->isPackageDescriptionVersionSpecific());
      Printer << "_PackageDescription ";
    }
    Printer << FirstAvail->Introduced.getValue().getAsString()
            << ")";
  } else {
    for (auto *DA : Attrs) {
      auto *AvailAttr = cast<AvailableAttr>(DA);
      assert(AvailAttr->Introduced.hasValue());
      if (isShortFormAvailabilityImpliedByOther(AvailAttr, Attrs))
        continue;
      Printer << platformString(AvailAttr->Platform) << " "
              << AvailAttr->Introduced.getValue().getAsString() << ", ";
    }
    Printer << "*)";
  }
  Printer.printNewline();
}

/// The kind of a parameter in a `wrt:` differentiation parameters clause:
/// either a differentiability parameter or a linearity parameter. Used for
/// printing `@differentiable`, `@derivative`, and `@transpose` attributes.
enum class DifferentiationParameterKind {
  /// A differentiability parameter, printed by name.
  /// Used for `@differentiable` and `@derivative` attribute.
  Differentiability,
  /// A linearity parameter, printed by index.
  /// Used for `@transpose` attribute.
  Linearity
};

/// Returns the differentiation parameters clause string for the given function,
/// parameter indices, parsed parameters, and differentiation parameter kind.
/// Use the parameter indices if specified; otherwise, use the parsed
/// parameters.
static std::string getDifferentiationParametersClauseString(
    const AbstractFunctionDecl *function, IndexSubset *parameterIndices,
    ArrayRef<ParsedAutoDiffParameter> parsedParams,
    DifferentiationParameterKind parameterKind) {
  assert(function);
  bool isInstanceMethod = function->isInstanceMember();
  bool isStaticMethod = function->isStatic();
  std::string result;
  llvm::raw_string_ostream printer(result);

  // Use the parameter indices, if specified.
  if (parameterIndices) {
    auto parameters = parameterIndices->getBitVector();
    auto parameterCount = parameters.count();
    printer << "wrt: ";
    if (parameterCount > 1)
      printer << '(';
    // Check if differentiating wrt `self`. If so, manually print it first.
    bool isWrtSelf =
        (isInstanceMethod ||
         (isStaticMethod &&
          parameterKind == DifferentiationParameterKind::Linearity)) &&
        parameters.test(parameters.size() - 1);
    if (isWrtSelf) {
      parameters.reset(parameters.size() - 1);
      printer << "self";
      if (parameters.any())
        printer << ", ";
    }
    // Print remaining differentiation parameters.
    interleave(parameters.set_bits(), [&](unsigned index) {
      switch (parameterKind) {
      // Print differentiability parameters by name.
      case DifferentiationParameterKind::Differentiability:
        printer << function->getParameters()->get(index)->getName().str();
        break;
      // Print linearity parameters by index.
      case DifferentiationParameterKind::Linearity:
        printer << index;
        break;
      }
    }, [&] { printer << ", "; });
    if (parameterCount > 1)
      printer << ')';
  }
  // Otherwise, use the parsed parameters.
  else if (!parsedParams.empty()) {
    printer << "wrt: ";
    if (parsedParams.size() > 1)
      printer << '(';
    interleave(parsedParams, [&](const ParsedAutoDiffParameter &param) {
      switch (param.getKind()) {
      case ParsedAutoDiffParameter::Kind::Named:
        printer << param.getName();
        break;
      case ParsedAutoDiffParameter::Kind::Self:
        printer << "self";
        break;
      case ParsedAutoDiffParameter::Kind::Ordered:
        auto *paramList = function->getParameters();
        assert(param.getIndex() <= paramList->size() &&
               "wrt parameter is out of range");
        auto *funcParam = paramList->get(param.getIndex());
        printer << funcParam->getNameStr();
        break;
      }
    }, [&] { printer << ", "; });
    if (parsedParams.size() > 1)
      printer << ')';
  }
  return printer.str();
}

/// Print the arguments of the given `@differentiable` attribute.
/// - If `omitWrtClause` is true, omit printing the `wrt:` differentiation
///   parameters clause.
static void printDifferentiableAttrArguments(
    const DifferentiableAttr *attr, ASTPrinter &printer,
    const PrintOptions &Options, const Decl *D, bool omitWrtClause = false) {
  assert(D);
  // Create a temporary string for the attribute argument text.
  std::string attrArgText;
  llvm::raw_string_ostream stream(attrArgText);

  // Get original function.
  auto *original = dyn_cast<AbstractFunctionDecl>(D);
  // Handle stored/computed properties and subscript methods.
  if (auto *asd = dyn_cast<AbstractStorageDecl>(D))
    original = asd->getAccessor(AccessorKind::Get);
  assert(original && "Must resolve original declaration");

  // Print comma if not leading clause.
  bool isLeadingClause = true;
  auto printCommaIfNecessary = [&] {
    if (isLeadingClause) {
      isLeadingClause = false;
      return;
    }
    stream << ", ";
  };

  // Print if the function is marked as linear.
  if (attr->isLinear()) {
    isLeadingClause = false;
    stream << "linear";
  }

  // Print differentiation parameters clause, unless it is to be omitted.
  if (!omitWrtClause) {
    auto diffParamsString = getDifferentiationParametersClauseString(
        original, attr->getParameterIndices(), attr->getParsedParameters(),
        DifferentiationParameterKind::Differentiability);
    // Check whether differentiation parameter clause is empty.
    // Handles edge case where resolved parameter indices are unset and
    // parsed parameters are empty. This case should never trigger for
    // user-visible printing.
    if (!diffParamsString.empty()) {
      printCommaIfNecessary();
      stream << diffParamsString;
    }
  }
  // Print 'where' clause, if any.
  // First, filter out requirements satisfied by the original function's
  // generic signature. They should not be printed.
  ArrayRef<Requirement> derivativeRequirements;
  if (auto derivativeGenSig = attr->getDerivativeGenericSignature())
    derivativeRequirements = derivativeGenSig->getRequirements();
  auto requirementsToPrint =
    llvm::make_filter_range(derivativeRequirements, [&](Requirement req) {
        if (const auto &originalGenSig = original->getGenericSignature())
          if (originalGenSig->isRequirementSatisfied(req))
            return false;
        return true;
      });
  if (!llvm::empty(requirementsToPrint)) {
    if (!isLeadingClause)
      stream << ' ';
    stream << "where ";
    std::function<Type(Type)> getInterfaceType;
    if (!original || !original->getGenericEnvironment()) {
      getInterfaceType = [](Type Ty) -> Type { return Ty; };
    } else {
      // Use GenericEnvironment to produce user-friendly
      // names instead of something like 't_0_0'.
      auto *genericEnv = original->getGenericEnvironment();
      assert(genericEnv);
      getInterfaceType = [=](Type Ty) -> Type {
        return genericEnv->getSugaredType(Ty);
      };
    }
    interleave(requirementsToPrint, [&](Requirement req) {
      if (const auto &originalGenSig = original->getGenericSignature())
        if (originalGenSig->isRequirementSatisfied(req))
          return;
      auto FirstTy = getInterfaceType(req.getFirstType());
      if (req.getKind() != RequirementKind::Layout) {
        auto SecondTy = getInterfaceType(req.getSecondType());
        Requirement ReqWithDecls(req.getKind(), FirstTy, SecondTy);
        ReqWithDecls.print(stream, Options);
      } else {
        Requirement ReqWithDecls(req.getKind(), FirstTy,
        req.getLayoutConstraint());
        ReqWithDecls.print(stream, Options);
      }
    }, [&] {
      stream << ", ";
    });
  }

  // If the attribute argument text is empty, return. Do not print parentheses.
  if (stream.str().empty())
    return;

  // Otherwise, print the attribute argument text enclosed in parentheses.
  printer << '(';
  printer << stream.str();
  printer << ')';
}

void DeclAttributes::print(ASTPrinter &Printer, const PrintOptions &Options,
                           const Decl *D) const {
  if (!DeclAttrs)
    return;

  SmallVector<const DeclAttribute *, 8> orderedAttributes(begin(), end());
  print(Printer, Options, orderedAttributes, D);
}

void DeclAttributes::print(ASTPrinter &Printer, const PrintOptions &Options,
                           ArrayRef<const DeclAttribute *> FlattenedAttrs,
                           const Decl *D) {
  using AttributeVector = SmallVector<const DeclAttribute *, 8>;

  // Process attributes in passes.
  AttributeVector shortAvailableAttributes;
  const DeclAttribute *swiftVersionAvailableAttribute = nullptr;
  const DeclAttribute *packageDescriptionVersionAvailableAttribute = nullptr;
  AttributeVector longAttributes;
  AttributeVector attributes;
  AttributeVector modifiers;

  CustomAttr *FuncBuilderAttr = nullptr;
  if (auto *VD = dyn_cast_or_null<ValueDecl>(D)) {
    FuncBuilderAttr = VD->getAttachedFunctionBuilder();
  }
  for (auto DA : llvm::reverse(FlattenedAttrs)) {
    // Always print function builder attribute.
    bool isFunctionBuilderAttr = DA == FuncBuilderAttr;
    if (!Options.PrintImplicitAttrs && DA->isImplicit())
      continue;
    if (!Options.PrintUserInaccessibleAttrs &&
        !isFunctionBuilderAttr &&
        DeclAttribute::isUserInaccessible(DA->getKind()))
      continue;
    if (Options.excludeAttrKind(DA->getKind()))
      continue;

    // Be careful not to coalesce `@available(swift 5)` with other short
    // `available' attributes.
    if (auto *availableAttr = dyn_cast<AvailableAttr>(DA)) {
      if (availableAttr->isLanguageVersionSpecific() &&
          isShortAvailable(availableAttr)) {
        swiftVersionAvailableAttribute = availableAttr;
        continue;
      }
      if (availableAttr->isPackageDescriptionVersionSpecific() &&
          isShortAvailable(availableAttr)) {
        packageDescriptionVersionAvailableAttribute = availableAttr;
        continue;
      }
    }

    AttributeVector &which = DA->isDeclModifier() ? modifiers :
                             isShortAvailable(DA) ? shortAvailableAttributes :
                             DA->isLongAttribute() ? longAttributes :
                             attributes;
    which.push_back(DA);
  }

  if (swiftVersionAvailableAttribute)
    printShortFormAvailable(swiftVersionAvailableAttribute, Printer, Options);
  if (packageDescriptionVersionAvailableAttribute)
    printShortFormAvailable(packageDescriptionVersionAvailableAttribute, Printer, Options);
  if (!shortAvailableAttributes.empty())
    printShortFormAvailable(shortAvailableAttributes, Printer, Options);

  for (auto DA : longAttributes)
    DA->print(Printer, Options, D);
  for (auto DA : attributes)
    DA->print(Printer, Options, D);
  for (auto DA : modifiers)
    DA->print(Printer, Options, D);
}

SourceLoc DeclAttributes::getStartLoc(bool forModifiers) const {
  if (isEmpty())
    return SourceLoc();

  const DeclAttribute *lastAttr = nullptr;
  for (auto attr : *this) {
    if (attr->getRangeWithAt().Start.isValid() &&
        (!forModifiers || attr->isDeclModifier()))
      lastAttr = attr;
  }

  return lastAttr ? lastAttr->getRangeWithAt().Start : SourceLoc();
}

bool DeclAttribute::printImpl(ASTPrinter &Printer, const PrintOptions &Options,
                              const Decl *D) const {

  // Handle any attributes that are not printed at all before we make printer
  // callbacks.
  switch (getKind()) {
  case DAK_ObjC:
    if (Options.PrintForSIL && isImplicit())
      return false;
    break;
  case DAK_RawDocComment:
  case DAK_ObjCBridged:
  case DAK_SynthesizedProtocol:
  case DAK_Rethrows:
  case DAK_Infix:
    return false;
  case DAK_Override: {
    if (!Options.IsForSwiftInterface)
      break;
    // When we are printing Swift interface, we have to skip the override keyword
    // if the overriden decl is invisible from the interface. Otherwise, an error
    // will occur while building the Swift module because the overriding decl
    // doesn't override anything.
    // We couldn't skip every `override` keywords becuase they change the
    // ABI if the overriden decl is also publically visible.
    // For public-override-internal case, having `override` doesn't have ABI
    // implication. Thus we can skip them.
    if (auto *VD = dyn_cast<ValueDecl>(D)) {
      if (auto *BD = VD->getOverriddenDecl()) {
        if (!BD->hasClangNode() &&
            !BD->getFormalAccessScope(VD->getDeclContext(),
                                      /*treatUsableFromInlineAsPublic*/ true)
                 .isPublic()) {
          return false;
        }
      }
    }
    break;
  }
  case DAK_Custom: {
    if (!Options.IsForSwiftInterface)
      break;
    // For Swift interface, we should print function builder attributes
    // on parameter decls and on protocol requirements.
    // Printing the attribute elsewhere isn't ABI relevant.
    if (auto *VD = dyn_cast<ValueDecl>(D)) {
      if (VD->getAttachedFunctionBuilder() == this) {
        if (!isa<ParamDecl>(D) &&
            !(isa<VarDecl>(D) && isa<ProtocolDecl>(D->getDeclContext())))
          return false;
      }
    }
    break;
  }
  default:
    break;
  }

  // Handle any decl-modifiers.
  // FIXME: Ideally we would handle decl modifiers as a special kind of
  // attribute, but for now it's simpler to treat them as a keyword in the
  // printer.
  switch (getKind()) {
    // Handle all of the SIMPLE_DECL_ATTRs.
#define SIMPLE_DECL_ATTR(X, CLASS, ...) case DAK_##CLASS:
#include "swift/AST/Attr.def"
  case DAK_Inline:
  case DAK_AccessControl:
  case DAK_ReferenceOwnership:
  case DAK_Effects:
  case DAK_Optimize:
    if (DeclAttribute::isDeclModifier(getKind())) {
      Printer.printKeyword(getAttrName(), Options);
    } else {
      Printer.printSimpleAttr(getAttrName(), /*needAt=*/true);
    }
    return true;

  case DAK_SetterAccess:
    Printer.printKeyword(getAttrName(), Options, "(set)");
    return true;

  case DAK_SPIAccessControl: {
    if (!Options.PrintSPIs) return false;

    auto spiAttr = static_cast<const SPIAccessControlAttr*>(this);
    interleave(spiAttr->getSPIGroups(),
               [&](Identifier spiName) {
                 Printer.printAttrName(getAttrName(), true);
                 Printer << "(" << spiName << ")";
               },
               [&] { Printer << " "; });
    return true;
  }

  default:
    break;
  }

  Printer.callPrintStructurePre(PrintStructureKind::BuiltinAttribute);
  SWIFT_DEFER {
    Printer.printStructurePost(PrintStructureKind::BuiltinAttribute);
  };

  switch (getKind()) {
  case DAK_Semantics:
    Printer.printAttrName("@_semantics");
    Printer << "(\"" << cast<SemanticsAttr>(this)->Value << "\")";
    break;

  case DAK_Alignment:
    Printer.printAttrName("@_alignment");
    Printer << "(" << cast<AlignmentAttr>(this)->getValue() << ")";
    break;

  case DAK_SILGenName:
    Printer.printAttrName("@_silgen_name");
    Printer << "(\"" << cast<SILGenNameAttr>(this)->Name << "\")";
    break;

  case DAK_OriginallyDefinedIn: {
    Printer.printAttrName("@_originallyDefinedIn");
    Printer << "(module: ";
    auto Attr = cast<OriginallyDefinedInAttr>(this);
    Printer << "\"" << Attr->OriginalModuleName << "\", ";
    Printer << platformString(Attr->Platform) << " " <<
      Attr->MovedVersion.getAsString();
    Printer << ")";
    break;
  }

  case DAK_Available: {
    Printer.printAttrName("@available");
    Printer << "(";
    auto Attr = cast<AvailableAttr>(this);
    if (Attr->isLanguageVersionSpecific())
      Printer << "swift";
    else if (Attr->isPackageDescriptionVersionSpecific())
      Printer << "_PackageDescription";
    else
      Printer << Attr->platformString();

    if (Attr->isUnconditionallyUnavailable())
      Printer << ", unavailable";
    else if (Attr->isUnconditionallyDeprecated())
      Printer << ", deprecated";

    if (Attr->Introduced)
      Printer << ", introduced: " << Attr->Introduced.getValue().getAsString();
    if (Attr->Deprecated)
      Printer << ", deprecated: " << Attr->Deprecated.getValue().getAsString();
    if (Attr->Obsoleted)
      Printer << ", obsoleted: " << Attr->Obsoleted.getValue().getAsString();

    if (!Attr->Rename.empty())
      Printer << ", renamed: \"" << Attr->Rename << "\"";

    // If there's no message, but this is specifically an imported
    // "unavailable in Swift" attribute, synthesize a message to look good in
    // the generated interface.
    if (!Attr->Message.empty()) {
      Printer << ", message: ";
      Printer.printEscapedStringLiteral(Attr->Message);
    }
    else if (Attr->getPlatformAgnosticAvailability()
               == PlatformAgnosticAvailabilityKind::UnavailableInSwift)
      Printer << ", message: \"Not available in Swift\"";

    Printer << ")";
    break;
  }

  case DAK_CDecl:
    Printer << "@_cdecl(\"" << cast<CDeclAttr>(this)->Name << "\")";
    break;

  case DAK_ObjC: {
    Printer.printAttrName("@objc");
    llvm::SmallString<32> scratch;
    if (auto Name = cast<ObjCAttr>(this)->getName()) {
      if (!cast<ObjCAttr>(this)->isNameImplicit())
        Printer << "(" << Name->getString(scratch) << ")";
    }
    break;
  }

  case DAK_PrivateImport: {
    Printer.printAttrName("@_private(sourceFile: \"");
    Printer << cast<PrivateImportAttr>(this)->getSourceFile() << "\")";
    break;
  }
    
  case DAK_SwiftNativeObjCRuntimeBase: {
    auto *attr = cast<SwiftNativeObjCRuntimeBaseAttr>(this);
    Printer.printAttrName("@_swift_native_objc_runtime_base");
    Printer << "(" << attr->BaseClassName.str() << ")";
    break;
  }

  case DAK_Specialize: {
    Printer << "@" << getAttrName() << "(";
    auto *attr = cast<SpecializeAttr>(this);
    auto exported = attr->isExported() ? "true" : "false";
    auto kind = attr->isPartialSpecialization() ? "partial" : "full";

    Printer << "exported: "<<  exported << ", ";
    Printer << "kind: " << kind << ", ";
    SmallVector<Requirement, 4> requirementsScratch;
    ArrayRef<Requirement> requirements;
    if (auto sig = attr->getSpecializedSgnature())
      requirements = sig->getRequirements();

    std::function<Type(Type)> GetInterfaceType;
    auto *FnDecl = dyn_cast_or_null<AbstractFunctionDecl>(D);
    if (!FnDecl || !FnDecl->getGenericEnvironment())
      GetInterfaceType = [](Type Ty) -> Type { return Ty; };
    else {
      // Use GenericEnvironment to produce user-friendly
      // names instead of something like t_0_0.
      auto *GenericEnv = FnDecl->getGenericEnvironment();
      assert(GenericEnv);
      GetInterfaceType = [=](Type Ty) -> Type {
        return GenericEnv->getSugaredType(Ty);
      };

      if (auto sig = attr->getSpecializedSgnature()) {
        requirementsScratch = sig->requirementsNotSatisfiedBy(
            GenericEnv->getGenericSignature());
        requirements = requirementsScratch;
      }
    }

    if (!requirements.empty()) {
      Printer << "where ";
    }

    interleave(requirements,
               [&](Requirement req) {
                 auto FirstTy = GetInterfaceType(req.getFirstType());
                 if (req.getKind() != RequirementKind::Layout) {
                   auto SecondTy = GetInterfaceType(req.getSecondType());
                   Requirement ReqWithDecls(req.getKind(), FirstTy, SecondTy);
                   ReqWithDecls.print(Printer, Options);
                 } else {
                   Requirement ReqWithDecls(req.getKind(), FirstTy,
                                            req.getLayoutConstraint());
                   ReqWithDecls.print(Printer, Options);
                 }
               },
               [&] { Printer << ", "; });

    Printer << ")";
    break;
  }

  case DAK_Implements: {
    Printer.printAttrName("@_implements");
    Printer << "(";
    auto *attr = cast<ImplementsAttr>(this);
    attr->getProtocolType().print(Printer, Options);
    Printer << ", " << attr->getMemberName() << ")";
    break;
  }

  case DAK_ObjCRuntimeName: {
    Printer.printAttrName("@_objcRuntimeName");
    Printer << "(";
    auto *attr = cast<ObjCRuntimeNameAttr>(this);
    Printer << attr->Name;
    Printer << ")";
    break;
  }

  case DAK_ClangImporterSynthesizedType: {
    Printer.printAttrName("@_clangImporterSynthesizedType");
    auto *attr = cast<ClangImporterSynthesizedTypeAttr>(this);
    Printer << "(originalTypeName: \"" << attr->originalTypeName
            << "\", manglingForKind: \"" << attr->getManglingName() << "\")";
    break;
  }

  case DAK_DynamicReplacement: {
    Printer.printAttrName("@_dynamicReplacement");
    Printer << "(for: \"";
    auto *attr = cast<DynamicReplacementAttr>(this);
    Printer << attr->getReplacedFunctionName() << "\")";
    break;
  }

  case DAK_TypeEraser: {
    Printer.printAttrName("@_typeEraser");
    Printer << "(";
    Printer.callPrintNamePre(PrintNameContext::Attribute);
    auto *attr = cast<TypeEraserAttr>(this);
    if (auto *repr = attr->getParsedTypeEraserTypeRepr())
      repr->print(Printer, Options);
    else
      attr->getTypeWithoutResolving()->print(Printer, Options);
    Printer.printNamePost(PrintNameContext::Attribute);
    Printer << ")";
    break;
  }

  case DAK_Custom: {
    Printer.callPrintNamePre(PrintNameContext::Attribute);
    Printer << "@";
    auto *attr = cast<CustomAttr>(this);
    if (auto type = attr->getType())
      type.print(Printer, Options);
    else
      attr->getTypeRepr()->print(Printer, Options);
    Printer.printNamePost(PrintNameContext::Attribute);
    break;
  }

  case DAK_ProjectedValueProperty:
    Printer.printAttrName("@_projectedValueProperty");
    Printer << "(";
    Printer << cast<ProjectedValuePropertyAttr>(this)->ProjectionPropertyName;
    Printer << ")";
    break;

  case DAK_Differentiable: {
    Printer.printAttrName("@differentiable");
    auto *attr = cast<DifferentiableAttr>(this);
    printDifferentiableAttrArguments(attr, Printer, Options, D);
    break;
  }

  case DAK_Derivative: {
    Printer.printAttrName("@derivative");
    Printer << "(of: ";
    auto *attr = cast<DerivativeAttr>(this);
    if (auto *baseType = attr->getBaseTypeRepr())
      baseType->print(Printer, Options);
    attr->getOriginalFunctionName().print(Printer);
    auto *derivative = cast<AbstractFunctionDecl>(D);
    auto diffParamsString = getDifferentiationParametersClauseString(
        derivative, attr->getParameterIndices(), attr->getParsedParameters(),
        DifferentiationParameterKind::Differentiability);
    if (!diffParamsString.empty())
      Printer << ", " << diffParamsString;
    Printer << ')';
    break;
  }

  case DAK_Transpose: {
    Printer.printAttrName("@transpose");
    Printer << "(of: ";
    auto *attr = cast<TransposeAttr>(this);
    if (auto *baseType = attr->getBaseTypeRepr())
      baseType->print(Printer, Options);
    attr->getOriginalFunctionName().print(Printer);
    auto *transpose = cast<AbstractFunctionDecl>(D);
    auto transParamsString = getDifferentiationParametersClauseString(
        transpose, attr->getParameterIndices(), attr->getParsedParameters(),
        DifferentiationParameterKind::Linearity);
    if (!transParamsString.empty())
      Printer << ", " << transParamsString;
    Printer << ')';
    break;
  }

  case DAK_Count:
    llvm_unreachable("exceed declaration attribute kinds");

#define SIMPLE_DECL_ATTR(X, CLASS, ...) case DAK_##CLASS:
#include "swift/AST/Attr.def"
    llvm_unreachable("handled above");

  default:
    assert(DeclAttribute::isDeclModifier(getKind()) &&
           "handled above");
  }

  return true;
}

void DeclAttribute::print(ASTPrinter &Printer, const PrintOptions &Options,
                          const Decl *D) const {

  if (!printImpl(Printer, Options, D))
    return; // Nothing printed.

  if (isLongAttribute() && Options.PrintLongAttrsOnSeparateLines)
    Printer.printNewline();
  else
    Printer << " ";
}

void DeclAttribute::print(llvm::raw_ostream &OS, const Decl *D) const {
  StreamPrinter P(OS);
  print(P, PrintOptions(), D);
}

uint64_t DeclAttribute::getOptions(DeclAttrKind DK) {
  switch (DK) {
  case DAK_Count:
    llvm_unreachable("getOptions needs a valid attribute");
#define DECL_ATTR(_, CLASS, OPTIONS, ...)\
  case DAK_##CLASS: return OPTIONS;
#include "swift/AST/Attr.def"
  }
  llvm_unreachable("bad DeclAttrKind");
}

StringRef DeclAttribute::getAttrName() const {
  switch (getKind()) {
  case DAK_Count:
    llvm_unreachable("getAttrName needs a valid attribute");
#define SIMPLE_DECL_ATTR(NAME, CLASS, ...) \
  case DAK_##CLASS: \
    return #NAME;
#include "swift/AST/Attr.def"
  case DAK_SILGenName:
    return "_silgen_name";
  case DAK_Alignment:
    return "_alignment";
  case DAK_CDecl:
    return "_cdecl";
  case DAK_SwiftNativeObjCRuntimeBase:
    return "_swift_native_objc_runtime_base";
  case DAK_Semantics:
    return "_semantics";
  case DAK_Available:
    return "available";
  case DAK_ObjC:
  case DAK_ObjCRuntimeName:
    return "objc";
  case DAK_DynamicReplacement:
    return "_dynamicReplacement";
  case DAK_TypeEraser:
    return "_typeEraser";
  case DAK_PrivateImport:
    return "_private";
  case DAK_RestatedObjCConformance:
    return "_restatedObjCConformance";
  case DAK_Inline: {
    switch (cast<InlineAttr>(this)->getKind()) {
    case InlineKind::Never:
      return "inline(never)";
    case InlineKind::Always:
      return "inline(__always)";
    }
    llvm_unreachable("Invalid inline kind");
  }
  case DAK_Optimize: {
    switch (cast<OptimizeAttr>(this)->getMode()) {
    case OptimizationMode::NoOptimization:
      return "_optimize(none)";
    case OptimizationMode::ForSpeed:
      return "_optimize(speed)";
    case OptimizationMode::ForSize:
      return "_optimize(size)";
    default:
      llvm_unreachable("Invalid optimization kind");
    }
  }
  case DAK_Effects:
    switch (cast<EffectsAttr>(this)->getKind()) {
      case EffectsKind::ReadNone:
        return "_effects(readnone)";
      case EffectsKind::ReadOnly:
        return "_effects(readonly)";
      case EffectsKind::ReleaseNone:
        return "_effects(releasenone)";
      case EffectsKind::ReadWrite:
        return "_effects(readwrite)";
      case EffectsKind::Unspecified:
        return "_effects(unspecified)";
    }
  case DAK_AccessControl:
  case DAK_SetterAccess: {
    AccessLevel access = cast<AbstractAccessControlAttr>(this)->getAccess();
    return getAccessLevelSpelling(access);
  }

  case DAK_SPIAccessControl:
    return "_spi";
  case DAK_ReferenceOwnership:
    return keywordOf(cast<ReferenceOwnershipAttr>(this)->get());
  case DAK_RawDocComment:
    return "<<raw doc comment>>";
  case DAK_ObjCBridged:
    return "<<ObjC bridged>>";
  case DAK_SynthesizedProtocol:
    return "<<synthesized protocol>>";
  case DAK_Specialize:
    return "_specialize";
  case DAK_Implements:
    return "_implements";
  case DAK_ClangImporterSynthesizedType:
    return "_clangImporterSynthesizedType";
  case DAK_Custom:
    return "<<custom>>";
  case DAK_ProjectedValueProperty:
    return "_projectedValueProperty";
  case DAK_OriginallyDefinedIn:
    return "_originallyDefinedIn";
  case DAK_Differentiable:
    return "differentiable";
  case DAK_Derivative:
    return "derivative";
  case DAK_Transpose:
    return "transpose";
  }
  llvm_unreachable("bad DeclAttrKind");
}

ObjCAttr::ObjCAttr(SourceLoc atLoc, SourceRange baseRange,
                   Optional<ObjCSelector> name, SourceRange parenRange,
                   ArrayRef<SourceLoc> nameLocs)
  : DeclAttribute(DAK_ObjC, atLoc, baseRange, /*Implicit=*/false),
    NameData(nullptr)
{
  if (name) {
    // Store the name.
    assert(name->getNumSelectorPieces() == nameLocs.size());
    NameData = name->getOpaqueValue();

    // Store location information.
    Bits.ObjCAttr.HasTrailingLocationInfo = true;
    getTrailingLocations()[0] = parenRange.Start;
    getTrailingLocations()[1] = parenRange.End;
    std::memcpy(getTrailingLocations().slice(2).data(), nameLocs.data(),
                nameLocs.size() * sizeof(SourceLoc));
  } else {
    Bits.ObjCAttr.HasTrailingLocationInfo = false;
  }

  Bits.ObjCAttr.ImplicitName = false;
  Bits.ObjCAttr.Swift3Inferred = false;
}

ObjCAttr *ObjCAttr::create(ASTContext &Ctx, Optional<ObjCSelector> name,
                           bool isNameImplicit) {
  return new (Ctx) ObjCAttr(name, isNameImplicit);
}

ObjCAttr *ObjCAttr::createUnnamed(ASTContext &Ctx, SourceLoc AtLoc,
                                  SourceLoc ObjCLoc) {
  return new (Ctx) ObjCAttr(AtLoc, SourceRange(ObjCLoc), None,
                            SourceRange(), { });
}

ObjCAttr *ObjCAttr::createUnnamedImplicit(ASTContext &Ctx) {
  return new (Ctx) ObjCAttr(None, false);
}

ObjCAttr *ObjCAttr::createNullary(ASTContext &Ctx, SourceLoc AtLoc, 
                                  SourceLoc ObjCLoc, SourceLoc LParenLoc, 
                                  SourceLoc NameLoc, Identifier Name,
                                  SourceLoc RParenLoc) {
  void *mem = Ctx.Allocate(totalSizeToAlloc<SourceLoc>(3), alignof(ObjCAttr));
  return new (mem) ObjCAttr(AtLoc, SourceRange(ObjCLoc, RParenLoc),
                            ObjCSelector(Ctx, 0, Name),
                            SourceRange(LParenLoc, RParenLoc),
                            NameLoc);
}

ObjCAttr *ObjCAttr::createNullary(ASTContext &Ctx, Identifier Name,
                                  bool isNameImplicit) {
  return new (Ctx) ObjCAttr(ObjCSelector(Ctx, 0, Name), isNameImplicit);
}

ObjCAttr *ObjCAttr::createSelector(ASTContext &Ctx, SourceLoc AtLoc, 
                                   SourceLoc ObjCLoc, SourceLoc LParenLoc, 
                                   ArrayRef<SourceLoc> NameLocs,
                                   ArrayRef<Identifier> Names,
                                   SourceLoc RParenLoc) {
  assert(NameLocs.size() == Names.size());
  void *mem = Ctx.Allocate(totalSizeToAlloc<SourceLoc>(NameLocs.size() + 2),
                           alignof(ObjCAttr));
  return new (mem) ObjCAttr(AtLoc, SourceRange(ObjCLoc, RParenLoc),
                            ObjCSelector(Ctx, Names.size(), Names),
                            SourceRange(LParenLoc, RParenLoc),
                            NameLocs);
}

ObjCAttr *ObjCAttr::createSelector(ASTContext &Ctx, 
                                   ArrayRef<Identifier> Names,
                                   bool isNameImplicit) {
  return new (Ctx) ObjCAttr(ObjCSelector(Ctx, Names.size(), Names), 
                            isNameImplicit);
}

ArrayRef<SourceLoc> ObjCAttr::getNameLocs() const {
  if (!hasTrailingLocationInfo())
    return { };

  return getTrailingLocations().slice(2);
}

SourceLoc ObjCAttr::getLParenLoc() const {
  if (!hasTrailingLocationInfo())
    return SourceLoc();

  return getTrailingLocations()[0];
}

SourceLoc ObjCAttr::getRParenLoc() const {
  if (!hasTrailingLocationInfo())
    return SourceLoc();

  return getTrailingLocations()[1];
}

ObjCAttr *ObjCAttr::clone(ASTContext &context) const {
  auto attr = new (context) ObjCAttr(getName(), isNameImplicit());
  attr->setSwift3Inferred(isSwift3Inferred());
  return attr;
}

PrivateImportAttr::PrivateImportAttr(SourceLoc atLoc, SourceRange baseRange,
                                     StringRef sourceFile,
                                     SourceRange parenRange)
    : DeclAttribute(DAK_PrivateImport, atLoc, baseRange, /*Implicit=*/false),
      SourceFile(sourceFile) {}

PrivateImportAttr *PrivateImportAttr::create(ASTContext &Ctxt, SourceLoc AtLoc,
                                             SourceLoc PrivateLoc,
                                             SourceLoc LParenLoc,
                                             StringRef sourceFile,
                                             SourceLoc RParenLoc) {
  return new (Ctxt)
      PrivateImportAttr(AtLoc, SourceRange(PrivateLoc, RParenLoc), sourceFile,
                        SourceRange(LParenLoc, RParenLoc));
}

DynamicReplacementAttr::DynamicReplacementAttr(SourceLoc atLoc,
                                               SourceRange baseRange,
                                               DeclNameRef name,
                                               SourceRange parenRange)
    : DeclAttribute(DAK_DynamicReplacement, atLoc, baseRange,
                    /*Implicit=*/false),
      ReplacedFunctionName(name) {
  Bits.DynamicReplacementAttr.HasTrailingLocationInfo = true;
  getTrailingLocations()[0] = parenRange.Start;
  getTrailingLocations()[1] = parenRange.End;
}

DynamicReplacementAttr *
DynamicReplacementAttr::create(ASTContext &Ctx, SourceLoc AtLoc,
                               SourceLoc DynReplLoc, SourceLoc LParenLoc,
                               DeclNameRef ReplacedFunction, SourceLoc RParenLoc) {
  void *mem = Ctx.Allocate(totalSizeToAlloc<SourceLoc>(2),
                           alignof(DynamicReplacementAttr));
  return new (mem) DynamicReplacementAttr(
      AtLoc, SourceRange(DynReplLoc, RParenLoc), ReplacedFunction,
      SourceRange(LParenLoc, RParenLoc));
}

DynamicReplacementAttr *
DynamicReplacementAttr::create(ASTContext &Ctx, DeclNameRef name,
                               AbstractFunctionDecl *f) {
  return new (Ctx) DynamicReplacementAttr(name, f);
}

DynamicReplacementAttr *
DynamicReplacementAttr::create(ASTContext &Ctx, DeclNameRef name,
                               LazyMemberLoader *Resolver, uint64_t Data) {
  return new (Ctx) DynamicReplacementAttr(name, Resolver, Data);
}

SourceLoc DynamicReplacementAttr::getLParenLoc() const {
  return getTrailingLocations()[0];
}

SourceLoc DynamicReplacementAttr::getRParenLoc() const {
  return getTrailingLocations()[1];
}

TypeEraserAttr *TypeEraserAttr::create(ASTContext &ctx,
                                       SourceLoc atLoc, SourceRange range,
                                       TypeExpr *typeEraserExpr) {
  return new (ctx) TypeEraserAttr(atLoc, range, typeEraserExpr, nullptr, 0);
}

TypeEraserAttr *TypeEraserAttr::create(ASTContext &ctx,
                                       LazyMemberLoader *Resolver,
                                       uint64_t Data) {
  return new (ctx) TypeEraserAttr(SourceLoc(), SourceRange(),
                                  nullptr, Resolver, Data);
}

bool TypeEraserAttr::hasViableTypeEraserInit(ProtocolDecl *protocol) const {
  return evaluateOrDefault(protocol->getASTContext().evaluator,
                           TypeEraserHasViableInitRequest{
                               const_cast<TypeEraserAttr *>(this), protocol},
                           false);
}

TypeRepr *TypeEraserAttr::getParsedTypeEraserTypeRepr() const {
  return TypeEraserExpr ? TypeEraserExpr->getTypeRepr() : nullptr;
}

SourceLoc TypeEraserAttr::getLoc() const {
  return TypeEraserExpr ? TypeEraserExpr->getLoc() : SourceLoc();
}

Type TypeEraserAttr::getTypeWithoutResolving() const {
  return TypeEraserExpr ? TypeEraserExpr->getInstanceType() : Type();
}

Type TypeEraserAttr::getResolvedType(const ProtocolDecl *PD) const {
  auto &ctx = PD->getASTContext();
  return evaluateOrDefault(ctx.evaluator,
                           ResolveTypeEraserTypeRequest{
                               const_cast<ProtocolDecl *>(PD),
                               const_cast<TypeEraserAttr *>(this)},
                           ErrorType::get(ctx));
}

AvailableAttr *
AvailableAttr::createPlatformAgnostic(ASTContext &C,
                                   StringRef Message,
                                   StringRef Rename,
                                   PlatformAgnosticAvailabilityKind Kind,
                                   llvm::VersionTuple Obsoleted) {
  assert(Kind != PlatformAgnosticAvailabilityKind::None);
  llvm::VersionTuple NoVersion;
  if (Kind == PlatformAgnosticAvailabilityKind::SwiftVersionSpecific) {
    assert(!Obsoleted.empty());
  }
  return new (C) AvailableAttr(
    SourceLoc(), SourceRange(), PlatformKind::none, Message, Rename,
    NoVersion, SourceRange(),
    NoVersion, SourceRange(),
    Obsoleted, SourceRange(),
    Kind, /* isImplicit */ false);
}

bool AvailableAttr::isActivePlatform(const ASTContext &ctx) const {
  return isPlatformActive(Platform, ctx.LangOpts);
}

Optional<OriginallyDefinedInAttr::ActiveVersion>
OriginallyDefinedInAttr::isActivePlatform(const ASTContext &ctx) const {
  OriginallyDefinedInAttr::ActiveVersion Result;
  Result.Platform = Platform;
  Result.Version = MovedVersion;
  Result.ModuleName = OriginalModuleName;
  if (isPlatformActive(Platform, ctx.LangOpts, /*TargetVariant*/false)) {
    Result.IsSimulator = ctx.LangOpts.Target.isSimulatorEnvironment();
    return Result;
  }

  // Also check if the platform is active by using target variant. This ensures
  // we emit linker directives for multiple platforms when building zippered
  // libraries.
  if (ctx.LangOpts.TargetVariant.hasValue() &&
      isPlatformActive(Platform, ctx.LangOpts, /*TargetVariant*/true)) {
    Result.IsSimulator = ctx.LangOpts.TargetVariant->isSimulatorEnvironment();
    return Result;
  }
  return None;
}

bool AvailableAttr::isLanguageVersionSpecific() const {
  if (PlatformAgnostic ==
      PlatformAgnosticAvailabilityKind::SwiftVersionSpecific)
    {
      assert(Platform == PlatformKind::none &&
             (Introduced.hasValue() ||
              Deprecated.hasValue() ||
              Obsoleted.hasValue()));
      return true;
    }
  return false;
}

bool AvailableAttr::isPackageDescriptionVersionSpecific() const {
  if (PlatformAgnostic ==
      PlatformAgnosticAvailabilityKind::PackageDescriptionVersionSpecific)
    {
      assert(Platform == PlatformKind::none &&
             (Introduced.hasValue() ||
              Deprecated.hasValue() ||
              Obsoleted.hasValue()));
      return true;
    }
  return false;
}

bool AvailableAttr::isUnconditionallyUnavailable() const {
  switch (PlatformAgnostic) {
  case PlatformAgnosticAvailabilityKind::None:
  case PlatformAgnosticAvailabilityKind::Deprecated:
  case PlatformAgnosticAvailabilityKind::SwiftVersionSpecific:
  case PlatformAgnosticAvailabilityKind::PackageDescriptionVersionSpecific:
    return false;

  case PlatformAgnosticAvailabilityKind::Unavailable:
  case PlatformAgnosticAvailabilityKind::UnavailableInSwift:
    return true;
  }

  llvm_unreachable("Unhandled PlatformAgnosticAvailabilityKind in switch.");
}

bool AvailableAttr::isUnconditionallyDeprecated() const {
  switch (PlatformAgnostic) {
  case PlatformAgnosticAvailabilityKind::None:
  case PlatformAgnosticAvailabilityKind::Unavailable:
  case PlatformAgnosticAvailabilityKind::UnavailableInSwift:
  case PlatformAgnosticAvailabilityKind::SwiftVersionSpecific:
  case PlatformAgnosticAvailabilityKind::PackageDescriptionVersionSpecific:
    return false;

  case PlatformAgnosticAvailabilityKind::Deprecated:
    return true;
  }

  llvm_unreachable("Unhandled PlatformAgnosticAvailabilityKind in switch.");
}

llvm::VersionTuple AvailableAttr::getActiveVersion(const ASTContext &ctx) const {
  if (isLanguageVersionSpecific()) {
    return ctx.LangOpts.EffectiveLanguageVersion;
  } else if (isPackageDescriptionVersionSpecific()) {
    return ctx.LangOpts.PackageDescriptionVersion;
  } else {
    return ctx.LangOpts.getMinPlatformVersion();
  }
}

AvailableVersionComparison AvailableAttr::getVersionAvailability(
  const ASTContext &ctx) const {

  // Unconditional unavailability.
  if (isUnconditionallyUnavailable())
    return AvailableVersionComparison::Unavailable;

  llvm::VersionTuple queryVersion = getActiveVersion(ctx);

  // If this entity was obsoleted before or at the query platform version,
  // consider it obsolete.
  if (Obsoleted && *Obsoleted <= queryVersion)
    return AvailableVersionComparison::Obsoleted;

  // If this entity was introduced after the query version and we're doing a
  // platform comparison, true availability can only be determined dynamically;
  // if we're doing a _language_ version check, the query version is a
  // static requirement, so we treat "introduced later" as just plain
  // unavailable.
  if (Introduced && *Introduced > queryVersion) {
    if (isLanguageVersionSpecific() || isPackageDescriptionVersionSpecific())
      return AvailableVersionComparison::Unavailable;
    else
      return AvailableVersionComparison::PotentiallyUnavailable;
  }

  // The entity is available.
  return AvailableVersionComparison::Available;
}

const AvailableAttr *AvailableAttr::isUnavailable(const Decl *D) {
  ASTContext &ctx = D->getASTContext();
  if (auto attr = D->getAttrs().getUnavailable(ctx))
    return attr;

  // If D is an extension member, check if the extension is unavailable.
  //
  // Skip decls imported from Clang, they could be associated to the wrong
  // extension and inherit undesired unavailability. The ClangImporter
  // associates Objective-C protocol members to the first category where the
  // protocol is directly or indirectly adopted, no matter its availability
  // and the availability of other categories. rdar://problem/53956555
  if (!D->getClangNode())
    if (auto ext = dyn_cast<ExtensionDecl>(D->getDeclContext()))
        return AvailableAttr::isUnavailable(ext);

  return nullptr;
}

SpecializeAttr::SpecializeAttr(SourceLoc atLoc, SourceRange range,
                               TrailingWhereClause *clause,
                               bool exported,
                               SpecializationKind kind,
                               GenericSignature specializedSignature)
    : DeclAttribute(DAK_Specialize, atLoc, range,
                    /*Implicit=*/clause == nullptr),
      trailingWhereClause(clause),
      specializedSignature(specializedSignature) {
  Bits.SpecializeAttr.exported = exported;
  Bits.SpecializeAttr.kind = unsigned(kind);
}

TrailingWhereClause *SpecializeAttr::getTrailingWhereClause() const {
  return trailingWhereClause;
}

SpecializeAttr *SpecializeAttr::create(ASTContext &Ctx, SourceLoc atLoc,
                                       SourceRange range,
                                       TrailingWhereClause *clause,
                                       bool exported,
                                       SpecializationKind kind,
                                       GenericSignature specializedSignature) {
  return new (Ctx) SpecializeAttr(atLoc, range, clause, exported, kind,
                                  specializedSignature);
}

SPIAccessControlAttr::SPIAccessControlAttr(SourceLoc atLoc, SourceRange range,
                                           ArrayRef<Identifier> spiGroups)
      : DeclAttribute(DAK_SPIAccessControl, atLoc, range,
                      /*Implicit=*/false),
        numSPIGroups(spiGroups.size()) {
  std::uninitialized_copy(spiGroups.begin(), spiGroups.end(),
                          getTrailingObjects<Identifier>());
}

SPIAccessControlAttr *
SPIAccessControlAttr::create(ASTContext &context,
                             SourceLoc atLoc,
                             SourceRange range,
                             ArrayRef<Identifier> spiGroups) {
  unsigned size = totalSizeToAlloc<Identifier>(spiGroups.size());
  void *mem = context.Allocate(size, alignof(SPIAccessControlAttr));
  return new (mem) SPIAccessControlAttr(atLoc, range, spiGroups);
}

DifferentiableAttr::DifferentiableAttr(bool implicit, SourceLoc atLoc,
                                       SourceRange baseRange, bool linear,
                                       ArrayRef<ParsedAutoDiffParameter> params,
                                       TrailingWhereClause *clause)
  : DeclAttribute(DAK_Differentiable, atLoc, baseRange, implicit),
    Linear(linear), NumParsedParameters(params.size()), WhereClause(clause) {
  std::copy(params.begin(), params.end(),
            getTrailingObjects<ParsedAutoDiffParameter>());
}

DifferentiableAttr::DifferentiableAttr(Decl *original, bool implicit,
                                       SourceLoc atLoc, SourceRange baseRange,
                                       bool linear,
                                       IndexSubset *parameterIndices,
                                       GenericSignature derivativeGenSig)
    : DeclAttribute(DAK_Differentiable, atLoc, baseRange, implicit),
      OriginalDeclaration(original), Linear(linear) {
  setParameterIndices(parameterIndices);
  setDerivativeGenericSignature(derivativeGenSig);
}

DifferentiableAttr *
DifferentiableAttr::create(ASTContext &context, bool implicit,
                           SourceLoc atLoc, SourceRange baseRange,
                           bool linear,
                           ArrayRef<ParsedAutoDiffParameter> parameters,
                           TrailingWhereClause *clause) {
  unsigned size = totalSizeToAlloc<ParsedAutoDiffParameter>(parameters.size());
  void *mem = context.Allocate(size, alignof(DifferentiableAttr));
  return new (mem) DifferentiableAttr(implicit, atLoc, baseRange, linear,
                                      parameters, clause);
}

DifferentiableAttr *
DifferentiableAttr::create(AbstractFunctionDecl *original, bool implicit,
                           SourceLoc atLoc, SourceRange baseRange, bool linear,
                           IndexSubset *parameterIndices,
                           GenericSignature derivativeGenSig) {
  auto &ctx = original->getASTContext();
<<<<<<< HEAD
  void *mem = ctx.Allocate(sizeof(DifferentiableAttr),
                           alignof(DifferentiableAttr));
  // SWIFT_ENABLE_TENSORFLOW
  // Register derivative function configuration for the given original
  // declaration.
  // NOTE(TF-1038): `@differentiable` attributes currently always have
  // effective result indices `{0}` (the first and only result index).
  auto *resultIndices = IndexSubset::get(ctx, 1, {0});
  original->addDerivativeFunctionConfiguration(
      {parameterIndices, resultIndices, derivativeGenSig});
  // SWIFT_ENABLE_TENSORFLOW END
=======
  
  size_t size = totalSizeToAlloc<ParsedAutoDiffParameter>(0); 
  void *mem = ctx.Allocate(size, alignof(DifferentiableAttr));
>>>>>>> f971b349
  return new (mem) DifferentiableAttr(original, implicit, atLoc, baseRange,
                                      linear, parameterIndices, derivativeGenSig);
}

void DifferentiableAttr::setOriginalDeclaration(Decl *originalDeclaration) {
  assert(originalDeclaration && "Original declaration must be non-null");
  assert(!OriginalDeclaration &&
         "Original declaration cannot have already been set");
  OriginalDeclaration = originalDeclaration;
}

bool DifferentiableAttr::hasBeenTypeChecked() const {
  return ParameterIndicesAndBit.getInt();
}

IndexSubset *DifferentiableAttr::getParameterIndices() const {
  assert(getOriginalDeclaration() &&
         "Original declaration must have been resolved");
  auto &ctx = getOriginalDeclaration()->getASTContext();
  return evaluateOrDefault(ctx.evaluator,
                           DifferentiableAttributeTypeCheckRequest{
                               const_cast<DifferentiableAttr *>(this)},
                           nullptr);
}

void DifferentiableAttr::setParameterIndices(IndexSubset *paramIndices) {
  assert(getOriginalDeclaration() &&
         "Original declaration must have been resolved");
  auto &ctx = getOriginalDeclaration()->getASTContext();
  ctx.evaluator.cacheOutput(
      DifferentiableAttributeTypeCheckRequest{
          const_cast<DifferentiableAttr *>(this)},
      std::move(paramIndices));
}

GenericEnvironment *DifferentiableAttr::getDerivativeGenericEnvironment(
    AbstractFunctionDecl *original) const {
  if (auto derivativeGenSig = getDerivativeGenericSignature())
    return derivativeGenSig->getGenericEnvironment();
  return original->getGenericEnvironment();
}

void DeclNameRefWithLoc::print(ASTPrinter &Printer) const {
  Printer << Name;
  if (AccessorKind)
    Printer << '.' << getAccessorLabel(*AccessorKind);
}

void DifferentiableAttr::print(llvm::raw_ostream &OS, const Decl *D,
                               bool omitWrtClause) const {
  StreamPrinter P(OS);
  P << "@" << getAttrName();
  printDifferentiableAttrArguments(this, P, PrintOptions(), D, omitWrtClause);
}

DerivativeAttr::DerivativeAttr(bool implicit, SourceLoc atLoc,
                               SourceRange baseRange, TypeRepr *baseTypeRepr,
                               DeclNameRefWithLoc originalName,
                               ArrayRef<ParsedAutoDiffParameter> params)
    : DeclAttribute(DAK_Derivative, atLoc, baseRange, implicit),
      BaseTypeRepr(baseTypeRepr), OriginalFunctionName(std::move(originalName)),
      NumParsedParameters(params.size()) {
  std::copy(params.begin(), params.end(),
            getTrailingObjects<ParsedAutoDiffParameter>());
}

DerivativeAttr::DerivativeAttr(bool implicit, SourceLoc atLoc,
                               SourceRange baseRange, TypeRepr *baseTypeRepr,
                               DeclNameRefWithLoc originalName,
                               IndexSubset *parameterIndices)
    : DeclAttribute(DAK_Derivative, atLoc, baseRange, implicit),
      BaseTypeRepr(baseTypeRepr), OriginalFunctionName(std::move(originalName)),
      ParameterIndices(parameterIndices) {}

DerivativeAttr *
DerivativeAttr::create(ASTContext &context, bool implicit, SourceLoc atLoc,
                       SourceRange baseRange, TypeRepr *baseTypeRepr,
                       DeclNameRefWithLoc originalName,
                       ArrayRef<ParsedAutoDiffParameter> params) {
  unsigned size = totalSizeToAlloc<ParsedAutoDiffParameter>(params.size());
  void *mem = context.Allocate(size, alignof(DerivativeAttr));
  return new (mem) DerivativeAttr(implicit, atLoc, baseRange, baseTypeRepr,
                                  std::move(originalName), params);
}

DerivativeAttr *DerivativeAttr::create(ASTContext &context, bool implicit,
                                       SourceLoc atLoc, SourceRange baseRange,
                                       TypeRepr *baseTypeRepr,
                                       DeclNameRefWithLoc originalName,
                                       IndexSubset *parameterIndices) {
  void *mem = context.Allocate(sizeof(DerivativeAttr), alignof(DerivativeAttr));
  return new (mem) DerivativeAttr(implicit, atLoc, baseRange, baseTypeRepr,
                                  std::move(originalName), parameterIndices);
}

AbstractFunctionDecl *
DerivativeAttr::getOriginalFunction(ASTContext &context) const {
  return evaluateOrDefault(
      context.evaluator,
      DerivativeAttrOriginalDeclRequest{const_cast<DerivativeAttr *>(this)},
      nullptr);
}

void DerivativeAttr::setOriginalFunction(AbstractFunctionDecl *decl) {
  assert(!OriginalFunction && "cannot overwrite original function");
  OriginalFunction = decl;
}

void DerivativeAttr::setOriginalFunctionResolver(
    LazyMemberLoader *resolver, uint64_t resolverContextData) {
  assert(!OriginalFunction && "cannot overwrite original function");
  OriginalFunction = resolver;
  ResolverContextData = resolverContextData;
}

TransposeAttr::TransposeAttr(bool implicit, SourceLoc atLoc,
                             SourceRange baseRange, TypeRepr *baseTypeRepr,
                             DeclNameRefWithLoc originalName,
                             ArrayRef<ParsedAutoDiffParameter> params)
    : DeclAttribute(DAK_Transpose, atLoc, baseRange, implicit),
      BaseTypeRepr(baseTypeRepr), OriginalFunctionName(std::move(originalName)),
      NumParsedParameters(params.size()) {
  std::uninitialized_copy(params.begin(), params.end(),
                          getTrailingObjects<ParsedAutoDiffParameter>());
}

TransposeAttr::TransposeAttr(bool implicit, SourceLoc atLoc,
                             SourceRange baseRange, TypeRepr *baseTypeRepr,
                             DeclNameRefWithLoc originalName,
                             IndexSubset *parameterIndices)
    : DeclAttribute(DAK_Transpose, atLoc, baseRange, implicit),
      BaseTypeRepr(baseTypeRepr), OriginalFunctionName(std::move(originalName)),
      ParameterIndices(parameterIndices) {}

TransposeAttr *TransposeAttr::create(ASTContext &context, bool implicit,
                                     SourceLoc atLoc, SourceRange baseRange,
                                     TypeRepr *baseType,
                                     DeclNameRefWithLoc originalName,
                                     ArrayRef<ParsedAutoDiffParameter> params) {
  unsigned size = totalSizeToAlloc<ParsedAutoDiffParameter>(params.size());
  void *mem = context.Allocate(size, alignof(TransposeAttr));
  return new (mem) TransposeAttr(implicit, atLoc, baseRange, baseType,
                                 std::move(originalName), params);
}

TransposeAttr *TransposeAttr::create(ASTContext &context, bool implicit,
                                     SourceLoc atLoc, SourceRange baseRange,
                                     TypeRepr *baseType,
                                     DeclNameRefWithLoc originalName,
                                     IndexSubset *parameterIndices) {
  void *mem = context.Allocate(sizeof(TransposeAttr), alignof(TransposeAttr));
  return new (mem) TransposeAttr(implicit, atLoc, baseRange, baseType,
                                 std::move(originalName), parameterIndices);
}

ImplementsAttr::ImplementsAttr(SourceLoc atLoc, SourceRange range,
                               TypeExpr *ProtocolType,
                               DeclName MemberName,
                               DeclNameLoc MemberNameLoc)
    : DeclAttribute(DAK_Implements, atLoc, range, /*Implicit=*/false),
      ProtocolType(ProtocolType),
      MemberName(MemberName),
      MemberNameLoc(MemberNameLoc) {
}


ImplementsAttr *ImplementsAttr::create(ASTContext &Ctx, SourceLoc atLoc,
                                       SourceRange range,
                                       TypeExpr *ProtocolType,
                                       DeclName MemberName,
                                       DeclNameLoc MemberNameLoc) {
  void *mem = Ctx.Allocate(sizeof(ImplementsAttr), alignof(ImplementsAttr));
  return new (mem) ImplementsAttr(atLoc, range, ProtocolType,
                                  MemberName, MemberNameLoc);
}

void ImplementsAttr::setProtocolType(Type ty) {
  assert(ty);
  ProtocolType->setType(MetatypeType::get(ty));
}

Type ImplementsAttr::getProtocolType() const {
  return ProtocolType->getInstanceType();
}

TypeRepr *ImplementsAttr::getProtocolTypeRepr() const {
  return ProtocolType->getTypeRepr();
}

CustomAttr::CustomAttr(SourceLoc atLoc, SourceRange range, TypeExpr *type,
                       PatternBindingInitializer *initContext, Expr *arg,
                       ArrayRef<Identifier> argLabels,
                       ArrayRef<SourceLoc> argLabelLocs, bool implicit)
    : DeclAttribute(DAK_Custom, atLoc, range, implicit),
      typeExpr(type),
      arg(arg),
      initContext(initContext) {
  assert(type);
  hasArgLabelLocs = !argLabelLocs.empty();
  numArgLabels = argLabels.size();
  initializeCallArguments(argLabels, argLabelLocs);
}

CustomAttr *CustomAttr::create(ASTContext &ctx, SourceLoc atLoc, TypeExpr *type,
                               bool hasInitializer,
                               PatternBindingInitializer *initContext,
                               SourceLoc lParenLoc,
                               ArrayRef<Expr *> args,
                               ArrayRef<Identifier> argLabels,
                               ArrayRef<SourceLoc> argLabelLocs,
                               SourceLoc rParenLoc,
                               bool implicit) {
  assert(type);
  SmallVector<Identifier, 2> argLabelsScratch;
  SmallVector<SourceLoc, 2> argLabelLocsScratch;
  Expr *arg = nullptr;
  if (hasInitializer) {
    arg = packSingleArgument(ctx, lParenLoc, args, argLabels, argLabelLocs,
                             rParenLoc, /*trailingClosures=*/{}, implicit,
                             argLabelsScratch, argLabelLocsScratch);
  }

  SourceRange range(atLoc, type->getSourceRange().End);
  if (arg)
    range.End = arg->getEndLoc();

  size_t size = totalSizeToAlloc(argLabels, argLabelLocs);
  void *mem = ctx.Allocate(size, alignof(CustomAttr));
  return new (mem) CustomAttr(atLoc, range, type, initContext, arg, argLabels,
                              argLabelLocs, implicit);
}

TypeRepr *CustomAttr::getTypeRepr() const { return typeExpr->getTypeRepr(); }
Type CustomAttr::getType() const { return typeExpr->getInstanceType(); }

void CustomAttr::resetTypeInformation(TypeExpr *info) { typeExpr = info; }

void CustomAttr::setType(Type ty) {
  assert(ty);
  typeExpr->setType(MetatypeType::get(ty));
}

void swift::simple_display(llvm::raw_ostream &out, const DeclAttribute *attr) {
  if (attr)
    attr->print(out);
}<|MERGE_RESOLUTION|>--- conflicted
+++ resolved
@@ -1685,9 +1685,6 @@
                            IndexSubset *parameterIndices,
                            GenericSignature derivativeGenSig) {
   auto &ctx = original->getASTContext();
-<<<<<<< HEAD
-  void *mem = ctx.Allocate(sizeof(DifferentiableAttr),
-                           alignof(DifferentiableAttr));
   // SWIFT_ENABLE_TENSORFLOW
   // Register derivative function configuration for the given original
   // declaration.
@@ -1697,11 +1694,8 @@
   original->addDerivativeFunctionConfiguration(
       {parameterIndices, resultIndices, derivativeGenSig});
   // SWIFT_ENABLE_TENSORFLOW END
-=======
-  
   size_t size = totalSizeToAlloc<ParsedAutoDiffParameter>(0); 
   void *mem = ctx.Allocate(size, alignof(DifferentiableAttr));
->>>>>>> f971b349
   return new (mem) DifferentiableAttr(original, implicit, atLoc, baseRange,
                                       linear, parameterIndices, derivativeGenSig);
 }
