--- conflicted
+++ resolved
@@ -193,13 +193,9 @@
                           ArrayRef<AnyFunctionType::Param> ArgParamTypes,
                           Type ResType,
                           GenericParamList *GenericParams,
-<<<<<<< HEAD
-                          GenericEnvironment *Env,
+                          GenericSignature *Sig,
                           // SWIFT_ENABLE_TENSORFLOW
                           bool Rethrows = false) {
-=======
-                          GenericSignature *Sig) {
->>>>>>> f302da0f
   assert(GenericParams && "Missing generic parameters");
   auto &Context = ResType->getASTContext();
 
@@ -469,13 +465,10 @@
   private:
     GenericParamList *TheGenericParamList;
     SmallVector<GenericTypeParamDecl*, 2> GenericTypeParams;
-<<<<<<< HEAD
     // SWIFT_ENABLE_TENSORFLOW
     // Deleted `GenericSig` because we make that later, when `build()` is
     // called.
-=======
-    GenericSignature *GenericSig = nullptr;
->>>>>>> f302da0f
+    // SWIFT_ENABLE_TENSORFLOW END
     SmallVector<AnyFunctionType::Param, 4> InterfaceParams;
     Type InterfaceResult;
 
@@ -483,8 +476,9 @@
     // Accumulate params and requirements here, so that we can make the
     // appropriate `AbstractGenericSignatureRequest` when `build()` is called.
     bool Rethrows = false;
-    SmallVector<GenericTypeParamType *, 2> addedParameters;
+    SmallVector<GenericTypeParamType *, 2> genericParamTypes;
     SmallVector<Requirement, 2> addedRequirements;
+    // SWIFT_ENABLE_TENSORFLOW END
 
   public:
     BuiltinGenericSignatureBuilder(ASTContext &ctx, unsigned numGenericParams = 1)
@@ -494,18 +488,9 @@
 
       // SWIFT_ENABLE_TENSORFLOW
       for (auto gp : GenericTypeParams) {
-        addedParameters.push_back(
+        genericParamTypes.push_back(
             gp->getDeclaredInterfaceType()->castTo<GenericTypeParamType>());
       }
-
-<<<<<<< HEAD
-=======
-      GenericSig = evaluateOrDefault(
-          ctx.evaluator,
-          AbstractGenericSignatureRequest{
-            nullptr, std::move(genericParamTypes), { }},
-          nullptr);
->>>>>>> f302da0f
     }
 
     template <class G>
@@ -533,22 +518,20 @@
     void setRethrows(bool rethrows = true) {
       Rethrows = rethrows;
     }
+    // SWIFT_ENABLE_TENSORFLOW END
 
     ValueDecl *build(Identifier name) {
       auto GenericSig = evaluateOrDefault(
           Context.evaluator,
           AbstractGenericSignatureRequest{
-            nullptr, std::move(addedParameters), std::move(addedRequirements)},
+            nullptr, std::move(genericParamTypes), std::move(addedRequirements)},
           nullptr);
       return getBuiltinGenericFunction(name, InterfaceParams,
                                        InterfaceResult,
                                        TheGenericParamList,
-<<<<<<< HEAD
-                                       GenericSig->createGenericEnvironment(),
+                                       // SWIFT_ENABLE_TENSORFLOW
+                                       GenericSig,
                                        /*Rethrows*/ Rethrows);
-=======
-                                       GenericSig);
->>>>>>> f302da0f
     }
 
     // Don't use these generator classes directly; call the make{...}
