--- conflicted
+++ resolved
@@ -132,11 +132,7 @@
   /// possibly with a simpler type.
   ///
   /// - See also: `elements`
-<<<<<<< HEAD
-  typealias Elements: Sequence = Self
-=======
-  associatedtype Elements: SequenceType = Self
->>>>>>> 5e11e3f7
+  associatedtype Elements: Sequence = Self
 
   /// A sequence containing the same elements as this one, possibly with
   /// a simpler type.
