--- conflicted
+++ resolved
@@ -1,10 +1,6 @@
-<<<<<<< HEAD
 // SWIFT_ENABLE_TENSORFLOW
 // UNSUPPORTED: macosx
-// RUN: %scale-test --begin 8 --end 16 --step 1 --select NumLeafScopes %s -Xfrontend=-solver-disable-shrink -Xfrontend=-disable-constraint-solver-performance-hacks -Xfrontend=-solver-enable-operator-designated-types
-=======
 // RUN: %scale-test --begin 8 --end 16 --step 1 --select NumLeafScopes %s
->>>>>>> 68fb3b1f
 // REQUIRES: OS=macosx
 // REQUIRES: asserts
 
