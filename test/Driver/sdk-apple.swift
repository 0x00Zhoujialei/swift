<<<<<<< HEAD
// SWIFT_ENABLE_TENSORFLOW: REPL is disabled in tensorflow branch.
// UNSUPPORTED: tensorflow

// XFAIL: freebsd, linux, windows
=======
// XFAIL: freebsd, openbsd, linux, windows
>>>>>>> 42d2f9d3

// Test SDK detection for immediate mode.
// RUN: %empty-directory(%t)
// RUN: %empty-directory(%t/usr/bin)

// RUN: cp %S/Inputs/xcrun-bad.sh %t/usr/bin/xcrun
// RUN: env PATH=%t/usr/bin %swift_driver_plain -deprecated-integrated-repl -### | %FileCheck -check-prefix=NOSDK %s
// RUN: env PATH=%t/usr/bin %swift_driver_plain -### %s | %FileCheck -check-prefix=NOSDK %s

// NOSDK-NOT: -sdk

// RUN: cp %S/Inputs/xcrun.sh %t/usr/bin/xcrun
// RUN: env PATH=%t/usr/bin %swift_driver_plain -deprecated-integrated-repl -### | %FileCheck -check-prefix=XCRUN-SDK %s
// RUN: env PATH=%t/usr/bin %swift_driver_plain -### %s | %FileCheck -check-prefix=XCRUN-SDK %s

// XCRUN-SDK: -sdk /path/to/sdk

// RUN: cp %S/Inputs/xcrun-empty.sh %t/usr/bin/xcrun
// RUN: env PATH=%t/usr/bin %swift_driver_plain -deprecated-integrated-repl -### | %FileCheck -check-prefix=ROOT-SDK %s
// RUN: env PATH=%t/usr/bin %swift_driver_plain -### %s | %FileCheck -check-prefix=ROOT-SDK %s

// ROOT-SDK: -sdk /{{ |$}}

// RUN: %empty-directory(%t)
// RUN: %empty-directory(%t/MacOSX10.8.sdk) && not %swift_driver -sdk %t/MacOSX10.8.sdk -### 2>&1 | %FileCheck -check-prefix=SDK-TOO-OLD %s
// RUN: %empty-directory(%t/MacOSX10.9.sdk) && not %swift_driver -sdk %t/MacOSX10.9.sdk -### 2>&1 | %FileCheck -check-prefix=SDK-TOO-OLD %s
// RUN: %empty-directory(%t/MacOSX10.9.Internal.sdk) && not %swift_driver -sdk %t/MacOSX10.9.Internal.sdk -### 2>&1 | %FileCheck -check-prefix=SDK-TOO-OLD %s
// RUN: %empty-directory(%t/MacOSX10.10.sdk) && not %swift_driver -sdk %t/MacOSX10.10.sdk -### 2>&1 | %FileCheck -check-prefix=SDK-TOO-OLD %s
// RUN: %empty-directory(%t/MacOSX10.10.Internal.sdk) && not %swift_driver -sdk %t/MacOSX10.10.Internal.sdk -### 2>&1 | %FileCheck -check-prefix=SDK-TOO-OLD %s
// RUN: %empty-directory(%t/MacOSX10.11.sdk) && not %swift_driver -sdk %t/MacOSX10.11.sdk -### 2>&1 | %FileCheck -check-prefix=SDK-TOO-OLD %s
// RUN: %empty-directory(%t/MacOSX10.11.Internal.sdk) && not %swift_driver -sdk %t/MacOSX10.11.Internal.sdk -### 2>&1 | %FileCheck -check-prefix=SDK-TOO-OLD %s
// RUN: %empty-directory(%t/MacOSX10.12.sdk) && not %swift_driver -sdk %t/MacOSX10.12.sdk -### 2>&1 | %FileCheck -check-prefix=SDK-TOO-OLD %s
// RUN: %empty-directory(%t/MacOSX10.12.Internal.sdk) && not %swift_driver -sdk %t/MacOSX10.12.Internal.sdk -### 2>&1 | %FileCheck -check-prefix=SDK-TOO-OLD %s
// RUN: %empty-directory(%t/MacOSX10.13.sdk) && not %swift_driver -sdk %t/MacOSX10.13.sdk -### 2>&1 | %FileCheck -check-prefix=SDK-TOO-OLD %s
// RUN: %empty-directory(%t/MacOSX10.13.Internal.sdk) && not %swift_driver -sdk %t/MacOSX10.13.Internal.sdk -### 2>&1 | %FileCheck -check-prefix=SDK-TOO-OLD %s
// RUN: %empty-directory(%t/MacOSX10.14.sdk) && not %swift_driver -sdk %t/MacOSX10.14.sdk -### 2>&1 | %FileCheck -check-prefix=SDK-TOO-OLD %s
// RUN: %empty-directory(%t/MacOSX10.14.Internal.sdk) && not %swift_driver -sdk %t/MacOSX10.14.Internal.sdk -### 2>&1 | %FileCheck -check-prefix=SDK-TOO-OLD %s
// RUN: %empty-directory(%t/MacOSX10.15.sdk) && %swift_driver -sdk %t/MacOSX10.15.sdk -### 2>&1 | %FileCheck -check-prefix=SDK-OKAY %s
// RUN: %empty-directory(%t/MacOSX10.15.Internal.sdk) && %swift_driver -sdk %t/MacOSX10.15.Internal.sdk -### 2>&1 | %FileCheck -check-prefix=SDK-OKAY %s
// RUN: %empty-directory(%t/OSX50.sdk) && %swift_driver -sdk %t/OSX50.sdk -### 2>&1 | %FileCheck -check-prefix=SDK-OKAY %s

// RUN: %empty-directory(%t/iPhoneOS7.0.sdk) && not %swift_driver -sdk %t/iPhoneOS7.0.sdk -target x86_64-apple-ios7 -### 2>&1 | %FileCheck -check-prefix=SDK-TOO-OLD %s
// RUN: %empty-directory(%t/iPhoneOS7.0.Internal.sdk) && not %swift_driver -sdk %t/iPhoneOS7.0.Internal.sdk -target x86_64-apple-ios7 -### 2>&1 | %FileCheck -check-prefix=SDK-TOO-OLD %s
// RUN: %empty-directory(%t/iPhoneOS8.0.sdk) && not %swift_driver -sdk %t/iPhoneOS8.0.sdk -target x86_64-apple-ios7 -### 2>&1 | %FileCheck -check-prefix=SDK-TOO-OLD %s
// RUN: %empty-directory(%t/iPhoneOS8.0.Internal.sdk) && not %swift_driver -sdk %t/iPhoneOS8.0.Internal.sdk -target x86_64-apple-ios7 -### 2>&1 | %FileCheck -check-prefix=SDK-TOO-OLD %s
// RUN: %empty-directory(%t/iPhoneOS9.0.sdk) && not %swift_driver -sdk %t/iPhoneOS9.0.sdk -target x86_64-apple-ios7 -### 2>&1 | %FileCheck -check-prefix=SDK-TOO-OLD %s
// RUN: %empty-directory(%t/iPhoneOS10.0.sdk) && not %swift_driver -sdk %t/iPhoneOS10.0.sdk -target x86_64-apple-ios7 -### 2>&1 | %FileCheck -check-prefix=SDK-TOO-OLD %s
// RUN: %empty-directory(%t/iPhoneOS11.0.sdk) && not %swift_driver -sdk %t/iPhoneOS11.0.sdk -target x86_64-apple-ios7 -### 2>&1 | %FileCheck -check-prefix=SDK-TOO-OLD %s
// RUN: %empty-directory(%t/iPhoneOS12.0.sdk) && not %swift_driver -sdk %t/iPhoneOS12.0.sdk -target x86_64-apple-ios7 -### 2>&1 | %FileCheck -check-prefix=SDK-TOO-OLD %s
// RUN: %empty-directory(%t/iPhoneOS13.0.sdk) && %swift_driver -sdk %t/iPhoneOS13.0.sdk -target x86_64-apple-ios7 -### 2>&1 | %FileCheck -check-prefix=SDK-OKAY %s

// RUN: %empty-directory(%t/tvOS8.0.sdk) && not %swift_driver -sdk %t/tvOS8.0.sdk -target x86_64-apple-tvos9 -### 2>&1 | %FileCheck -check-prefix=SDK-TOO-OLD %s
// RUN: %empty-directory(%t/tvOS8.0.Internal.sdk) && not %swift_driver -sdk %t/tvOS8.0.Internal.sdk -target x86_64-apple-tvos9 -### 2>&1 | %FileCheck -check-prefix=SDK-TOO-OLD %s
// RUN: %empty-directory(%t/tvOS9.0.sdk) && not %swift_driver -sdk %t/tvOS9.0.sdk -target x86_64-apple-tvos9 -### 2>&1 | %FileCheck -check-prefix=SDK-TOO-OLD %s
// RUN: %empty-directory(%t/tvOS10.0.sdk) && not %swift_driver -sdk %t/tvOS10.0.sdk -target x86_64-apple-tvos9 -### 2>&1 | %FileCheck -check-prefix=SDK-TOO-OLD %s
// RUN: %empty-directory(%t/tvOS11.0.sdk) && not %swift_driver -sdk %t/tvOS11.0.sdk -target x86_64-apple-tvos9 -### 2>&1 | %FileCheck -check-prefix=SDK-TOO-OLD %s
// RUN: %empty-directory(%t/tvOS12.0.sdk) && not %swift_driver -sdk %t/tvOS12.0.sdk -target x86_64-apple-tvos9 -### 2>&1 | %FileCheck -check-prefix=SDK-TOO-OLD %s
// RUN: %empty-directory(%t/tvOS13.0.sdk) && %swift_driver -sdk %t/tvOS13.0.sdk -target x86_64-apple-tvos9 -### 2>&1 | %FileCheck -check-prefix=SDK-OKAY %s

// RUN: %empty-directory(%t/watchOS1.0.sdk) && not %swift_driver -sdk %t/watchOS1.0.sdk -target x86_64-apple-watchos2 -### 2>&1 | %FileCheck -check-prefix=SDK-TOO-OLD %s
// RUN: %empty-directory(%t/watchOS1.0.Internal.sdk) && not %swift_driver -sdk %t/watchOS1.0.Internal.sdk -target x86_64-apple-watchos2 -### 2>&1 | %FileCheck -check-prefix=SDK-TOO-OLD %s
// RUN: %empty-directory(%t/watchOS2.0.sdk) && not %swift_driver -sdk %t/watchOS2.0.sdk -target x86_64-apple-watchos2 -### 2>&1 | %FileCheck -check-prefix=SDK-TOO-OLD %s
// RUN: %empty-directory(%t/watchOS3.0.sdk) && not %swift_driver -sdk %t/watchOS3.0.sdk -target x86_64-apple-watchos2 -### 2>&1 | %FileCheck -check-prefix=SDK-TOO-OLD %s
// RUN: %empty-directory(%t/watchOS4.0.sdk) && not %swift_driver -sdk %t/watchOS4.0.sdk -target x86_64-apple-watchos2 -### 2>&1 | %FileCheck -check-prefix=SDK-TOO-OLD %s
// RUN: %empty-directory(%t/watchOS5.0.sdk) && not %swift_driver -sdk %t/watchOS5.0.sdk -target x86_64-apple-watchos2 -### 2>&1 | %FileCheck -check-prefix=SDK-TOO-OLD %s
// RUN: %empty-directory(%t/watchOS6.0.sdk) && %swift_driver -sdk %t/watchOS6.0.sdk -target x86_64-apple-watchos2 -### 2>&1 | %FileCheck -check-prefix=SDK-OKAY %s

// RUN: %empty-directory(%t/iPhoneSimulator7.0.sdk) && not %swift_driver -sdk %t/iPhoneSimulator7.0.sdk -target x86_64-apple-ios7 -### 2>&1 | %FileCheck -check-prefix=SDK-TOO-OLD %s
// RUN: %empty-directory(%t/iPhoneSimulator8.0.sdk) && not %swift_driver -sdk %t/iPhoneSimulator8.0.sdk -target x86_64-apple-ios7 -### 2>&1 | %FileCheck -check-prefix=SDK-TOO-OLD %s
// RUN: %empty-directory(%t/AppleTVSimulator8.0.sdk) && not %swift_driver -sdk %t/AppleTVSimulator8.0.sdk -target x86_64-apple-tvos9 -### 2>&1 | %FileCheck -check-prefix=SDK-TOO-OLD %s
// RUN: %empty-directory(%t/WatchSimulator1.0.sdk) && not %swift_driver -sdk %t/WatchSimulator1.0.sdk -target i386-apple-watchos2 -### 2>&1 | %FileCheck -check-prefix=SDK-TOO-OLD %s

// RUN: %empty-directory(%t/iPhoneOS.sdk) && %swift_driver -sdk %t/iPhoneOS.sdk -target x86_64-apple-ios7 -### 2>&1 | %FileCheck -check-prefix=SDK-OKAY %s
// RUN: %empty-directory(%t/tvOS.sdk) && %swift_driver -sdk %t/tvOS.sdk -target x86_64-apple-tvos9 -### 2>&1 | %FileCheck -check-prefix=SDK-OKAY %s
// RUN: %empty-directory(%t/watchOS.sdk) && %swift_driver -sdk %t/watchOS.sdk -target x86_64-apple-watchos2 -### 2>&1 | %FileCheck -check-prefix=SDK-OKAY %s

// RUN: %empty-directory(%t/custom-sdk) && %swift_driver -sdk %t/custom-sdk -### 2>&1 | %FileCheck -check-prefix=SDK-OKAY %s

// SDK-TOO-OLD: error: Swift does not support the SDK '{{.+}}.sdk'{{$}}
// SDK-OKAY: -sdk {{.*}}/{{[^/ ]+}}sdk<|MERGE_RESOLUTION|>--- conflicted
+++ resolved
@@ -1,11 +1,7 @@
-<<<<<<< HEAD
 // SWIFT_ENABLE_TENSORFLOW: REPL is disabled in tensorflow branch.
 // UNSUPPORTED: tensorflow
 
-// XFAIL: freebsd, linux, windows
-=======
 // XFAIL: freebsd, openbsd, linux, windows
->>>>>>> 42d2f9d3
 
 // Test SDK detection for immediate mode.
 // RUN: %empty-directory(%t)
