--- conflicted
+++ resolved
@@ -165,13 +165,8 @@
 }
 class MyArrayBuffer<Element>: r22409190ManagedBuffer<UInt, Element> {
   deinit {
-<<<<<<< HEAD
-    self.withUnsafeMutablePointerToElements { elems->Void in
+    self.withUnsafeMutablePointerToElements { elems -> Void in
       elems.deinitializePointee(count: self.value)  // expected-error {{cannot convert value of type 'UInt' to expected argument type 'Int'}}
-=======
-    self.withUnsafeMutablePointerToElements { elems -> Void in
-      elems.destroy(self.value)  // expected-error {{cannot convert value of type 'UInt' to expected argument type 'Int'}}
->>>>>>> d56b8ba4
     }
   }
 }
