include(SwiftUtils)

# Process the sources within the given variable, pulling out any Swift
# sources to be compiled with 'swift' directly. This updates
# ${sourcesvar} in place with the resulting list and ${externalvar} with the
# list of externally-build sources.
#
# Usage:
#   handle_swift_sources(sourcesvar externalvar)
function(handle_swift_sources
    dependency_target_out_var_name
    dependency_module_target_out_var_name
    dependency_sib_target_out_var_name
    dependency_sibopt_target_out_var_name
    dependency_sibgen_target_out_var_name
    sourcesvar externalvar name)
  cmake_parse_arguments(SWIFTSOURCES
      "IS_MAIN;IS_STDLIB;IS_STDLIB_CORE;IS_SDK_OVERLAY;EMBED_BITCODE"
      "SDK;ARCHITECTURE;INSTALL_IN_COMPONENT"
      "DEPENDS;COMPILE_FLAGS;MODULE_NAME"
      ${ARGN})
  translate_flag(${SWIFTSOURCES_IS_MAIN} "IS_MAIN" IS_MAIN_arg)
  translate_flag(${SWIFTSOURCES_IS_STDLIB} "IS_STDLIB" IS_STDLIB_arg)
  translate_flag(${SWIFTSOURCES_IS_STDLIB_CORE} "IS_STDLIB_CORE"
                 IS_STDLIB_CORE_arg)
  translate_flag(${SWIFTSOURCES_IS_SDK_OVERLAY} "IS_SDK_OVERLAY"
                 IS_SDK_OVERLAY_arg)
  translate_flag(${SWIFTSOURCES_EMBED_BITCODE} "EMBED_BITCODE"
                 EMBED_BITCODE_arg)

  if(SWIFTSOURCES_IS_MAIN)
    set(SWIFTSOURCES_INSTALL_IN_COMPONENT never_install)
  endif()

  # Check arguments.
  precondition(SWIFTSOURCES_SDK "Should specify an SDK")
  precondition(SWIFTSOURCES_ARCHITECTURE "Should specify an architecture")
  precondition(SWIFTSOURCES_INSTALL_IN_COMPONENT "INSTALL_IN_COMPONENT is required")

  # Clear the result variable.
  set("${dependency_target_out_var_name}" "" PARENT_SCOPE)
  set("${dependency_module_target_out_var_name}" "" PARENT_SCOPE)
  set("${dependency_sib_target_out_var_name}" "" PARENT_SCOPE)
  set("${dependency_sibopt_target_out_var_name}" "" PARENT_SCOPE)
  set("${dependency_sibgen_target_out_var_name}" "" PARENT_SCOPE)

  set(result)
  set(swift_sources)
  foreach(src ${${sourcesvar}})
    get_filename_component(extension ${src} EXT)
    if(extension STREQUAL ".swift")
      list(APPEND swift_sources ${src})
    else()
      list(APPEND result ${src})
    endif()
  endforeach()

  set(swift_compile_flags ${SWIFTSOURCES_COMPILE_FLAGS})
  if (NOT SWIFTSOURCES_IS_MAIN)
    list(APPEND swift_compile_flags "-module-link-name" "${name}")
  endif()

  if(swift_sources)
    set(objsubdir "/${SWIFTSOURCES_SDK}/${SWIFTSOURCES_ARCHITECTURE}")

    file(MAKE_DIRECTORY "${CMAKE_CURRENT_BINARY_DIR}${objsubdir}")

    set(swift_obj
        "${CMAKE_CURRENT_BINARY_DIR}${objsubdir}/${SWIFTSOURCES_MODULE_NAME}${CMAKE_C_OUTPUT_EXTENSION}")

    # FIXME: We shouldn't /have/ to build things in a single process.
    # <rdar://problem/15972329>
    list(APPEND swift_compile_flags "-force-single-frontend-invocation")

    _compile_swift_files(
        dependency_target
        module_dependency_target
        sib_dependency_target
        sibopt_dependency_target
        sibgen_dependency_target
        OUTPUT ${swift_obj}
        SOURCES ${swift_sources}
        DEPENDS ${SWIFTSOURCES_DEPENDS}
        FLAGS ${swift_compile_flags}
        SDK ${SWIFTSOURCES_SDK}
        ARCHITECTURE ${SWIFTSOURCES_ARCHITECTURE}
        MODULE_NAME ${SWIFTSOURCES_MODULE_NAME}
        ${IS_MAIN_arg}
        ${IS_STDLIB_arg}
        ${IS_STDLIB_CORE_arg}
        ${IS_SDK_OVERLAY_arg}
        ${EMBED_BITCODE_arg}
        ${STATIC_arg}
        INSTALL_IN_COMPONENT "${SWIFTSOURCES_INSTALL_IN_COMPONENT}")
    set("${dependency_target_out_var_name}" "${dependency_target}" PARENT_SCOPE)
    set("${dependency_module_target_out_var_name}" "${module_dependency_target}" PARENT_SCOPE)
    set("${dependency_sib_target_out_var_name}" "${sib_dependency_target}" PARENT_SCOPE)
    set("${dependency_sibopt_target_out_var_name}" "${sibopt_dependency_target}" PARENT_SCOPE)
    set("${dependency_sibgen_target_out_var_name}" "${sibgen_dependency_target}" PARENT_SCOPE)

    list(APPEND result ${swift_obj})
  endif()

  llvm_process_sources(result ${result})
  set(${sourcesvar} "${result}" PARENT_SCOPE)
  set(${externalvar} ${swift_sources} PARENT_SCOPE)
endfunction()

# Add Swift source files to the (Xcode) project.
#
# Usage:
#   add_swift_source_group(sources)
function(add_swift_source_group sources)
  source_group("Swift Sources" FILES ${sources})
  # Mark the source files as HEADER_FILE_ONLY, so that Xcode doesn't try
  # to build them itself.
  set_source_files_properties(${sources}
    PROPERTIES
    HEADER_FILE_ONLY true)
endfunction()

# Compile a swift file into an object file (as a library).
#
# Usage:
#   _compile_swift_files(
#     dependency_target_out_var_name
#     dependency_module_target_out_var_name
#     dependency_sib_target_out_var_name    # -Onone sib target
#     dependency_sibopt_target_out_var_name # -O sib target
#     dependency_sibgen_target_out_var_name # -sibgen target
#     OUTPUT objfile                    # Name of the resulting object file
#     SOURCES swift_src [swift_src...]  # Swift source files to compile
#     FLAGS -module-name foo            # Flags to add to the compilation
#     [SDK sdk]                         # SDK to build for
#     [ARCHITECTURE architecture]       # Architecture to build for
#     [DEPENDS cmake_target...]         # CMake targets on which the object
#                                       # file depends.
#     [IS_MAIN]                         # This is an executable, not a library
#     [IS_STDLIB]
#     [IS_STDLIB_CORE]                  # This is the core standard library
#     [OPT_FLAGS]                       # Optimization flags (overrides SWIFT_OPTIMIZE)
#     [MODULE_DIR]                      # Put .swiftmodule, .swiftdoc., and .o
#                                       # into this directory.
#     [MODULE_NAME]                     # The module name.
#     [INSTALL_IN_COMPONENT]            # Install produced files.
#     [EMBED_BITCODE]                   # Embed LLVM bitcode into the .o files
#     )
function(_compile_swift_files
    dependency_target_out_var_name dependency_module_target_out_var_name
    dependency_sib_target_out_var_name dependency_sibopt_target_out_var_name
    dependency_sibgen_target_out_var_name)
  cmake_parse_arguments(SWIFTFILE
    "IS_MAIN;IS_STDLIB;IS_STDLIB_CORE;IS_SDK_OVERLAY;EMBED_BITCODE"
    "OUTPUT;MODULE_NAME;INSTALL_IN_COMPONENT"
    "SOURCES;FLAGS;DEPENDS;SDK;ARCHITECTURE;OPT_FLAGS;MODULE_DIR"
    ${ARGN})

  # Check arguments.
  list(LENGTH SWIFTFILE_OUTPUT num_outputs)
  list(GET SWIFTFILE_OUTPUT 0 first_output)

  precondition(num_outputs MESSAGE "OUTPUT must not be empty")

  foreach(output ${SWIFTFILE_OUTPUT})
    if (NOT IS_ABSOLUTE "${output}")
      message(FATAL_ERROR "OUTPUT should be an absolute path")
    endif()
  endforeach()

  if(SWIFTFILE_IS_MAIN AND SWIFTFILE_IS_STDLIB)
    message(FATAL_ERROR "Cannot set both IS_MAIN and IS_STDLIB")
  endif()

  precondition(SWIFTFILE_SDK MESSAGE "Should specify an SDK")
  precondition(SWIFTFILE_ARCHITECTURE MESSAGE "Should specify an architecture")
  precondition(SWIFTFILE_INSTALL_IN_COMPONENT MESSAGE "INSTALL_IN_COMPONENT is required")

  if ("${SWIFTFILE_MODULE_NAME}" STREQUAL "")
    get_filename_component(SWIFTFILE_MODULE_NAME "${first_output}" NAME_WE)
    message(SEND_ERROR
      "No module name specified; did you mean to use MODULE_NAME "
      "${SWIFTFILE_MODULE_NAME}?")
  endif()

  set(source_files)
  foreach(file ${SWIFTFILE_SOURCES})
    # Determine where this file is.
    get_filename_component(file_path ${file} PATH)
    if(IS_ABSOLUTE "${file_path}")
      list(APPEND source_files "${file}")
    else()
      list(APPEND source_files "${CMAKE_CURRENT_SOURCE_DIR}/${file}")
    endif()
  endforeach()

  # Compute flags for the Swift compiler.
  set(swift_flags)
  set(swift_module_flags)

  _add_variant_swift_compile_flags(
      "${SWIFTFILE_SDK}"
      "${SWIFTFILE_ARCHITECTURE}"
      "${SWIFT_STDLIB_BUILD_TYPE}"
      "${SWIFT_STDLIB_ASSERTIONS}"
      swift_flags)

  # Determine the subdirectory where the binary should be placed.
  compute_library_subdir(library_subdir
      "${SWIFTFILE_SDK}" "${SWIFTFILE_ARCHITECTURE}")

  # Allow import of other Swift modules we just built.
  list(APPEND swift_flags
      "-I" "${SWIFTLIB_DIR}/${library_subdir}")
  # FIXME: should we use '-resource-dir' here?  Seems like it has no advantage
  # over '-I' in this case.

  # If we have a custom module cache path, use it.
  if (SWIFT_MODULE_CACHE_PATH)
    list(APPEND swift_flags "-module-cache-path" "${SWIFT_MODULE_CACHE_PATH}")
  endif()

  # Don't include libarclite in any build products by default.
  list(APPEND swift_flags "-no-link-objc-runtime")

  if(SWIFT_SIL_VERIFY_ALL)
    list(APPEND swift_flags "-Xfrontend" "-sil-verify-all")
  endif()

  # The standard library and overlays are always built resiliently.
  if(SWIFTFILE_IS_STDLIB)
<<<<<<< HEAD
    # SWIFT_ENABLE_TENSORFLOW
    # FIXME(TF-328): Resilience is currently disabled for the TensorFlow module
    # because it causes compilation to crash during IRGen.
    # Also, disable resilience for DifferentiationUnittest because resilience
    # changes generated AD code, leading to additional leaks.
    if(NOT "${SWIFTFILE_MODULE_NAME}" STREQUAL "TensorFlow" AND
       NOT "${SWIFTFILE_MODULE_NAME}" STREQUAL "DifferentiationUnittest")
      list(APPEND swift_flags "-enable-library-evolution")
      list(APPEND swift_flags "-Xfrontend" "-enable-resilience")
    endif()
=======
    list(APPEND swift_flags "-enable-library-evolution")
    list(APPEND swift_flags "-Xfrontend" "-enable-ownership-stripping-after-serialization")
>>>>>>> 7e5e00a8
  endif()

  if(SWIFT_STDLIB_USE_NONATOMIC_RC)
    list(APPEND swift_flags "-Xfrontend" "-assume-single-threaded")
  endif()

  if(NOT SWIFT_ENABLE_STDLIBCORE_EXCLUSIVITY_CHECKING AND SWIFTFILE_IS_STDLIB)
    list(APPEND swift_flags "-Xfrontend" "-enforce-exclusivity=unchecked")
  endif()

  if(SWIFT_EMIT_SORTED_SIL_OUTPUT)
    list(APPEND swift_flags "-Xfrontend" "-emit-sorted-sil")
  endif()

  # FIXME: Cleaner way to do this?
  if(SWIFTFILE_IS_STDLIB_CORE)
    list(APPEND swift_flags
        "-nostdimport" "-parse-stdlib" "-module-name" "Swift")
    list(APPEND swift_flags "-Xfrontend" "-group-info-path"
                            "-Xfrontend" "${GROUP_INFO_JSON_FILE}")
  else()
    list(APPEND swift_flags "-module-name" "${SWIFTFILE_MODULE_NAME}")
  endif()

  # Force swift 5 mode for Standard Library and overlays.
  if (SWIFTFILE_IS_STDLIB)
    list(APPEND swift_flags "-swift-version" "5")
  endif()
  if (SWIFTFILE_IS_SDK_OVERLAY)
    list(APPEND swift_flags "-swift-version" "5")
  endif()

  if(SWIFTFILE_IS_SDK_OVERLAY)
    list(APPEND swift_flags "-autolink-force-load")
  endif()

  # Don't need to link runtime compatibility libraries for older runtimes 
  # into the new runtime.
  if (SWIFTFILE_IS_STDLIB OR SWIFTFILE_IS_SDK_OVERLAY)
    list(APPEND swift_flags "-runtime-compatibility-version" "none")
    list(APPEND swift_flags "-disable-autolinking-runtime-compatibility-dynamic-replacements")
  endif()

  if (SWIFTFILE_IS_STDLIB_CORE OR SWIFTFILE_IS_SDK_OVERLAY)
    list(APPEND swift_flags "-warn-swift3-objc-inference-complete")
  endif()

  list(APPEND swift_flags ${SWIFT_EXPERIMENTAL_EXTRA_FLAGS})

  if(SWIFTFILE_OPT_FLAGS)
    list(APPEND swift_flags ${SWIFTFILE_OPT_FLAGS})
  endif()

  list(APPEND swift_flags ${SWIFTFILE_FLAGS})

  set(dirs_to_create)
  foreach(output ${SWIFTFILE_OUTPUT})
    get_filename_component(objdir "${output}" PATH)
    list(APPEND dirs_to_create "${objdir}")
  endforeach()

  set(module_file)
  set(module_doc_file)
  set(interface_file)

  if(NOT SWIFTFILE_IS_MAIN)
    # Determine the directory where the module file should be placed.
    if(SWIFTFILE_MODULE_DIR)
      set(module_dir "${SWIFTFILE_MODULE_DIR}")
    elseif(SWIFTFILE_IS_STDLIB)
      set(module_dir "${SWIFTLIB_DIR}/${library_subdir}")
    else()
      message(FATAL_ERROR "Don't know where to put the module files")
    endif()

    list(APPEND swift_flags "-parse-as-library")

    set(module_base "${module_dir}/${SWIFTFILE_MODULE_NAME}")
    if(SWIFTFILE_SDK IN_LIST SWIFT_APPLE_PLATFORMS)
      set(specific_module_dir "${module_base}.swiftmodule")
      set(module_base "${module_base}.swiftmodule/${SWIFTFILE_ARCHITECTURE}")
    else()
      set(specific_module_dir)
    endif()
    set(module_file "${module_base}.swiftmodule")
    set(module_doc_file "${module_base}.swiftdoc")

    # FIXME: These don't really belong inside the swiftmodule, but there's not
    # an obvious alternate place to put them.
    set(sib_file "${module_base}.Onone.sib")
    set(sibopt_file "${module_base}.O.sib")
    set(sibgen_file "${module_base}.sibgen")

    if(SWIFT_ENABLE_PARSEABLE_MODULE_INTERFACES)
      set(interface_file "${module_base}.swiftinterface")
      list(APPEND swift_module_flags
           "-emit-parseable-module-interface-path" "${interface_file}")
    endif()

    # If we have extra regexp flags, check if we match any of the regexps. If so
    # add the relevant flags to our swift_flags.
    if (SWIFT_EXPERIMENTAL_EXTRA_REGEXP_FLAGS OR SWIFT_EXPERIMENTAL_EXTRA_NEGATIVE_REGEXP_FLAGS)
      set(extra_swift_flags_for_module)
      _add_extra_swift_flags_for_module("${SWIFTFILE_MODULE_NAME}" extra_swift_flags_for_module)
      if (extra_swift_flags_for_module)
        list(APPEND swift_flags ${extra_swift_flags_for_module})
      endif()
    endif()
  endif()

  set(module_outputs "${module_file}" "${module_doc_file}")
  if(interface_file)
    list(APPEND module_outputs "${interface_file}")
  endif()

  if(SWIFTFILE_SDK IN_LIST SWIFT_APPLE_PLATFORMS)
    swift_install_in_component(DIRECTORY "${specific_module_dir}"
                               DESTINATION "lib${LLVM_LIBDIR_SUFFIX}/swift/${library_subdir}"
                               COMPONENT "${SWIFTFILE_INSTALL_IN_COMPONENT}"
                               OPTIONAL)
  else()
    swift_install_in_component(FILES ${module_outputs}
                               DESTINATION "lib${LLVM_LIBDIR_SUFFIX}/swift/${library_subdir}"
                               COMPONENT "${SWIFTFILE_INSTALL_IN_COMPONENT}")
  endif()

  set(line_directive_tool "${SWIFT_SOURCE_DIR}/utils/line-directive")
  set(swift_compiler_tool "${SWIFT_NATIVE_SWIFT_TOOLS_PATH}/swiftc")
  set(swift_compiler_tool_dep)
  if(SWIFT_INCLUDE_TOOLS)
    # Depend on the binary itself, in addition to the symlink.
    set(swift_compiler_tool_dep "swift")
  endif()

  # If there are more than one output files, we assume that they are specified
  # otherwise e.g. with an output file map.
  set(output_option)
  if (${num_outputs} EQUAL 1)
    set(output_option "-o" ${first_output})
  endif()

  set(embed_bitcode_option)
  if (SWIFTFILE_EMBED_BITCODE)
    set(embed_bitcode_option "-embed-bitcode")
  endif()

  set(main_command "-c")
  if (SWIFT_CHECK_INCREMENTAL_COMPILATION)
    set(swift_compiler_tool "${SWIFT_SOURCE_DIR}/utils/check-incremental" "${swift_compiler_tool}")
  endif()

  if (SWIFT_REPORT_STATISTICS)
    list(GET dirs_to_create 0 first_obj_dir)
    list(APPEND swift_flags "-stats-output-dir" ${first_obj_dir})
  endif()

  set(standard_outputs ${SWIFTFILE_OUTPUT})
  set(sib_outputs "${sib_file}")
  set(sibopt_outputs "${sibopt_file}")
  set(sibgen_outputs "${sibgen_file}")

  if(XCODE)
    # HACK: work around an issue with CMake Xcode generator and the Swift
    # driver.
    #
    # The Swift driver does not update the mtime of the output files if the
    # existing output files on disk are identical to the ones that are about
    # to be written.  This behavior confuses the makefiles used in CMake Xcode
    # projects: the makefiles will not consider everything up to date after
    # invoking the compiler.  As a result, the standard library gets rebuilt
    # multiple times during a single build.
    #
    # To work around this issue we touch the output files so that their mtime
    # always gets updated.
    set(command_touch_standard_outputs
      COMMAND "${CMAKE_COMMAND}" -E touch ${standard_outputs})
    set(command_touch_module_outputs
      COMMAND "${CMAKE_COMMAND}" -E touch ${module_outputs})
    set(command_touch_sib_outputs
      COMMAND "${CMAKE_COMMAND}" -E touch ${sib_outputs})
    set(command_touch_sibopt_outputs
      COMMAND "${CMAKE_COMMAND}" -E touch ${sibopt_outputs})
    set(command_touch_sibgen_outputs
      COMMAND "${CMAKE_COMMAND}" -E touch ${sibgen_outputs})
  endif()

  # First generate the obj dirs
  list(REMOVE_DUPLICATES dirs_to_create)
  add_custom_command_target(
      create_dirs_dependency_target
      COMMAND "${CMAKE_COMMAND}" -E make_directory ${dirs_to_create}
      OUTPUT ${dirs_to_create}
      COMMENT "Generating dirs for ${first_output}")

  # Then we can compile both the object files and the swiftmodule files
  # in parallel in this target for the object file, and ...

  # Windows doesn't support long command line paths, of 8191 chars or over. We
  # need to work around this by avoiding long command line arguments. This can
  # be achieved by writing the list of file paths to a file, then reading that
  # list in the Python script.
  string(RANDOM file_name)
  set(file_path "${CMAKE_CURRENT_BINARY_DIR}/${file_name}.txt")
  string(REPLACE ";" "'\n'" source_files_quoted "${source_files}")
  file(WRITE "${file_path}" "'${source_files_quoted}'")

  # If this platform/architecture combo supports backward deployment to old
  # Objective-C runtimes, we need to copy a YAML file with legacy type layout
  # information to the build directory so that the compiler can find it.
  #
  # See stdlib/CMakeLists.txt and TypeConverter::TypeConverter() in
  # lib/IRGen/GenType.cpp.
  if(SWIFTFILE_IS_STDLIB_CORE)
    set(SWIFTFILE_PLATFORM "${SWIFT_SDK_${SWIFTFILE_SDK}_LIB_SUBDIR}")
    set(copy_legacy_layouts_dep
        "copy-legacy-layouts-${SWIFTFILE_PLATFORM}-${SWIFTFILE_ARCHITECTURE}")
  else()
    set(copy_legacy_layouts_dep)
  endif()

  add_custom_command_target(
      dependency_target
      COMMAND
        "${PYTHON_EXECUTABLE}" "${line_directive_tool}" "@${file_path}" --
        "${swift_compiler_tool}" "${main_command}" ${swift_flags}
        ${output_option} ${embed_bitcode_option} "@${file_path}"
      ${command_touch_standard_outputs}
      OUTPUT ${standard_outputs}
      DEPENDS
        ${swift_compiler_tool_dep}
        ${file_path} ${source_files} ${SWIFTFILE_DEPENDS}
        ${swift_ide_test_dependency}
        ${create_dirs_dependency_target}
        ${copy_legacy_layouts_dep}
      COMMENT "Compiling ${first_output}")
  set("${dependency_target_out_var_name}" "${dependency_target}" PARENT_SCOPE)

  # This is the target to generate:
  #
  # 1. *.swiftmodule
  # 2. *.swiftdoc
  # 3. *.swiftinterface
  # 4. *.Onone.sib
  # 5. *.O.sib
  # 6. *.sibgen
  #
  # Only 1,2,3 are built by default. 4,5,6 are utility targets for use by
  # engineers and thus even though the targets are generated, the targets are
  # not built by default.
  #
  # We only build these when we are not producing a main file. We could do this
  # with sib/sibgen, but it is useful for looking at the stdlib.
  if (NOT SWIFTFILE_IS_MAIN)
    add_custom_command_target(
        module_dependency_target
        COMMAND
          "${CMAKE_COMMAND}" "-E" "remove" "-f" ${module_outputs}
        COMMAND
          "${CMAKE_COMMAND}" "-E" "make_directory" ${module_dir}
          ${specific_module_dir}
        COMMAND
          "${PYTHON_EXECUTABLE}" "${line_directive_tool}" "@${file_path}" --
          "${swift_compiler_tool}" "-emit-module" "-o" "${module_file}"
          ${swift_flags} ${swift_module_flags} "@${file_path}"
        ${command_touch_module_outputs}
        OUTPUT ${module_outputs}
        DEPENDS
          ${swift_compiler_tool_dep}
          ${source_files} ${SWIFTFILE_DEPENDS}
          ${swift_ide_test_dependency}
          ${create_dirs_dependency_target}
        COMMENT "Generating ${module_file}")
    set("${dependency_module_target_out_var_name}" "${module_dependency_target}" PARENT_SCOPE)

    # This is the target to generate the .sib files. It is not built by default.
    add_custom_command_target(
        sib_dependency_target
        COMMAND
          "${PYTHON_EXECUTABLE}" "${line_directive_tool}" "@${file_path}" --
          "${swift_compiler_tool}" "-emit-sib" "-o" "${sib_file}" ${swift_flags} -Onone
          "@${file_path}"
        ${command_touch_sib_outputs}
        OUTPUT ${sib_outputs}
        DEPENDS
          ${swift_compiler_tool_dep}
          ${source_files} ${SWIFTFILE_DEPENDS}
          ${create_dirs_dependency_target}
        COMMENT "Generating ${sib_file}"
        EXCLUDE_FROM_ALL)
    set("${dependency_sib_target_out_var_name}" "${sib_dependency_target}" PARENT_SCOPE)

    add_custom_command_target(
        sibopt_dependency_target
        COMMAND
          "${PYTHON_EXECUTABLE}" "${line_directive_tool}" "@${file_path}" --
          "${swift_compiler_tool}" "-emit-sib" "-o" "${sibopt_file}" ${swift_flags} -O
          "@${file_path}"
        ${command_touch_sibopt_outputs}
        OUTPUT ${sibopt_outputs}
        DEPENDS
          ${swift_compiler_tool_dep}
          ${source_files} ${SWIFTFILE_DEPENDS}
          ${create_dirs_dependency_target}
        COMMENT "Generating ${sibopt_file}"
        EXCLUDE_FROM_ALL)
    set("${dependency_sibopt_target_out_var_name}" "${sibopt_dependency_target}" PARENT_SCOPE)

    # This is the target to generate the .sibgen files. It is not built by default.
    add_custom_command_target(
        sibgen_dependency_target
        COMMAND
          "${PYTHON_EXECUTABLE}" "${line_directive_tool}" "@${file_path}" --
          "${swift_compiler_tool}" "-emit-sibgen" "-o" "${sibgen_file}" ${swift_flags}
          "@${file_path}"
        ${command_touch_sibgen_outputs}
        OUTPUT ${sibgen_outputs}
        DEPENDS
          ${swift_compiler_tool_dep}
          ${source_files} ${SWIFTFILE_DEPENDS}
          ${create_dirs_dependency_target}
          COMMENT "Generating ${sibgen_file}"
          EXCLUDE_FROM_ALL)
    set("${dependency_sibgen_target_out_var_name}" "${sibgen_dependency_target}" PARENT_SCOPE)
  endif()


  # Make sure the build system knows the file is a generated object file.
  set_source_files_properties(${SWIFTFILE_OUTPUT}
      PROPERTIES
      GENERATED true
      EXTERNAL_OBJECT true
      LANGUAGE C
      OBJECT_DEPENDS "${source_files}")
endfunction()
<|MERGE_RESOLUTION|>--- conflicted
+++ resolved
@@ -228,7 +228,6 @@
 
   # The standard library and overlays are always built resiliently.
   if(SWIFTFILE_IS_STDLIB)
-<<<<<<< HEAD
     # SWIFT_ENABLE_TENSORFLOW
     # FIXME(TF-328): Resilience is currently disabled for the TensorFlow module
     # because it causes compilation to crash during IRGen.
@@ -237,12 +236,8 @@
     if(NOT "${SWIFTFILE_MODULE_NAME}" STREQUAL "TensorFlow" AND
        NOT "${SWIFTFILE_MODULE_NAME}" STREQUAL "DifferentiationUnittest")
       list(APPEND swift_flags "-enable-library-evolution")
-      list(APPEND swift_flags "-Xfrontend" "-enable-resilience")
-    endif()
-=======
-    list(APPEND swift_flags "-enable-library-evolution")
-    list(APPEND swift_flags "-Xfrontend" "-enable-ownership-stripping-after-serialization")
->>>>>>> 7e5e00a8
+      list(APPEND swift_flags "-Xfrontend" "-enable-ownership-stripping-after-serialization")
+    endif()
   endif()
 
   if(SWIFT_STDLIB_USE_NONATOMIC_RC)
