#!/usr/bin/env bash
#===--- build-script-impl - Implementation details of build-script ---------===#
#
## This source file is part of the Swift.org open source project
##
## Copyright (c) 2014 - 2017 Apple Inc. and the Swift project authors
## Licensed under Apache License v2.0 with Runtime Library Exception
##
## See https://swift.org/LICENSE.txt for license information
## See https://swift.org/CONTRIBUTORS.txt for the list of Swift project authors
#
#===------------------------------------------------------------------------===#

#
# This script is an implementation detail of other build scripts and should not
# be called directly.
#
# Note: This script will NOT auto-clean before building.
#

set -o pipefail
set -e

umask 0022

# Declare the set of known settings along with each one's description
#
# If you add a user-settable variable, add it to this list.
#
# A default value of "" indicates that the corresponding variable
# will remain unset unless set explicitly.
#
# skip-* parameters do not affect the configuration (CMake parameters).
# You can turn them on and off in different invocations of the script for the
# same build directory.
#
# build-* parameters affect the CMake configuration (enable/disable those
# components).
#
# Each variable name is re-exported into this script in uppercase, where dashes
# are substituted by underscores. For example, `swift-install-components` is
# referred to as `SWIFT_INSTALL_COMPONENTS` in the remainder of this script.
KNOWN_SETTINGS=(
    # name                      default          description
    dry-run                     ""               "print the commands that would be executed, but do not execute them"
    build-args                  ""               "arguments to the build tool; defaults to -j8 when CMake generator is \"Unix Makefiles\""
    build-dir                   ""               "out-of-tree build directory; default is in-tree. **This argument is required**"
    host-cc                     ""               "the path to CC, the 'clang' compiler for the host platform. **This argument is required**"
    host-cxx                    ""               "the path to CXX, the 'clang++' compiler for the host platform. **This argument is required**"
    host-lipo                   ""               "the path to lipo for creating universal binaries on Darwin"
    host-libtool                ""               "the path to libtool"
    # SWIFT_ENABLE_TENSORFLOW
    host-bazel                  ""               "the path to bazel, used to build TensorFlow. **This argument is required for TensorFlow support**"
    darwin-xcrun-toolchain      "default"        "the name of the toolchain to use on Darwin"
    ninja-bin                   ""               "the path to Ninja tool"
    cmark-build-type            "Debug"          "the CMake build variant for CommonMark (Debug, RelWithDebInfo, Release, MinSizeRel).  Defaults to Debug."
    lldb-extra-cmake-args       ""               "extra command line args to pass to lldb cmake"
    lldb-test-cc                ""               "CC to use for building LLDB testsuite test inferiors.  Defaults to just-built, in-tree clang.  If set to 'host-toolchain', sets it to same as host-cc."
    lldb-test-swift-only        "0"              "when running lldb tests, only include Swift-specific tests"
    lldb-no-debugserver         ""               "delete debugserver after building it, and don't try to codesign it"
    lldb-use-system-debugserver ""               "don't try to codesign debugserver, and use the system's debugserver instead"
    lldb-assertions             "1"              "build lldb with assertions enabled"
    lldb-test-swift-compatibility     ""         "specify additional Swift compilers to test lldb with"
    llvm-build-type             "Debug"          "the CMake build variant for LLVM and Clang (Debug, RelWithDebInfo, Release, MinSizeRel).  Defaults to Debug."
    swift-build-type            "Debug"          "the CMake build variant for Swift"
    swift-enable-assertions     "1"              "enable assertions in Swift"
    swift-analyze-code-coverage "not-merged"     "Code coverage analysis mode for Swift (false, not-merged, merged). Defaults to false if the argument is not present, and not-merged if the argument is present without a modifier."
    swift-tools-enable-lto      ""               "enable LTO compilation of Swift tools. *NOTE* This does not include the swift standard library and runtime. Must be set to one of 'thin' or 'full'"
    llvm-enable-lto             ""               "Must be set to one of 'thin' or 'full'"
    llvm-enable-modules         "0"              "enable building llvm using modules"
    swift-tools-num-parallel-lto-link-jobs ""    "The number of parallel link jobs to use when compiling swift tools"
    llvm-num-parallel-lto-link-jobs ""           "The number of parallel link jobs to use when compiling llvm"
    swift-stdlib-build-type     "Debug"          "the CMake build variant for Swift"
    swift-stdlib-enable-assertions "1"           "enable assertions in Swift"
    swift-stdlib-use-nonatomic-rc "0"            "build the Swift stdlib and overlays with nonatomic reference count operations enabled"
    lldb-build-type             "Debug"          "the CMake build variant for LLDB"
    llbuild-build-type          "Debug"          "the CMake build variant for llbuild"
    foundation-build-type       "Debug"          "the build variant for Foundation"
    libdispatch-build-type      "Debug"          "the build variant for libdispatch"
    libicu-build-type           "Debug"          "the build variant for libicu"
    playgroundsupport-build-type "Debug"         "the build variant for PlaygroundSupport"
    xctest-build-type           "Debug"          "the build variant for xctest"
    swiftpm-build-type          "Debug"          "the build variant for swiftpm"
    swiftsyntax-build-type      "Debug"          "the build variant for swiftSyntax"
    # When this flag is set, the build-script will only build/install the swift-syntax parser
    # This is a temporary workaround of having a separate build product for swift-syntax parser
    skip-swiftsyntax-swiftside  ""               "skip building/installing the swift side of swiftsyntax"
    llbuild-enable-assertions   "1"              "enable assertions in llbuild"
    enable-asan                 ""               "enable Address Sanitizer"
    enable-ubsan                ""               "enable Undefined Behavior Sanitizer"
    cmake                       ""               "path to the cmake binary"
    distcc                      ""               "use distcc in pump mode"
    distcc-pump                 ""               "the path to distcc pump executable. This argument is required if distcc is set."
    build-runtime-with-host-compiler   ""        "use the host c++ compiler to build everything"
    cmake-generator             "Unix Makefiles" "kind of build system to generate; see output of 'cmake --help' for choices"
    verbose-build               ""               "print the commands executed during the build"
    install-prefix              ""               "installation prefix"
    toolchain-prefix            ""               "the path to the .xctoolchain directory that houses the install prefix path"
    install-destdir             ""               "the path to use as the filesystem root for the installation"
    install-symroot             ""               "the path to install debug symbols into"
    swift-install-components    ""               "a semicolon-separated list of Swift components to install"
    llvm-install-components    ""                "a semicolon-separated list of LLVM components to install"
    installable-package         ""               "the path to the archive of the installation directory"
    test-installable-package    ""               "whether to run post-packaging tests on the produced package"
    reconfigure                 ""               "force a CMake configuration run even if CMakeCache.txt already exists"
    build-libparser-only        ""               "only build libSwiftSyntaxParser"
    libparser-ver               ""               "current version of libSwiftSyntaxParser"
    skip-reconfigure            ""               "set to skip reconfigure"
    swift-primary-variant-sdk   ""               "default SDK for target binaries"
    swift-primary-variant-arch  ""               "default arch for target binaries"
    skip-build-cmark            ""               "set to skip building CommonMark"
    skip-build-llvm             ""               "set to skip building LLVM/Clang"
    skip-build-compiler-rt      ""               "set to skip building Compiler-RT"
    skip-build-swift            ""               "set to skip building Swift"
    skip-build-linux            ""               "set to skip building Swift stdlibs for Linux"
    skip-build-freebsd          ""               "set to skip building Swift stdlibs for FreeBSD"
    skip-build-cygwin           ""               "set to skip building Swift stdlibs for Cygwin"
    skip-build-haiku            ""               "set to skip building Swift stdlibs for Haiku"
    skip-build-osx              ""               "set to skip building Swift stdlibs for OS X"
    skip-build-ios-device       ""               "set to skip building Swift stdlibs for iOS devices (i.e. build simulators only)"
    skip-build-ios-simulator    ""               "set to skip building Swift stdlibs for iOS simulators (i.e. build devices only)"
    skip-build-tvos-device      ""               "set to skip building Swift stdlibs for tvOS devices (i.e. build simulators only)"
    skip-build-tvos-simulator   ""               "set to skip building Swift stdlibs for tvOS simulators (i.e. build devices only)"
    skip-build-watchos-device   ""               "set to skip building Swift stdlibs for Apple watchOS devices (i.e. build simulators only)"
    skip-build-watchos-simulator ""              "set to skip building Swift stdlibs for Apple watchOS simulators (i.e. build devices only)"
    skip-build-android          ""               "set to skip building Swift stdlibs for Android"
    skip-build-lldb             ""               "set to skip building LLDB"
    skip-build-llbuild          ""               "set to skip building llbuild"
    skip-build-libcxx           ""               "set to skip building libcxx"
    skip-build-swiftpm          ""               "set to skip building swiftpm"
    skip-build-swiftsyntax      ""               "set to skip building swiftSyntax"
    skip-build-xctest           ""               "set to skip building xctest"
    skip-build-foundation       ""               "set to skip building foundation"
    skip-build-libdispatch      ""               "set to skip building libdispatch"
    skip-build-libicu           ""               "set to skip building libicu"
    # SWIFT_ENABLE_TENSORFLOW
    skip-build-tensorflow       ""               "set to skip building TensorFlow"
    skip-build-benchmarks       ""               "set to skip building Swift Benchmark Suite"
    skip-build-external-benchmarks "1"            "set to skip building the external Swift Benchmark Suite. (skipped by default)"
    skip-build-playgroundsupport ""              "set to skip building PlaygroundSupport"
    skip-local-build            ""               "set to skip building for the current host (useful when crosscompiling)"
    skip-test-cmark             ""               "set to skip testing CommonMark"
    skip-test-lldb              ""               "set to skip testing lldb"
    skip-test-swift             ""               "set to skip testing Swift"
    skip-test-llbuild           ""               "set to skip testing llbuild"
    skip-test-swiftpm           ""               "set to skip testing swiftpm"
    skip-test-swiftsyntax       ""               "set to skip testing swiftSyntax"
    skip-test-xctest            ""               "set to skip testing xctest"
    skip-test-foundation        ""               "set to skip testing foundation"
    skip-test-libdispatch       ""               "set to skip testing libdispatch"
    skip-test-libicu            ""               "set to skip testing libicu"
    # SWIFT_ENABLE_TENSORFLOW
    skip-test-tensorflow        ""               "set to skip testing TensorFlow"
    skip-test-playgroundsupport ""               "set to skip testing PlaygroundSupport"
    skip-test-linux             ""               "set to skip testing Swift stdlibs for Linux"
    skip-test-freebsd           ""               "set to skip testing Swift stdlibs for FreeBSD"
    skip-test-cygwin            ""               "set to skip testing Swift stdlibs for Cygwin"
    skip-test-haiku             ""               "set to skip testing Swift stdlibs for Haiku"
    skip-test-osx               ""               "set to skip testing Swift stdlibs for OS X"
    skip-test-ios-32bit-simulator     ""         "set to skip testing Swift stdlibs for iOS 32bit simulators"
    skip-test-ios-simulator     ""               "set to skip testing Swift stdlibs for iOS simulators (i.e. test devices only)"
    skip-test-ios-host          ""               "set to skip testing the host parts of the iOS toolchain"
    skip-test-tvos-simulator    ""               "set to skip testing Swift stdlibs for tvOS simulators (i.e. test devices only)"
    skip-test-tvos-host         ""               "set to skip testing the host parts of the tvOS toolchain"
    skip-test-watchos-simulator  ""              "set to skip testing Swift stdlibs for Apple watchOS simulators (i.e. test devices only)"
    skip-test-watchos-host      ""               "set to skip testing the host parts of the watchOS toolchain"
    skip-test-android           ""               "set to skip testing Swift stdlibs for Android"
    skip-test-android-host      ""               "set to skip testing the host parts of the Android toolchain"
    validation-test             "0"              "set to run the validation test suite"
    long-test                   "0"              "set to run the long test suite"
    stress-test                 "0"              "set to run the stress test suite"
    test-paths                  ""               "run tests located in specific directories and/or files"
    skip-test-benchmarks        ""               "set to skip running Swift Benchmark Suite"
    skip-test-optimized         ""               "set to skip testing the test suite in optimized mode"
    skip-test-optimize-for-size ""               "set to skip testing the test suite in optimize for size mode"
    skip-test-optimize-none-with-implicit-dynamic ""  "set to skip testing the test suite in optimize none with implicit dynamic mode"
    skip-test-sourcekit         ""               "set to skip testing SourceKit"
    stress-test-sourcekit       ""               "set to run the stress-SourceKit target"
    only-executable-test        ""               "only run the executable variant of the swift lit tests"
    workspace                   "${HOME}/src"    "source directory containing llvm, clang, swift"
    enable-llvm-assertions      "1"              "set to enable llvm assertions"
    build-llvm                  "1"              "set to 1 to build LLVM and Clang"
    build-swift-tools           "1"              "set to 1 to build Swift host tools"
    build-swift-dynamic-stdlib  ""               "set to 1 to build dynamic variants of the Swift standard library"
    build-swift-static-stdlib   ""               "set to 1 to build static variants of the Swift standard library"
    build-swift-stdlib-unittest-extra "0"        "set to 1 to build optional StdlibUnittest components"
    build-swift-dynamic-sdk-overlay   ""         "set to 1 to build dynamic variants of the Swift SDK overlay"
    build-swift-static-sdk-overlay    ""         "set to 1 to build static variants of the Swift SDK overlay"
    build-swift-examples        "1"              "set to 1 to build examples"
    build-swift-remote-mirror   "1"              "set to 1 to build the Swift Remote Mirror library"
    build-sil-debugging-stdlib  "0"              "set to 1 to build the Swift standard library with -gsil to enable debugging and profiling on SIL level"
    check-incremental-compilation "0"            "set to 1 to compile swift libraries multiple times to check if incremental compilation works"
    report-statistics           "0"              "set to 1 to generate compilation statistics files for swift libraries"
    llvm-include-tests          "1"              "Set to true to generate testing targets for LLVM. Set to true by default."
    swift-include-tests         "1"              "Set to true to generate testing targets for Swift. This allows the build to proceed when 'test' directory is missing (required for B&I builds)"
    native-llvm-tools-path      ""               "directory that contains LLVM tools that are executable on the build machine"
    native-clang-tools-path     ""               "directory that contains Clang tools that are executable on the build machine"
    native-swift-tools-path     ""               "directory that contains Swift tools that are executable on the build machine"
    embed-bitcode-section       "0"              "embed an LLVM bitcode section in stdlib/overlay binaries for supported platforms"
    darwin-crash-reporter-client ""              "whether to enable CrashReporter integration"
    darwin-stdlib-install-name-dir ""            "the directory of the install_name for standard library dylibs"
    install-cmark               ""               "whether to install cmark"
    install-swift               ""               "whether to install Swift"
    install-lldb                ""               "whether to install LLDB"
    install-llbuild             ""               "whether to install llbuild"
    install-swiftpm             ""               "whether to install swiftpm"
    install-swiftsyntax         ""               "whether to install swiftsyntax"
    skip-install-swiftsyntax-module ""           "set to skip installing swiftsyntax modules"
    install-xctest              ""               "whether to install xctest"
    install-foundation          ""               "whether to install foundation"
    install-libcxx              ""               "whether to install libc++"
    install-libdispatch         ""               "whether to install libdispatch"
    install-libicu              ""               "whether to install libicu"
    # SWIFT_ENABLE_TENSORFLOW
    install-tensorflow          ""               "whether to install TensorFlow"
    install-playgroundsupport   ""               "whether to install PlaygroundSupport"
    darwin-install-extract-symbols ""            "whether to extract symbols with dsymutil during installations"
    host-target                 ""               "The host target. LLVM, Clang, and Swift will be built for this target. The built LLVM and Clang will be used to compile Swift for the cross-compilation targets. **This argument is required**"
    stdlib-deployment-targets   ""               "space-separated list of targets to configure the Swift standard library to be compiled or cross-compiled for"
    build-stdlib-deployment-targets "all"        "space-separated list that filters which of the configured targets to build the Swift standard library for, or 'all'"
    cross-compile-hosts         ""               "space-separated list of targets to cross-compile host Swift tools for"
    cross-compile-with-host-tools  ""            "set to use the clang we build for the host to then build the cross-compile hosts"
    cross-compile-install-prefixes      ""       "semicolon-separated list of install prefixes to use for the cross-compiled hosts. The list expands, so if there are more cross-compile hosts than prefixes, unmatched hosts use the last prefix in the list"
    skip-merge-lipo-cross-compile-tools ""       "set to skip running merge-lipo after installing cross-compiled host Swift tools"
    darwin-deployment-version-osx     "10.9"     "minimum deployment target version for OS X"
    darwin-deployment-version-ios     "7.0"      "minimum deployment target version for iOS"
    darwin-deployment-version-tvos    "9.0"      "minimum deployment target version for tvOS"
    darwin-deployment-version-watchos "2.0"      "minimum deployment target version for watchOS"
    extra-cmake-options         ""               "Extra options to pass to CMake for all targets"
    extra-swift-args            ""               "Extra arguments to pass to swift modules which match regex. Assumed to be a flattened cmake list consisting of [module_regexp, args, module_regexp, args, ...]"
    sil-verify-all              "0"              "If enabled, run the SIL verifier after each transform when building Swift files during this build process"
    swift-enable-ast-verifier   "1"              "If enabled, and the assertions are enabled, the built Swift compiler will run the AST verifier every time it is invoked"
    swift-runtime-enable-leak-checker   "0"              "Enable leaks checking routines in the runtime"
    use-gold-linker             ""               "Enable using the gold linker"
    darwin-toolchain-bundle-identifier ""        "CFBundleIdentifier for xctoolchain info plist"
    darwin-toolchain-display-name      ""        "Display Name for xctoolcain info plist"
    darwin-toolchain-display-name-short ""       "Display Name with out date for xctoolchain info plist"
    darwin-toolchain-name              ""        "Directory name for xctoolchain"
    darwin-toolchain-version           ""        "Version for xctoolchain info plist and installer pkg"
    darwin-toolchain-application-cert  ""        "Application Cert name to codesign xctoolchain"
    darwin-toolchain-installer-cert    ""        "Installer Cert name to create installer pkg"
    darwin-toolchain-installer-package ""        "The path to installer pkg"
    darwin-sdk-deployment-targets      "xctest-ios-8.0"        "semicolon-separated list of triples like 'fookit-ios-9.0;barkit-watchos-9.0'"
    darwin-overlay-target              ""        "single overlay target to build, dependencies are computed later"
    build-jobs                         ""        "The number of parallel build jobs to use"
    darwin-toolchain-alias             ""        "Swift alias for toolchain"
    android-ndk                        ""        "An absolute path to the NDK that will be used as a libc implementation for Android builds"
    android-api-level                  ""        "The Android API level to target when building for Android. Currently only 21 or above is supported"
    android-ndk-gcc-version            ""        "The GCC version to use when building for Android. Currently only 4.9 is supported"
    android-icu-uc                     ""        "Path to libicuuc.so"
    android-icu-uc-include             ""        "Path to a directory containing headers for libicuuc"
    android-icu-i18n                   ""        "Path to libicui18n.so"
    android-icu-i18n-include           ""        "Path to a directory containing headers libicui18n"
    android-icu-data                   ""        "Path to libicudata.so"
    android-deploy-device-path         ""        "Path on an Android device to which built Swift stdlib products will be deployed"
    android-arch                       "armv7"   "The Android target architecture when building for Android"
    check-args-only                    ""        "set to check all arguments are known. Exit with status 0 if success, non zero otherwise"
    common-cmake-options               ""        "CMake options used for all targets, including LLVM/Clang"
    cmark-cmake-options                ""        "CMake options used for all cmark targets"
    ninja-cmake-options                ""        "CMake options used for all ninja targets"
    foundation-cmake-options           ""        "CMake options used for all foundation targets"
    libdispatch-cmake-options          ""        "CMake options used for all libdispatch targets"
    libicu-cmake-options               ""        "CMake options used for all libicu targets"
    # SWIFT_ENABLE_TENSORFLOW
    tensorflow-bazel-options           ""        "Bazel options used for all TensorFlow targets"
    llbuild-cmake-options              ""        "CMake options used for all llbuild targets"
    lldb-cmake-options                 ""        "CMake options used for all lldb targets"
    llvm-cmake-options                 ""        "CMake options used for all llvm targets"
    ninja-cmake-options                ""        "CMake options used for all ninja targets"
    swift-cmake-options                ""        "CMake options used for all swift targets"
    swiftpm-cmake-options              ""        "CMake options used for all swiftpm targets"
    xctest-cmake-options               ""        "CMake options used for all xctest targets"
    playgroundsupport-cmake-options    ""        "CMake options used for all playgroundsupport targets"
    # TODO: Remove this some time later.
    user-config-args            ""               "**Renamed to --extra-cmake-options**: User-supplied arguments to cmake when used to do configuration."
    only-execute                       "all"     "Only execute the named action (see implementation)"
    llvm-lit-args                      ""        "If set, override the lit args passed to LLVM"
    clang-profile-instr-use            ""        "If set, profile file to use for clang PGO while building llvm/clang"
    swift-profile-instr-use            ""        "If set, profile file to use for clang PGO while building swift"
    coverage-db                        ""        "If set, coverage database to use when prioritizing testing"
    build-toolchain-only               ""        "If set, only build the necessary tools to build an external toolchain"
    skip-local-host-install            ""        "If we are cross-compiling multiple targets, skip an install pass locally if the hosts match"
    # SWIFT_ENABLE_TENSORFLOW
    enable-tensorflow                  ""        "If true, enable compiling with TensorFlow support"
    enable-tensorflow-gpu              ""        "If true, enable compiling with TensorFlow GPU support"
    tensorflow-host-lib-dir            ""        "Path to host TensorFlow libraries"
    tensorflow-host-include-dir        ""        "Path to host TensorFlow headers"
    tensorflow-target-include-dir      ""        "Path to target Tensorflow headers"
    tensorflow-target-lib-dir          ""        "Path to target TensorFlow libraries"
    tensorflow-swift-apis              ""        "Path to TensorFlow deep learning library repository"
)

# Centralized access point for traced command invocation.
# Every operation that might mutates file system should be called via
# these functions.

function call() {
    if [[ ${DRY_RUN} ]] || [[ "${VERBOSE_BUILD}" ]]; then
        echo "${PS4}"$(quoted_print "$@")
    fi
    if [[ ! ${DRY_RUN} ]]; then
        { set -x; } 2>/dev/null
        "$@"
        { set +x; } 2>/dev/null
    fi
}

function with_pushd() {
    local dir=$1
    shift
    if [[ "$1" == "call" ]]; then
        shift
    fi
    if [[ ${DRY_RUN} ]]; then
        echo ${PS4}pushd "${dir}"
        echo "${PS4}"$(quoted_print "$@")
        echo ${PS4}popd
    else
        set -x
        pushd "${dir}"
        "$@"
        { set -x; } 2>/dev/null # because $@ might includes { set +x; }
        popd
        { set +x; } 2>/dev/null
    fi
}

function quoted_print() {
    python -c 'import pipes; import sys; print(" ".join(pipes.quote(arg) for arg in sys.argv[1:]))' "$@"
}

function toupper() {
    echo "$@" | tr '[:lower:]' '[:upper:]'
}

function tolower() {
    echo "$@" | tr '[:upper:]' '[:lower:]'
}

function true_false() {
    case "$1" in
        false | FALSE | 0 | "")
            echo "FALSE"
            ;;
        true | TRUE | 1)
            echo "TRUE"
            ;;
        *)
            echo "true_false: unknown value: $1" >&2
            exit 1
            ;;
    esac
}

function to_varname() {
    # Uses `tr` because it is orders of magnitude faster than ${1//-/_} on long
    # strings, which happens when translating KNOWN_SETTINGS.
    toupper "$(echo $1 | tr '-' '_')"
}

function set_lldb_build_mode() {
    if [[ "${LLDB_BUILD_TYPE}" == "RelWithDebInfo" ]]; then
      LLDB_BUILD_MODE="CustomSwift-Release"
    else
      LLDB_BUILD_MODE="CustomSwift-${LLDB_BUILD_TYPE}"
    fi
}

function is_llvm_lto_enabled() {
    if [[ "${LLVM_ENABLE_LTO}" == "thin" ]] ||
       [[ "${LLVM_ENABLE_LTO}" == "full" ]]; then
        echo "TRUE"
    else
        echo "FALSE"
    fi
}

function is_swift_lto_enabled() {
    if [[ "${SWIFT_TOOLS_ENABLE_LTO}" == "thin" ]] ||
       [[ "${SWIFT_TOOLS_ENABLE_LTO}" == "full" ]]; then
        echo "TRUE"
    else
        echo "FALSE"
    fi
}

# Support for performing isolated actions.
#
# This is part of refactoring more work to be done or controllable via
# `build-script` itself. For additional information, see:
# https://bugs.swift.org/browse/SR-237
#
# To use this functionality, the script is invoked with:
#   ONLY_EXECUTE=<action name>
# where <action name> is one of:
#   all                          -- execute all actions
#   ${host}-${product}-build     -- the build of the product
#   ${host}-${product}-test      -- the test of the product
#   ${host}-${product}-install   -- the install of the product
#   ${host}-package              -- the package construction and test
#   merged-hosts-lipo            -- the lipo step, if used
# and if used, only the one individual action will be performed.
#
# If not set, the default is `all`.

# should_execute_action(name) -> 1 or nil
#
# Check if the named action should be run in the given script invocation.
function should_execute_action() {
    local name="$1"

    if [[ "${ONLY_EXECUTE}" = "all" ]] ||
           [[ "${ONLY_EXECUTE}" = "${name}" ]]; then
        echo 1
    fi
}

# should_execute_host_actions_for_phase(host, phase-name) -> 1 or nil
#
# Check if the there are any actions to execute for this host and phase (i.e.,
# "build", "test", or "install")
function should_execute_host_actions_for_phase() {
    local host="$1"
    local phase_name="$2"

    if [[ "${ONLY_EXECUTE}" = "all" ]] ||
           [[ "${ONLY_EXECUTE}" == ${host}-*-${phase_name} ]]; then
        echo 1
    fi
}

function set_build_options_for_host() {
    llvm_cmake_options=()
    swift_cmake_options=()
    cmark_cmake_options=()
    lldb_cmake_options=()
    swiftpm_bootstrap_options=()
    SWIFT_HOST_VARIANT=
    SWIFT_HOST_VARIANT_SDK=
    SWIFT_HOST_VARIANT_ARCH=
    SWIFT_HOST_TRIPLE=
    local host="$1"

    # Hosts which can be cross-compiled must specify:
    # SWIFT_HOST_TRIPLE and llvm_target_arch (as well as usual HOST_VARIANT flags)

    case ${host} in
        freebsd-x86_64)
            SWIFT_HOST_VARIANT="freebsd"
            SWIFT_HOST_VARIANT_SDK="FREEBSD"
            SWIFT_HOST_VARIANT_ARCH="x86_64"
            ;;
        cygwin-x86_64)
            SWIFT_HOST_VARIANT="cygwin"
            SWIFT_HOST_VARIANT_SDK="CYGWIN"
            SWIFT_HOST_VARIANT_ARCH="x86_64"
            ;;
        haiku-x86_64)
            SWIFT_HOST_VARIANT="haiku"
            SWIFT_HOST_VARIANT_SDK="HAIKU"
            SWIFT_HOST_VARIANT_ARCH="x86_64"
            ;;
        linux-*)
            SWIFT_HOST_VARIANT="linux"
            SWIFT_HOST_VARIANT_SDK="LINUX"
            case ${host} in
                linux-x86_64)
                    SWIFT_HOST_VARIANT_ARCH="x86_64"
                    ;;
                linux-i686)
                    SWIFT_HOST_VARIANT_ARCH="i686"
                    ;;
                linux-armv6)
                    SWIFT_HOST_VARIANT_ARCH="armv6"
                    SWIFT_HOST_TRIPLE="armv6-unknown-linux-gnueabihf"
                    llvm_target_arch="ARM"
                    ;;
                linux-armv7)
                    SWIFT_HOST_VARIANT_ARCH="armv7"
                    SWIFT_HOST_TRIPLE="armv7-unknown-linux-gnueabihf"
                    llvm_target_arch="ARM"
                    ;;
                linux-aarch64)
                    SWIFT_HOST_VARIANT_ARCH="aarch64"
                    ;;
                linux-powerpc64)
                    SWIFT_HOST_VARIANT_ARCH="powerpc64"
                    ;;
                linux-powerpc64le)
                    SWIFT_HOST_VARIANT_ARCH="powerpc64le"
                    ;;
                linux-s390x)
                    SWIFT_HOST_VARIANT_ARCH="s390x"
                    ;;
                esac
        ;;
        macosx-* | iphoneos-* | iphonesimulator-* | \
          appletvos-* | appletvsimulator-* | \
            watchos-* | watchsimulator-*)
            case ${host} in
                macosx-x86_64)
                    xcrun_sdk_name="macosx"
                    llvm_target_arch=""
                    SWIFT_HOST_TRIPLE="x86_64-apple-macosx${DARWIN_DEPLOYMENT_VERSION_OSX}"
                    SWIFT_HOST_VARIANT="macosx"
                    SWIFT_HOST_VARIANT_SDK="OSX"
                    SWIFT_HOST_VARIANT_ARCH="x86_64"

                    cmake_osx_deployment_target="${DARWIN_DEPLOYMENT_VERSION_OSX}"
                    cmark_cmake_options=(
                        -DCMAKE_C_FLAGS="$(cmark_c_flags ${host})"
                        -DCMAKE_CXX_FLAGS="$(cmark_c_flags ${host})"
                        -DCMAKE_OSX_SYSROOT:PATH="$(xcrun --sdk ${xcrun_sdk_name} --show-sdk-path)"
                        -DCMAKE_OSX_DEPLOYMENT_TARGET="${cmake_osx_deployment_target}"
                    )
                    swiftpm_bootstrap_options=(
                        --sysroot="$(xcrun --sdk ${xcrun_sdk_name} --show-sdk-path)"
                    )
                    ;;
                iphonesimulator-i386)
                    xcrun_sdk_name="iphonesimulator"
                    llvm_target_arch="X86"
                    SWIFT_HOST_TRIPLE="i386-apple-ios${DARWIN_DEPLOYMENT_VERSION_IOS}"
                    SWIFT_HOST_VARIANT="iphonesimulator"
                    SWIFT_HOST_VARIANT_SDK="IOS_SIMULATOR"
                    SWIFT_HOST_VARIANT_ARCH="i386"

                    cmake_osx_deployment_target=""
                    cmark_cmake_options=(
                        -DCMAKE_C_FLAGS="$(cmark_c_flags ${host})"
                        -DCMAKE_CXX_FLAGS="$(cmark_c_flags ${host})"
                        -DCMAKE_OSX_SYSROOT:PATH="$(xcrun --sdk ${xcrun_sdk_name} --show-sdk-path)"
                    )
                    ;;
                iphonesimulator-x86_64)
                    xcrun_sdk_name="iphonesimulator"
                    llvm_target_arch="X86"
                    SWIFT_HOST_TRIPLE="x86_64-apple-ios${DARWIN_DEPLOYMENT_VERSION_IOS}"
                    SWIFT_HOST_VARIANT="iphonesimulator"
                    SWIFT_HOST_VARIANT_SDK="IOS_SIMULATOR"
                    SWIFT_HOST_VARIANT_ARCH="x86_64"

                    cmake_osx_deployment_target=""
                    cmark_cmake_options=(
                        -DCMAKE_C_FLAGS="$(cmark_c_flags ${host})"
                        -DCMAKE_CXX_FLAGS="$(cmark_c_flags ${host})"
                        -DCMAKE_OSX_SYSROOT:PATH="$(xcrun --sdk ${xcrun_sdk_name} --show-sdk-path)"
                    )
                    ;;
                iphoneos-armv7)
                    xcrun_sdk_name="iphoneos"
                    llvm_target_arch="ARM"
                    SWIFT_HOST_TRIPLE="armv7-apple-ios${DARWIN_DEPLOYMENT_VERSION_IOS}"
                    SWIFT_HOST_VARIANT="iphoneos"
                    SWIFT_HOST_VARIANT_SDK="IOS"
                    SWIFT_HOST_VARIANT_ARCH="armv7"

                    cmake_osx_deployment_target=""
                    cmark_cmake_options=(
                        -DCMAKE_C_FLAGS="$(cmark_c_flags ${host})"
                        -DCMAKE_CXX_FLAGS="$(cmark_c_flags ${host})"
                        -DCMAKE_OSX_SYSROOT:PATH="$(xcrun --sdk ${xcrun_sdk_name} --show-sdk-path)"
                    )
                    ;;
                iphoneos-armv7s)
                    xcrun_sdk_name="iphoneos"
                    llvm_target_arch="ARM"
                    SWIFT_HOST_TRIPLE="armv7s-apple-ios${DARWIN_DEPLOYMENT_VERSION_IOS}"
                    SWIFT_HOST_VARIANT="iphoneos"
                    SWIFT_HOST_VARIANT_SDK="IOS"
                    SWIFT_HOST_VARIANT_ARCH="armv7s"

                    cmake_osx_deployment_target=""
                    cmark_cmake_options=(
                        -DCMAKE_C_FLAGS="$(cmark_c_flags ${host})"
                        -DCMAKE_CXX_FLAGS="$(cmark_c_flags ${host})"
                        -DCMAKE_OSX_SYSROOT:PATH="$(xcrun --sdk ${xcrun_sdk_name} --show-sdk-path)"
                    )
                    ;;
                iphoneos-arm64)
                    xcrun_sdk_name="iphoneos"
                    llvm_target_arch="AArch64"
                    SWIFT_HOST_TRIPLE="arm64-apple-ios${DARWIN_DEPLOYMENT_VERSION_IOS}"
                    SWIFT_HOST_VARIANT="iphoneos"
                    SWIFT_HOST_VARIANT_SDK="IOS"
                    SWIFT_HOST_VARIANT_ARCH="arm64"

                    cmake_osx_deployment_target=""
                    cmark_cmake_options=(
                        -DCMAKE_C_FLAGS="$(cmark_c_flags ${host})"
                        -DCMAKE_CXX_FLAGS="$(cmark_c_flags ${host})"
                        -DCMAKE_OSX_SYSROOT:PATH="$(xcrun --sdk ${xcrun_sdk_name} --show-sdk-path)"
                    )
                    ;;
                appletvsimulator-x86_64)
                    xcrun_sdk_name="appletvsimulator"
                    llvm_target_arch="X86"
                    SWIFT_HOST_TRIPLE="x86_64-apple-tvos${DARWIN_DEPLOYMENT_VERSION_TVOS}"
                    SWIFT_HOST_VARIANT="appletvsimulator"
                    SWIFT_HOST_VARIANT_SDK="TVOS_SIMULATOR"
                    SWIFT_HOST_VARIANT_ARCH="x86_64"

                    cmake_osx_deployment_target=""
                    cmark_cmake_options=(
                        -DCMAKE_C_FLAGS="$(cmark_c_flags ${host})"
                        -DCMAKE_CXX_FLAGS="$(cmark_c_flags ${host})"
                        -DCMAKE_OSX_SYSROOT:PATH="$(xcrun --sdk ${xcrun_sdk_name} --show-sdk-path)"
                    )
                    ;;
                appletvos-arm64)
                    xcrun_sdk_name="appletvos"
                    llvm_target_arch="AArch64"
                    SWIFT_HOST_TRIPLE="arm64-apple-tvos${DARWIN_DEPLOYMENT_VERSION_TVOS}"
                    SWIFT_HOST_VARIANT="appletvos"
                    SWIFT_HOST_VARIANT_SDK="TVOS"
                    SWIFT_HOST_VARIANT_ARCH="arm64"

                    cmake_osx_deployment_target=""
                    cmark_cmake_options=(
                        -DCMAKE_C_FLAGS="$(cmark_c_flags ${host})"
                        -DCMAKE_CXX_FLAGS="$(cmark_c_flags ${host})"
                        -DCMAKE_OSX_SYSROOT:PATH="$(xcrun --sdk ${xcrun_sdk_name} --show-sdk-path)"
                    )
                    ;;
                watchsimulator-i386)
                    xcrun_sdk_name="watchsimulator"
                    llvm_target_arch="X86"
                    SWIFT_HOST_TRIPLE="i386-apple-watchos${DARWIN_DEPLOYMENT_VERSION_WATCHOS}"
                    SWIFT_HOST_VARIANT="watchsimulator"
                    SWIFT_HOST_VARIANT_SDK="WATCHOS_SIMULATOR"
                    SWIFT_HOST_VARIANT_ARCH="i386"

                    cmake_osx_deployment_target=""
                    cmark_cmake_options=(
                        -DCMAKE_C_FLAGS="$(cmark_c_flags ${host})"
                        -DCMAKE_CXX_FLAGS="$(cmark_c_flags ${host})"
                        -DCMAKE_OSX_SYSROOT:PATH="$(xcrun --sdk ${xcrun_sdk_name} --show-sdk-path)"
                    )
                    ;;
                watchos-armv7k)
                    xcrun_sdk_name="watchos"
                    llvm_target_arch="ARM"
                    SWIFT_HOST_TRIPLE="armv7k-apple-watchos${DARWIN_DEPLOYMENT_VERSION_WATCHOS}"
                    SWIFT_HOST_VARIANT="watchos"
                    SWIFT_HOST_VARIANT_SDK="WATCHOS"
                    SWIFT_HOST_VARIANT_ARCH="armv7k"

                    cmake_osx_deployment_target=""
                    cmark_cmake_options=(
                        -DCMAKE_C_FLAGS="$(cmark_c_flags ${host})"
                        -DCMAKE_CXX_FLAGS="$(cmark_c_flags ${host})"
                        -DCMAKE_OSX_SYSROOT:PATH="$(xcrun --sdk ${xcrun_sdk_name} --show-sdk-path)"
                    )
                    ;;
                *)
                    echo "Unknown host for swift tools: ${host}"
                    exit 1
                    ;;
            esac

            if [[ "${DARWIN_SDK_DEPLOYMENT_TARGETS}" != "" ]]; then
                local IFS=";"; DARWIN_SDK_DEPLOYMENT_TARGETS=($DARWIN_SDK_DEPLOYMENT_TARGETS)

                for target in "${DARWIN_SDK_DEPLOYMENT_TARGETS[@]}"; do
                    local IFS="-"; triple=($target)
                    sdk_target=$(toupper ${triple[0]}_${triple[1]})
                    swift_cmake_options+=(
                        "-DSWIFTLIB_DEPLOYMENT_VERSION_${sdk_target}=${triple[2]}"
                    )
                done
            fi

            llvm_cmake_options=(
                -DCMAKE_OSX_DEPLOYMENT_TARGET:STRING="${cmake_osx_deployment_target}"
                -DCMAKE_OSX_SYSROOT:PATH="$(xcrun --sdk ${xcrun_sdk_name} --show-sdk-path)"
                -DCOMPILER_RT_ENABLE_IOS:BOOL=FALSE
                -DCOMPILER_RT_ENABLE_WATCHOS:BOOL=FALSE
                -DCOMPILER_RT_ENABLE_TVOS:BOOL=FALSE
                -DSANITIZER_MIN_OSX_VERSION="${cmake_osx_deployment_target}"
                -DLLVM_ENABLE_MODULES:BOOL="$(true_false ${LLVM_ENABLE_MODULES})"
            )
            if [[ $(is_llvm_lto_enabled) == "TRUE" ]]; then
                if [[ $(cmake_needs_to_specify_standard_computed_defaults) == "TRUE" ]]; then
                    llvm_cmake_options+=(
                        "-DCMAKE_C_STANDARD_COMPUTED_DEFAULT=AppleClang"
                        "-DCMAKE_CXX_STANDARD_COMPUTED_DEFAULT=AppleClang"
                    )
                fi

                llvm_cmake_options+=(
                    "-DLLVM_PARALLEL_LINK_JOBS=${LLVM_NUM_PARALLEL_LTO_LINK_JOBS}"
                )
            fi

            if [[ $(is_swift_lto_enabled) == "TRUE" ]]; then
                if [[ $(cmake_needs_to_specify_standard_computed_defaults) = "TRUE" ]]; then
                    swift_cmake_options+=(
                        "-DCMAKE_C_STANDARD_COMPUTED_DEFAULT=AppleClang"
                        "-DCMAKE_CXX_STANDARD_COMPUTED_DEFAULT=AppleClang"
                    )
                fi

                llvm_cmake_options+=(
                    -DLLVM_ENABLE_MODULE_DEBUGGING:BOOL=NO
                )

                swift_cmake_options+=(
                    -DLLVM_ENABLE_MODULE_DEBUGGING:BOOL=NO
                    "-DSWIFT_PARALLEL_LINK_JOBS=${SWIFT_TOOLS_NUM_PARALLEL_LTO_LINK_JOBS}"
                )
            fi

            swift_cmake_options+=(
                -DSWIFT_DARWIN_DEPLOYMENT_VERSION_OSX="${DARWIN_DEPLOYMENT_VERSION_OSX}"
                -DSWIFT_DARWIN_DEPLOYMENT_VERSION_IOS="${DARWIN_DEPLOYMENT_VERSION_IOS}"
                -DSWIFT_DARWIN_DEPLOYMENT_VERSION_TVOS="${DARWIN_DEPLOYMENT_VERSION_TVOS}"
                -DSWIFT_DARWIN_DEPLOYMENT_VERSION_WATCHOS="${DARWIN_DEPLOYMENT_VERSION_WATCHOS}"
            )
            ;;
        *)
            echo "Unknown host tools target: ${host}"
            exit 1
            ;;
    esac


    llvm_cmake_options+=(
        -DLLVM_TOOL_COMPILER_RT_BUILD:BOOL="$(false_true ${SKIP_BUILD_COMPILER_RT})"
        -DLLVM_BUILD_EXTERNAL_COMPILER_RT:BOOL="$(false_true ${SKIP_BUILD_COMPILER_RT})"
    )

    # If we are asked to not generate test targets for LLVM and or Swift,
    # disable as many LLVM tools as we can. This improves compile time when
    # compiling with LTO.
    #
    # *NOTE* Currently we do not support testing LLVM via build-script. But in a
    # future commit we will.
    #for arg in "$(compute_cmake_llvm_tool_disable_flags)"; do
    #    llvm_cmake_options+=( ${arg} )
    #done

    if [[ "${llvm_target_arch}" ]] ; then
        llvm_cmake_options+=(
            -DLLVM_TARGET_ARCH="${llvm_target_arch}"
        )
    fi

    # For cross-compilable hosts, we need to know the triple
    # and it must be the same for both LLVM and Swift

    if [[ "${SWIFT_HOST_TRIPLE}" ]] ; then
        llvm_cmake_options+=(
            -DLLVM_HOST_TRIPLE:STRING="${SWIFT_HOST_TRIPLE}"
        )
        swift_cmake_options+=(
            -DSWIFT_HOST_TRIPLE:STRING="${SWIFT_HOST_TRIPLE}"
        )
        lldb_cmake_options+=(
            -DLLVM_HOST_TRIPLE:STRING="${SWIFT_HOST_TRIPLE}"
        )
    fi
    swift_cmake_options+=(
        -DSWIFT_HOST_VARIANT="${SWIFT_HOST_VARIANT}"
        -DSWIFT_HOST_VARIANT_SDK="${SWIFT_HOST_VARIANT_SDK}"
        -DSWIFT_HOST_VARIANT_ARCH="${SWIFT_HOST_VARIANT_ARCH}"
    )

    llvm_cmake_options+=(
        -DLLVM_LIT_ARGS="${LLVM_LIT_ARGS} -j ${BUILD_JOBS}"
    )
    swift_cmake_options+=(
        -DLLVM_LIT_ARGS="${LLVM_LIT_ARGS} -j ${BUILD_JOBS}"
    )

    if [[ "${CLANG_PROFILE_INSTR_USE}" ]]; then
        llvm_cmake_options+=(
            -DLLVM_PROFDATA_FILE="${CLANG_PROFILE_INSTR_USE}"
        )
    fi

    if [[ "${SWIFT_PROFILE_INSTR_USE}" ]]; then
        swift_cmake_options+=(
            -DSWIFT_PROFDATA_FILE="${SWIFT_PROFILE_INSTR_USE}"
        )
    fi
    swift_cmake_options+=(
        -DCOVERAGE_DB="${COVERAGE_DB}"
    )
}

function configure_default_options() {
    # Build a table of all of the known setting variables names.
    #
    # This is an optimization to do the argument to variable conversion (which is
    # slow) in a single pass.
    local all_settings=()
    for ((i = 0; i < ${#KNOWN_SETTINGS[@]}; i += 3)); do
        all_settings+=("${KNOWN_SETTINGS[i]}")
    done
    local known_setting_varnames=($(to_varname "${all_settings[*]}"))

    # Build up an "associative array" mapping setting names to variable names
    # (we use this for error checking to identify "known options", and as a fast
    # way to map the setting name to a variable name). See the code for scanning
    # command line arguments.
    #
    # This loop also sets (or unsets) each corresponding variable to its default
    # value.
    #
    # NOTE: If the Mac's bash were not stuck in the past, we could "declare -A"
    # an associative array, but instead we have to hack it by defining variables.
    for ((i = 0; i < ${#KNOWN_SETTINGS[@]}; i += 3)); do
        local setting="${KNOWN_SETTINGS[i]}"
        local default_value="${KNOWN_SETTINGS[$((i+1))]}"

        # Find the variable name in our lookup table.
        local varname="${known_setting_varnames[$((i/3))]}"

        # Establish the associative array mapping.
        eval "${setting//-/_}_VARNAME=${varname}"

        if [[ "${default_value}" ]] ; then
            # For an explanation of the backslash see http://stackoverflow.com/a/9715377
            eval ${varname}=$\default_value
        else
            unset ${varname}
        fi
    done
}
configure_default_options

COMMAND_NAME="$(basename "$0")"

# Print instructions for using this script to stdout
usage() {
    echo "Usage: ${COMMAND_NAME} [--help|-h] [ --SETTING=VALUE | --SETTING VALUE | --SETTING ]*"
    echo
    echo "  Available settings. Each setting corresponds to a variable,"
    echo "  obtained by upcasing its name, in this script.  A variable"
    echo "  with no default listed here will be unset in the script if"
    echo "  not explicitly specified.  A setting passed in the 3rd form"
    echo "  will set its corresponding variable to \"1\"."
    echo

    setting_list="
 | |Setting| Default|Description
 | |-------| -------|-----------
"

    for ((i = 0; i < ${#KNOWN_SETTINGS[@]}; i += 3)); do
        setting_list+="\
 | |--${KNOWN_SETTINGS[i]}| ${KNOWN_SETTINGS[$((i+1))]}|${KNOWN_SETTINGS[$((i+2))]}
"
    done
    echo "${setting_list}" | column -x -s'|' -t
    echo
    echo "Note: when using the form --SETTING VALUE, VALUE must not begin "
    echo "      with a hyphen."
    echo "Note: the \"--release\" option creates a pre-packaged combination"
    echo "      of settings used by the buildbot."
    echo
    echo "Cross-compiling Swift host tools"
    echo "  When building cross-compiled tools, it first builds for the native"
    echo "  build host machine. Then it proceeds to build the specified cross-compile"
    echo "  targets. It currently builds the requested variants of stdlib each"
    echo "  time around, so once for the native build, then again each time for"
    echo "  the cross-compile tool targets."
    echo
    echo "  When installing cross-compiled tools, it first installs each target"
    echo "  arch into a separate subdirectory under install-destdir, since you"
    echo "  can cross-compile for multiple targets at the same time. It then runs"
    echo "  recursive-lipo to produce fat binaries by merging the cross-compiled"
    echo "  targets, installing the merged result into the expected location of"
    echo "  install-destdir. After that, any remaining steps to extract dsyms and"
    echo "  create an installable package operates on install-destdir as normal."
}

# Scan all command-line arguments
while [[ "$1" ]] ; do
    case "$1" in
        -h | --help )
            usage
            exit
            ;;

        --* )
            dashless="${1:2}"

            # drop suffix beginning with the first "="
            setting="${dashless%%=*}"

            # compute the variable to set, using the cached map set up by
            # configure_default_options().
            varname_var="${setting//-/_}_VARNAME"
            varname=${!varname_var}

            # check to see if this is a known option
            if [[ "${varname}" = "" ]] ; then
                echo "error: unknown setting: ${setting}" 1>&2
                usage 1>&2
                exit 1
            fi

            # find the intended value
            if [[ "${dashless}" == *=* ]] ; then              # if there's an '=', the value
                value="${dashless#*=}"                        #   is everything after the first '='
            elif [[ "$2" ]] && [[ "${2:0:1}" != "-" ]] ; then # else if the next parameter exists
                value="$2"                                    #   but isn't an option, use that
                shift
            else                                              # otherwise, the value is 1
                value=1
            fi

            # For explanation of backslash see http://stackoverflow.com/a/9715377
            eval ${varname}=$\value
            ;;

        *)
            echo "Error: Invalid argument: $1" 1>&2
            usage 1>&2
            exit 1
    esac
    shift
done

# TODO: Rename this argument
LOCAL_HOST=$HOST_TARGET

# TODO: Remove this some time later.
if [[ "${USER_CONFIG_ARGS}" ]]; then
    echo "Error: --user-config-args is renamed to --extra-cmake-options." 1>&2
    exit 1
fi

if [[ "${CHECK_ARGS_ONLY}" ]]; then
    exit 0
fi

# FIXME: We currently do not support building compiler-rt with the
# Xcode generator.
if [[ "${CMAKE_GENERATOR}" == "Xcode" ]]; then
    SKIP_BUILD_COMPILER_RT=1
fi

# FIXME: We currently do not support cross-compiling swift with compiler-rt.
if [[ "${CROSS_COMPILE_HOSTS}" ]]; then
    SKIP_BUILD_COMPILER_RT=1
fi

if [[ "${SKIP_RECONFIGURE}" ]]; then
    RECONFIGURE=""
fi

# WORKSPACE, BUILD_DIR and INSTALLABLE_PACKAGE must be absolute paths
case "${WORKSPACE}" in
    /*) ;;
    *)
        echo "workspace must be an absolute path (was '${WORKSPACE}')"
        exit 1
        ;;
esac
case "${BUILD_DIR}" in
    /*) ;;
    "")
        echo "the --build-dir option is required"
        usage
        exit 1
        ;;
    *)
        echo "build-dir must be an absolute path (was '${BUILD_DIR}')"
        exit 1
        ;;
esac
case "${INSTALLABLE_PACKAGE}" in
    /*) ;;
    "") ;;
    *)
        echo "installable-package must be an absolute path (was '${INSTALLABLE_PACKAGE}')"
        exit 1
        ;;
esac

# WORKSPACE must exist
if [ ! -e "${WORKSPACE}" ] ; then
    echo "Workspace does not exist (tried ${WORKSPACE})"
    exit 1
fi

# FIXME: HOST_CC and CMAKE are set, and their presence is validated by,
#        utils/build-script. These checks are redundant, but must remain until
#        build-script-impl is merged completely with utils/build-script.
#        For additional information, see: https://bugs.swift.org/browse/SR-237
if [ -z "${HOST_CC}" ] ; then
    echo "Can't find clang.  Please install clang-3.5 or a later version."
    exit 1
fi
if [ -z "${CMAKE}" ] ; then
    echo "Environment variable CMAKE must be specified."
    exit 1
fi
# SWIFT_ENABLE_TENSORFLOW
if [[ "${ENABLE_TENSORFLOW}" ]]; then
    if [ -z "${HOST_BAZEL}" ] ; then
        echo "Can't find bazel, needed for building TensorFlow."
        exit 1
    fi
fi

function xcrun_find_tool() {
  xcrun --sdk macosx --toolchain "${DARWIN_XCRUN_TOOLCHAIN}" --find "$@"
}

function not() {
    if [[ ! "$1" ]] ; then
        echo 1
    fi
}

function join {
    local IFS="$1"; shift; echo "$*";
}

function false_true() {
    if [[ $(true_false "$1") = "TRUE" ]]; then
        echo "FALSE"
    else
        echo "TRUE"
    fi
}

function cmake_version() {
    "${CMAKE}" --version | grep "cmake version" | cut -f 3 -d " "
}

function cmake_needs_to_specify_standard_computed_defaults() {
    if [[ $(cmake_version) = "3.4.0" ]]; then
        echo "TRUE"
    else
        echo "FALSE"
    fi
}

function make_relative_symlink() {
    local SOURCE=$1
    local TARGET=$2
    local TARGET_DIR=$(dirname "$2")
    local RELATIVE_SOURCE=$(python -c "import os.path; print(os.path.relpath(\"${SOURCE}\", \"${TARGET_DIR}\"))")
    call ln -sf "${RELATIVE_SOURCE}" "${TARGET}"
}

# Sanitize the list of cross-compilation targets.
#
# In the Build/Host/Target paradigm:
# - "LOCAL_HOST" is Build (local machine running this script)
# - "CROSS_COMPILE_HOSTS" are the Hosts (implicitly includes LOCAL_HOST)
# - "STDLIB_DEPLOYMENT_TARGETS" are the Targets (for configuration)
# - "BUILD_STDLIB_DEPLOYMENT_TARGETS" are the Targets to build in this invocation

CROSS_COMPILE_HOSTS=($CROSS_COMPILE_HOSTS)
for t in "${CROSS_COMPILE_HOSTS[@]}"; do
    case ${t} in
        iphone* | appletv* | watch* | linux-armv6 | linux-armv7 )
            ;;
        *)
            echo "Unknown host to cross-compile for: ${t}"
            exit 1
            ;;
    esac
done

ALL_HOSTS=()
if [[ ! "${SKIP_LOCAL_BUILD}" ]] ; then
    ALL_HOSTS=("${ALL_HOSTS[@]}" "${LOCAL_HOST}")
fi
ALL_HOSTS=("${ALL_HOSTS[@]}" "${CROSS_COMPILE_HOSTS[@]}")

function has_cross_compile_hosts() {
    if [[ ${#ALL_HOSTS[@]} -gt 1 ]]; then
        echo "1"
    fi
}

# We install in to host-specific directories when building more than one host.
# Other users will expect their products at INSTALL_DESTDIR.
function get_host_install_destdir() {
   local host="$1"

    if [[ $(has_cross_compile_hosts) ]]; then
        # If cross compiling tools, install into a host-specific subdirectory.
        if [[ $(should_include_host_in_lipo ${host}) ]]; then
            # If this is one of the hosts we should lipo, install in to a temporary subdirectory.
            local host_install_destdir="${BUILD_DIR}/intermediate-install/${host}"
        else
            local host_install_destdir="${INSTALL_DESTDIR}/${host}"
        fi
    else
        local host_install_destdir="${INSTALL_DESTDIR}"
    fi

    echo "${host_install_destdir}/" # Should always end in a '/'; it's a directory.
}

function splitSemicolonDelimitedInstallPrefixes() {
    local IFS=";"; CROSS_COMPILE_INSTALL_PREFIXES=($CROSS_COMPILE_INSTALL_PREFIXES)
}
splitSemicolonDelimitedInstallPrefixes

function get_host_install_prefix() {
    local host="$1"

    if [[ $(is_cross_tools_host ${host}) ]] && [[ ${#CROSS_COMPILE_INSTALL_PREFIXES[@]} -gt 0 ]]; then

        # Find the host's index in CROSS_COMPILE_HOSTS.
        for i in "${!CROSS_COMPILE_HOSTS[@]}"; do
           if [[ "${CROSS_COMPILE_HOSTS[$i]}" == "${host}" ]]; then
               local host_index=i
           fi
        done

        if [[ ${host_index} -lt ${#CROSS_COMPILE_INSTALL_PREFIXES[@]} ]]; then
            local host_install_prefix="${CROSS_COMPILE_INSTALL_PREFIXES[${host_index}]}"
        else
            # If there is no explicit install prefix for this host, use the last one
            # in the list.
            local host_install_prefix="${CROSS_COMPILE_INSTALL_PREFIXES[${#CROSS_COMPILE_INSTALL_PREFIXES[@]}-1]}"
        fi
    else
        local host_install_prefix="${INSTALL_PREFIX}"
    fi

    # Should always begin with a '/'; otherwise CMake will expand it as a relative path from the build folder.
    if [[ "${host_install_prefix:0:1}" != "/" ]]; then
        host_install_prefix="/${host_install_prefix}"
    fi

    echo "${host_install_prefix}/" # Should always end in a '/'; it's a directory.
}

function is_cross_tools_host() {
    local host="$1"
    for t in "${CROSS_COMPILE_HOSTS[@]}" ; do
        if [ "${host}" == "${t}" ] ; then
            echo 1
        fi
    done
}

# When building cross-compilers for these hosts,
# merge all of their contents together with lipo
function should_include_host_in_lipo() {
    local host="$1"
    if [[ $(has_cross_compile_hosts) ]] && [[ -z "${SKIP_MERGE_LIPO_CROSS_COMPILE_TOOLS}" ]]; then
        case ${host} in
            iphone* | appletv* | watch* )
                echo 1
                ;;
        esac
    fi
}

function host_has_darwin_symbols() {
    local host="$1"
    case ${host} in
        macosx* | iphone* | appletv* | watch* )
            echo 1
            ;;
    esac
}

function get_stdlib_targets_for_host() {

# FIXME: STDLIB_DEPLOYMENT_TARGETS argument assumed to apply when Host == Build
# Cross-compile Hosts are only built with their native standard libraries.
# To fix this, we would need to pass in a list of stdlib targets _per host_,
# and the SWIFT_SDKS parameters would need to be able to capture both the SDK
# and architecture of each stdlib target -- currently it only captures the SDK.
#
# We turn these targets in to SWIFT_SDKS in `calculate_targets_for_host()`
    if [[ $(is_cross_tools_host $1) ]] ; then
        echo "$1"
    else
        echo "${STDLIB_DEPLOYMENT_TARGETS[@]}"
    fi
}

function should_build_stdlib_target() {
    local stdlib_target=$1
    local host=$2
    if [[ "${BUILD_STDLIB_DEPLOYMENT_TARGETS}" == "all" ]]; then
        echo 1
    else
        # Only build the stdlib targets in 'build-stdlib-deployment-targets'
        local build_list=($BUILD_STDLIB_DEPLOYMENT_TARGETS)
        for t in "${build_list[@]}"; do
            if [[ "${t}" == "${stdlib_target}" ]]; then
                echo 1
            fi
        done
        # As with 'stdlib-deployment-targets', 'build-stdlib-deployment-targets'
        # only applies to the LOCAL_HOST. For cross-tools hosts, always allow
        # their one-and-only stdlib-target to build.
        if [[ $(is_cross_tools_host ${host}) ]] && [[ "${stdlib_target}" == "${host}" ]]; then
            echo 1
        fi
    fi
}

#
# Calculate source directories for each product.
#
NINJA_SOURCE_DIR="${WORKSPACE}/ninja"
SWIFT_SOURCE_DIR="${WORKSPACE}/swift"
LLVM_SOURCE_DIR="${WORKSPACE}/llvm"
CMARK_SOURCE_DIR="${WORKSPACE}/cmark"
LLDB_SOURCE_DIR="${WORKSPACE}/lldb"
LLBUILD_SOURCE_DIR="${WORKSPACE}/llbuild"
SWIFTPM_SOURCE_DIR="${WORKSPACE}/swiftpm"
SWIFTSYNTAX_SOURCE_DIR="${WORKSPACE}/swift-syntax"
STRESSTEST_PACKAGE_DIR="${WORKSPACE}/swift-stress-tester"
XCTEST_SOURCE_DIR="${WORKSPACE}/swift-corelibs-xctest"
FOUNDATION_SOURCE_DIR="${WORKSPACE}/swift-corelibs-foundation"
FOUNDATION_STATIC_SOURCE_DIR="${WORKSPACE}/swift-corelibs-foundation"
LIBDISPATCH_SOURCE_DIR="${WORKSPACE}/swift-corelibs-libdispatch"
LIBDISPATCH_STATIC_SOURCE_DIR="${WORKSPACE}/swift-corelibs-libdispatch"
LIBICU_SOURCE_DIR="${WORKSPACE}/icu"
LIBCXX_SOURCE_DIR="${WORKSPACE}/libcxx"
PLAYGROUNDSUPPORT_SOURCE_DIR="${WORKSPACE}/swift-xcode-playground-support"
# SWIFT_ENABLE_TENSORFLOW
TENSORFLOW_SOURCE_DIR="${WORKSPACE}/tensorflow"
TENSORFLOW_SWIFT_APIS_DIR="${WORKSPACE}/tensorflow-swift-apis"

if [[ ! "${SKIP_BUILD_PLAYGROUNDSUPPORT}" && ! -d ${PLAYGROUNDSUPPORT_SOURCE_DIR} ]]; then
    echo "Couldn't find PlaygroundSupport source directory."
    exit 1
fi
# SWIFT_ENABLE_TENSORFLOW
if [[ "${ENABLE_TENSORFLOW}" ]]; then
    if [[ ! "${SKIP_BUILD_TENSORFLOW}" && ! -d "${TENSORFLOW_SOURCE_DIR}" ]]; then
        echo "Couldn't find TensorFlow source directory."
        exit 1
    fi
    if [[ "${TENSORFLOW_SWIFT_APIS}" && ! -d "${TENSORFLOW_SWIFT_APIS}" ]]; then
        echo "Invalid TensorFlow high-level APIs repository specified."
        exit 1
    fi
fi

# Symlink clang into the llvm tree.
CLANG_SOURCE_DIR="${LLVM_SOURCE_DIR}/tools/clang"
if [ ! -e "${WORKSPACE}/clang" ] ; then
    # If llvm/tools/clang is already a directory, use that and skip the symlink.
    if [ ! -d "${CLANG_SOURCE_DIR}" ] ; then
        echo "Can't find source directory for clang (tried ${WORKSPACE}/clang and ${CLANG_SOURCE_DIR})"
        exit 1
    fi
fi
if [ ! -d "${CLANG_SOURCE_DIR}" ] ; then
    make_relative_symlink "${WORKSPACE}/clang" "${CLANG_SOURCE_DIR}"
fi

# Don't symlink clang-tools-extra into the tree as the 'clang' symlink prevents
# make_relative_symlink from working correctly.
if [ -e "${WORKSPACE}/clang-tools-extra" ] ; then
    CLANG_TOOLS_EXTRA_SOURCE_DIR="${WORKSPACE}/clang-tools-extra"
fi

# Symlink compiler-rt into the llvm tree, if it exists.
COMPILER_RT_SOURCE_DIR="${LLVM_SOURCE_DIR}/projects/compiler-rt"
if [ -e "${WORKSPACE}/compiler-rt" ] ; then
    if [ ! -d "${COMPILER_RT_SOURCE_DIR}" ] ; then
        make_relative_symlink "${WORKSPACE}/compiler-rt" "${COMPILER_RT_SOURCE_DIR}"
    fi
fi

PRODUCTS=(cmark llvm)
if [[ ! "${SKIP_BUILD_LIBCXX}" ]] ; then
     PRODUCTS=("${PRODUCTS[@]}" libcxx)
fi
if [[ ! "${SKIP_BUILD_LIBICU}" ]] ; then
     PRODUCTS=("${PRODUCTS[@]}" libicu)
fi
# SWIFT_ENABLE_TENSORFLOW
if [[ ! "${SKIP_BUILD_TENSORFLOW}" ]] ; then
    PRODUCTS=("${PRODUCTS[@]}" tensorflow)
fi
PRODUCTS=("${PRODUCTS[@]}" swift)
if [[ ! "${SKIP_BUILD_LLDB}" ]] ; then
     PRODUCTS=("${PRODUCTS[@]}" lldb)
fi
# LLBuild, SwiftPM, SwiftSyntax and XCTest are dependent on Foundation, so 
# Foundation must be added to the list of build products first.
if [[ ! "${SKIP_BUILD_LIBDISPATCH}" ]] ; then
     PRODUCTS=("${PRODUCTS[@]}" libdispatch)
     if [[ -z "${SKIP_BUILD_SWIFT_STATIC_LIBDISPATCH}" ]] ; then
       PRODUCTS=("${PRODUCTS[@]}" libdispatch_static)
     fi
fi
if [[ ! "${SKIP_BUILD_FOUNDATION}" ]] ; then
     PRODUCTS=("${PRODUCTS[@]}" foundation)
     # SWIFT_ENABLE_TENSORFLOW
     # TODO(TF-490): Reenable this.
     # if [[ -z "${SKIP_BUILD_STATIC_FOUNDATION}" ]] ; then
     #   PRODUCTS=("${PRODUCTS[@]}" foundation_static)
     # fi
fi
if [[ ! "${SKIP_BUILD_LLBUILD}" ]] ; then
     PRODUCTS=("${PRODUCTS[@]}" llbuild)
fi
if [[ ! "${SKIP_BUILD_PLAYGROUNDSUPPORT}" ]] ; then
     PRODUCTS=("${PRODUCTS[@]}" playgroundsupport)
fi
# SwiftPM and SwiftSyntax are dependent on XCTest, so XCTest must be added to 
# the list of build products first.
if [[ ! "${SKIP_BUILD_XCTEST}" ]] ; then
     PRODUCTS=("${PRODUCTS[@]}" xctest)
fi
# SwiftSyntax is dependent on SwiftPM, so SwiftPM must be added to the list of 
# build products first.
if [[ ! "${SKIP_BUILD_SWIFTPM}" ]] ; then
     PRODUCTS=("${PRODUCTS[@]}" swiftpm)
fi
if [[ ! "${SKIP_BUILD_SWIFTSYNTAX}" ]] ; then
     PRODUCTS=("${PRODUCTS[@]}" swiftsyntax)
fi

# Checks if a given product is enabled (i.e. part of $PRODUCTS array)
function contains_product() {
  local current_product
  for current_product in "${PRODUCTS[@]}"; do
    if [[ "$current_product" == "$1" ]]; then
      return 0
    fi
  done
  return 1
}

# SWIFT_ENABLE_TENSORFLOW
function verify_tensorflow_directories() {
    # NOTE: This function must be called after TensorFlow is built from source
    # if --build-tensorflow if true. Otherwise, host include/library directories
    # will not be set.
    if [[ ! "${ENABLE_TENSORFLOW}" ]]; then
        return 1
    fi

    # Iterate through host/target and include/lib.
    local error=
    for platform in "HOST" "TARGET"; do
        for dir_type in "INCLUDE" "LIB"; do
            lower_platform="$(tolower ${platform})"
            lower_dir_type="$(tolower ${dir_type})"
            dir_name="TENSORFLOW_${platform}_${dir_type}_DIR"

            # Always perform check for "HOST" arguments.
            # Perform check for "TARGET" arguments only if they are specified.
            if [[ "${platform}" == "HOST" || "${!dir_name}" ]]; then
                if [[ ! -e "${!dir_name}" ]]; then
                    echo "Error: TensorFlow ${lower_platform} ${lower_dir_type} directory does not exist (was '${!dir_name}')"
                    error=1
                fi

                # Check that "LIB" arguments contain the necessary libraries.
                if [[ "dir_type" == "LIB" ]]; then
                    for lib_name in tensorflow; do
                        lib="lib${lib_name}.so"
                        if [[ ! -e "${!dir_name}/${lib}" ]]; then
                            echo "Error: '${lib}' does not exist in TensorFlow ${lower_platform} ${lower_dir_type} directory (was '${!dir_name}')"
                            error=1
                        fi
                    done
                fi
            fi
        done
    done
    if [[ "$error" ]]; then
        exit 1
    fi
}

# get_host_specific_variable(host, name)
#
# Get the value of a host-specific variable expected to have been passed by the
# `build-script`.
#
# This is a total hack, and is part of the SR-237 migration.
function get_host_specific_variable() {
    local host="$1"
    local name="$2"
    local envvar_name="HOST_VARIABLE_${host//-/_}__${name}"
    echo "${!envvar_name}"
}

function calculate_targets_for_host() {
    local host=$1

    SWIFT_STDLIB_TARGETS=()
    SWIFT_SDKS=()
    SWIFT_BENCHMARK_TARGETS=()
    SWIFT_RUN_BENCHMARK_TARGETS=()
    SWIFT_TEST_TARGETS=()

    # Get the list of Target platforms for the Host
    local stdlib_targets=($(get_stdlib_targets_for_host ${host}))

    for stdlib_deployment_target in "${stdlib_targets[@]}"; do
        local swift_sdk=
        local is_in_build_list=$(should_build_stdlib_target ${stdlib_deployment_target} ${host})
        local build_for_this_target=1
        local test_this_target=1
        local test_host_only=
        local build_benchmark_this_target=
        local build_external_benchmark_this_target=
        local test_benchmark_this_target=

        case ${stdlib_deployment_target} in
            linux-*)
                swift_sdk="LINUX"
                build_for_this_target=$(not ${SKIP_BUILD_LINUX})
                test_this_target=$(not ${SKIP_TEST_LINUX})
                ;;
            freebsd-*)
                swift_sdk="FREEBSD"
                build_for_this_target=$(not ${SKIP_BUILD_FREEBSD})
                test_this_target=$(not ${SKIP_TEST_FREEBSD})
                ;;
            cygwin-*)
                swift_sdk="CYGWIN"
                build_for_this_target=$(not ${SKIP_BUILD_CYGWIN})
                test_this_target=$(not ${SKIP_TEST_CYGWIN})
                ;;
            haiku-*)
                swift_sdk="HAIKU"
                build_for_this_target=$(not ${SKIP_BUILD_HAIKU})
                test_this_target=$(not ${SKIP_TEST_HAIKU})
                ;;
            macosx-*)
                swift_sdk="OSX"
                build_for_this_target=$(not ${SKIP_BUILD_OSX})
                test_this_target=$(not ${SKIP_TEST_OSX})
                build_benchmark_this_target=$(not ${SKIP_BUILD_OSX})
                build_external_benchmark_this_target=$(not ${SKIP_BUILD_OSX})
                test_benchmark_this_target=$(not ${SKIP_BUILD_OSX})
                ;;
            iphoneos-*)
                swift_sdk="IOS"
                build_for_this_target=$(not ${SKIP_BUILD_IOS_DEVICE})
                if [[ ! "${SKIP_TEST_IOS_HOST}" ]] ; then
                    test_host_only=1
                else
                    test_this_target=
                fi
                build_benchmark_this_target=$(not ${SKIP_BUILD_IOS_DEVICE})
                build_external_benchmark_this_target=$(not ${SKIP_BUILD_IOS_DEVICE})

                # Never build iOS armv7s benchmarks.
                if [[ "${stdlib_deployment_target}" == "iphoneos-armv7s" ]]; then
                    build_benchmark_this_target=
                    build_external_benchmark_this_target=
                fi
                ;;
            iphonesimulator-x86_64)
                swift_sdk="IOS_SIMULATOR"
                build_for_this_target=$(not ${SKIP_BUILD_IOS_SIMULATOR})
                test_this_target=$(not ${SKIP_TEST_IOS_SIMULATOR})
                ;;
            iphonesimulator-i386)
                swift_sdk="IOS_SIMULATOR"
                build_for_this_target=$(not ${SKIP_BUILD_IOS_SIMULATOR})
                if [[ "${SKIP_TEST_IOS_SIMULATOR}" == "1" ]] ; then
                    SKIP_TEST_IOS_32BIT_SIMULATOR="${SKIP_TEST_IOS_SIMULATOR}"
                fi
                test_this_target=$(not ${SKIP_TEST_IOS_32BIT_SIMULATOR})
                ;;
            appletvos-*)
                swift_sdk="TVOS"
                build_for_this_target=$(not ${SKIP_BUILD_TVOS_DEVICE})
                if [[ ! "${SKIP_TEST_TVOS_HOST}" ]] ; then
                    test_host_only=1
                else
                    test_this_target=
                fi
                build_benchmark_this_target=$(not ${SKIP_BUILD_TVOS_DEVICE})
                build_external_benchmark_this_target=$(not ${SKIP_BUILD_TVOS_DEVICE})
                ;;
            appletvsimulator-*)
                swift_sdk="TVOS_SIMULATOR"
                build_for_this_target=$(not ${SKIP_BUILD_TVOS_SIMULATOR})
                test_this_target=$(not ${SKIP_TEST_TVOS_SIMULATOR})
                ;;
            watchos-*)
                swift_sdk="WATCHOS"
                build_for_this_target=$(not ${SKIP_BUILD_WATCHOS_DEVICE})
                if [[ ! "${SKIP_TEST_WATCHOS_HOST}" ]] ; then
                    test_host_only=1
                else
                    test_this_target=
                fi
                build_benchmark_this_target=$(not ${SKIP_BUILD_WATCHOS_DEVICE})
                build_external_benchmark_this_target=$(not ${SKIP_BUILD_WATCHOS_DEVICE})
                ;;
            watchsimulator-*)
                swift_sdk="WATCHOS_SIMULATOR"
                build_for_this_target=$(not ${SKIP_BUILD_WATCHOS_SIMULATOR})
                test_this_target=$(not ${SKIP_TEST_WATCHOS_SIMULATOR})
                ;;
            android-*)
                swift_sdk="ANDROID"
                build_for_this_target=$(not ${SKIP_BUILD_ANDROID})
                if [[ ! "${SKIP_TEST_ANDROID_HOST}" ]] ; then
                    test_host_only=1
                else
                    test_this_target=$(not ${SKIP_TEST_ANDROID})
                fi
                ;;
            *)
                echo "Unknown compiler deployment target: ${stdlib_deployment_target}"
                exit 1
                ;;
        esac

        SWIFT_SDKS+=("${swift_sdk}")

        if [[ "${build_for_this_target}" ]] && [[ "${is_in_build_list}" ]]; then

            if [[ "${BUILD_SWIFT_STDLIB_UNITTEST_EXTRA}" == "1" ]] ; then
                SWIFT_STDLIB_TARGETS+=("swift-stdlib-${stdlib_deployment_target}")
            else
                if [[ "${VALIDATION_TEST}" == "1" || "${LONG_TEST}" == "1" ]] ; then
                    SWIFT_STDLIB_TARGETS+=("swift-stdlib-${stdlib_deployment_target}")
                else
                    SWIFT_STDLIB_TARGETS+=("swift-test-stdlib-${stdlib_deployment_target}")
                fi
            fi
        fi
        if [[ "${build_benchmark_this_target}" ]] && [[ "${is_in_build_list}" ]]; then
            SWIFT_BENCHMARK_TARGETS+=("swift-benchmark-${stdlib_deployment_target}")
            if [[ $(not ${SKIP_TEST_BENCHMARKS}) ]] ; then
              SWIFT_RUN_BENCHMARK_TARGETS+=("check-swift-benchmark-${stdlib_deployment_target}")
            fi
        fi

        if [[ "$(true_false ${SKIP_BUILD_EXTERNAL_BENCHMARKS})" == "FALSE"  ]] &&
           [[ "${build_external_benchmark_this_target}" ]] &&
           [[ "${is_in_build_list}" ]] ; then
            SWIFT_BENCHMARK_TARGETS+=("swift-benchmark-${stdlib_deployment_target}-external")
            if [[ $(not ${SKIP_TEST_BENCHMARKS}) ]] ; then
                SWIFT_RUN_BENCHMARK_TARGETS+=("check-swift-benchmark-${stdlib_deployment_target}-external")
            fi
        fi

        if [[ "${test_this_target}" ]] && [[ "${is_in_build_list}" ]]; then
            test_target_suffix=""
            if [[ -n "${test_host_only}" ]] ; then
                test_target_suffix="-only_non_executable"
            elif [[ -n "${ONLY_EXECUTABLE_TEST}" ]] ; then
                test_target_suffix="-only_executable"
            fi

            test_subset_target_suffix=""
            if [[ "${VALIDATION_TEST}" == "1" ]] ; then
                if [[ "${LONG_TEST}" == "1" ]] ; then
                    test_subset_target_suffix="-all"
                else
                    test_subset_target_suffix="-validation"
                fi
            else
                if [[ "${LONG_TEST}" == "1" ]] ; then
                    test_subset_target_suffix="-only_long"
                fi
            fi

            SWIFT_TEST_TARGETS+=("check-swift${test_subset_target_suffix}${test_target_suffix}-${stdlib_deployment_target}")
            if [[ $(not ${SKIP_TEST_OPTIMIZED}) && ! -n "${test_host_only}" ]] ; then
                SWIFT_TEST_TARGETS+=("check-swift${test_subset_target_suffix}-optimize-${stdlib_deployment_target}")
            fi
            if [[ $(not ${SKIP_TEST_OPTIMIZE_FOR_SIZE}) && ! -n "${test_host_only}" ]] ; then
                SWIFT_TEST_TARGETS+=("check-swift${test_subset_target_suffix}-optimize_size-${stdlib_deployment_target}")
            fi
            if [[ $(not ${SKIP_TEST_OPTIMIZE_NONE_WITH_IMPLICIT_DYNAMIC}) && ! -n "${test_host_only}" ]] ; then
                SWIFT_TEST_TARGETS+=("check-swift${test_subset_target_suffix}-optimize_none_with_implicit_dynamic-${stdlib_deployment_target}")
            fi
        fi
    done

    # Filter duplicate SWIFT_SDKs
    # We will get them if building for multiple architecture variants
    SWIFT_SDKS=($(echo "${SWIFT_SDKS[@]}" | tr " " "\n" | sort -u | tr "\n" " "))

    # Get the values passed by `build-script`.
    LEGACY_SWIFT_STDLIB_TARGETS=(${SWIFT_STDLIB_TARGETS[@]})
    LEGACY_SWIFT_SDKS=(${SWIFT_SDKS[@]})
    LEGACY_SWIFT_BENCHMARK_TARGETS=(${SWIFT_BENCHMARK_TARGETS[@]})
    LEGACY_SWIFT_RUN_BENCHMARK_TARGETS=(${SWIFT_RUN_BENCHMARK_TARGETS[@]})
    LEGACY_SWIFT_TEST_TARGETS=(${SWIFT_TEST_TARGETS[@]})
    SWIFT_STDLIB_TARGETS=($(get_host_specific_variable ${host} SWIFT_STDLIB_TARGETS))
    SWIFT_SDKS=($(get_host_specific_variable ${host} SWIFT_SDKS))
    SWIFT_BENCHMARK_TARGETS=($(get_host_specific_variable ${host} SWIFT_BENCHMARK_TARGETS))
    SWIFT_RUN_BENCHMARK_TARGETS=($(get_host_specific_variable ${host} SWIFT_RUN_BENCHMARK_TARGETS))
    SWIFT_TEST_TARGETS=($(get_host_specific_variable ${host} SWIFT_TEST_TARGETS))

    # Validate the parameters match.
    if [[ "${SWIFT_STDLIB_TARGETS[*]}" != "${LEGACY_SWIFT_STDLIB_TARGETS[*]}" ]]; then
        printf "error: invalid build-script refactor for 'SWIFT_STDLIB_TARGETS': '%s' vs '%s'\n" "${SWIFT_STDLIB_TARGETS[*]}" "${LEGACY_SWIFT_STDLIB_TARGETS[*]}"
        exit 1
    fi
    if [[ "${SWIFT_SDKS[*]}" != "${LEGACY_SWIFT_SDKS[*]}" ]]; then
        printf "error: invalid build-script for 'SWIFT_SDKS' refactor: '%s' vs '%s'\n" "${SWIFT_SDKS[*]}" "${LEGACY_SWIFT_SDKS[*]}"
        exit 1
    fi
    if [[ "${SWIFT_BENCHMARK_TARGETS[*]}" != "${LEGACY_SWIFT_BENCHMARK_TARGETS[*]}" ]]; then
        printf "error: invalid build-script refactor for 'SWIFT_BENCHMARK_TARGETS': '%s' vs '%s'\n" "${SWIFT_BENCHMARK_TARGETS[*]}" "${LEGACY_SWIFT_BENCHMARK_TARGETS[*]}"
        exit 1
    fi
    if [[ "${SWIFT_RUN_BENCHMARK_TARGETS[*]}" != "${LEGACY_SWIFT_RUN_BENCHMARK_TARGETS[*]}" ]]; then
        printf "error: invalid build-script refactor for 'SWIFT_RUN_BENCHMARK_TARGETS': '%s' vs '%s'\n" "${SWIFT_RUN_BENCHMARK_TARGETS[*]}" "${LEGACY_SWIFT_RUN_BENCHMARK_TARGETS[*]}"
        exit 1
    fi
    if [[ "${SWIFT_TEST_TARGETS[*]}" != "${LEGACY_SWIFT_TEST_TARGETS[*]}" ]]; then
        printf "error: invalid build-script refactor for 'SWIFT_TEST_TARGETS': '%s' vs '%s'\n" "${SWIFT_TEST_TARGETS[*]}" "${LEGACY_SWIFT_TEST_TARGETS[*]}"
        exit 1
    fi
}


COMMON_C_FLAGS=" -Wno-unknown-warning-option -Werror=unguarded-availability-new"

# Convert to an array.
eval COMMON_CMAKE_OPTIONS=(${COMMON_CMAKE_OPTIONS})
eval EXTRA_CMAKE_OPTIONS=(${EXTRA_CMAKE_OPTIONS})
eval BUILD_ARGS=(${BUILD_ARGS})
eval TENSORFLOW_BAZEL_OPTIONS=(${TENSORFLOW_BAZEL_OPTIONS})

eval CMAKE_BUILD=("${DISTCC_PUMP}" "${CMAKE}" "--build")


if [[ "${CMAKE_GENERATOR}" == "Xcode" ]]; then
    BUILD_TARGET_FLAG="-target"
fi

function build_directory() {
    host=$1
    product=$2
    echo "${BUILD_DIR}/${product}-${host}"
}

function build_directory_bin() {
    host=$1
    product=$2
    root="$(build_directory ${host} ${product})"
    if [[ "${CMAKE_GENERATOR}" == "Xcode" ]] ; then
        case ${product} in
            cmark)
                echo "${root}/${CMARK_BUILD_TYPE}/bin"
                ;;
            llvm)
                echo "${root}/${LLVM_BUILD_TYPE}/bin"
                ;;
            libcxx)
                # Reuse LLVM's build type.
                echo "${root}/${LLVM_BUILD_TYPE}/bin"
                ;;
            swift)
                echo "${root}/${SWIFT_BUILD_TYPE}/bin"
                ;;
            lldb)
                ;;
            llbuild)
                echo "${root}/${LLBUILD_BUILD_TYPE}/bin"
                ;;
            swiftpm)
                echo "${root}/${SWIFTPM_BUILD_TYPE}/bin"
                ;;
            swiftsyntax)
                echo "${root}/${SWIFTSYNTAX_BUILD_TYPE}/bin"
                ;;
            xctest)
                echo "${root}/${XCTEST_BUILD_TYPE}/bin"
                ;;
            foundation|foundation_static)
                echo "${root}/${FOUNDATION_BUILD_TYPE}/bin"
                ;;
            libdispatch|libdispatch_static)
                echo "${root}/${LIBDISPATCH_BUILD_TYPE}/bin"
                ;;
            libicu)
                ;;
            # SWIFT_ENABLE_TENSORFLOW
            tensorflow)
                ;;
            playgroundsupport)
                echo "${root}/${PLAYGROUNDSUPPORT_BUILD_TYPE}/bin"
                ;;
            *)
                echo "error: unknown product: ${product}"
                exit 1
                ;;
        esac
    else
        if [[ "${product}" == "swiftpm" ]] ; then
            set_swiftpm_bootstrap_command
            echo "$(${swiftpm_bootstrap_command[@]} --show-bin-path)"
        else
            echo "${root}/bin"
        fi
    fi
}

function is_cmake_release_build_type() {
    if [[ "$1" == "Release" || "$1" == "RelWithDebInfo" ]] ; then
        echo 1
    fi
}

function is_cmake_debuginfo_build_type() {
    if [[ "$1" == "Debug" || "$1" == "RelWithDebInfo" ]] ; then
        echo 1
    fi
}

function common_cross_c_flags() {
    echo -n "${COMMON_C_FLAGS}"

    case $1 in
        iphonesimulator-i386)
            echo -n " -arch i386 -mios-simulator-version-min=${DARWIN_DEPLOYMENT_VERSION_IOS}"
            ;;
        iphonesimulator-x86_64)
            echo -n " -arch x86_64 -mios-simulator-version-min=${DARWIN_DEPLOYMENT_VERSION_IOS}"
            ;;
        iphoneos-armv7)
            echo -n " -arch armv7 -miphoneos-version-min=${DARWIN_DEPLOYMENT_VERSION_IOS}"
            ;;
        iphoneos-armv7s)
            echo -n " -arch armv7s -miphoneos-version-min=${DARWIN_DEPLOYMENT_VERSION_IOS}"
            ;;
        iphoneos-arm64)
            echo -n " -arch arm64 -miphoneos-version-min=${DARWIN_DEPLOYMENT_VERSION_IOS}"
            ;;
        appletvsimulator-x86_64)
            echo -n " -arch x86_64 -mtvos-simulator-version-min=${DARWIN_DEPLOYMENT_VERSION_TVOS}"
            ;;
        appletvos-arm64)
            echo -n " -arch arm64 -mtvos-version-min=${DARWIN_DEPLOYMENT_VERSION_TVOS}"
            ;;
        watchsimulator-i386)
            echo -n " -arch i386 -mwatchos-simulator-version-min=${DARWIN_DEPLOYMENT_VERSION_WATCHOS}"
            ;;
        watchos-armv7k)
            echo -n " -arch armv7k -mwatchos-version-min=${DARWIN_DEPLOYMENT_VERSION_WATCHOS}"
            ;;
        android-armv7)
            echo -n " -arch armv7"
            ;;
        android-arm64)
            echo -n " -arch aarch64"
            ;;
    esac
}

function llvm_c_flags() {
    echo -n " $(common_cross_c_flags $1)"
    if [[ $(is_cmake_release_build_type "${LLVM_BUILD_TYPE}") ]] ; then
        echo -n " -fno-stack-protector"
    fi
    if [[ $(is_cmake_debuginfo_build_type "${LLVM_BUILD_TYPE}") ]] ; then
        if [[ $(is_llvm_lto_enabled) == "TRUE" ]] ; then
            echo -n " -gline-tables-only"
        else
            echo -n " -g"
        fi
    fi
}

function cmark_c_flags() {
    echo -n " $(common_cross_c_flags $1)"
    if [[ $(is_cmake_release_build_type "${CMARK_BUILD_TYPE}") ]] ; then
        echo -n " -fno-stack-protector"
    fi
}

function swift_c_flags() {
    # Don't pass common_cross_c_flags to Swift because CMake code in the Swift
    # project is itself aware of cross-compilation for the host tools and
    # standard library.
    echo -n "${COMMON_C_FLAGS}"
    if [[ $(is_cmake_release_build_type "${SWIFT_BUILD_TYPE}") ]] ; then
        echo -n " -fno-stack-protector"
    fi
    if [[ "$(true_false "${SWIFT_STDLIB_USE_NONATOMIC_RC}")" == "TRUE" ]]; then
        echo -n " -DSWIFT_STDLIB_USE_NONATOMIC_RC"
    fi
}

function cmake_config_opt() {
    product=$1
    if [[ "${CMAKE_GENERATOR}" == "Xcode" ]] ; then
        # CMake automatically adds --target ALL_BUILD if we don't pass this.
        echo "--target ZERO_CHECK "
        case ${product} in
            cmark)
                echo "--config ${CMARK_BUILD_TYPE}"
                ;;
            llvm)
                echo "--config ${LLVM_BUILD_TYPE}"
                ;;
            libcxx)
                # Reuse LLVM's build type.
                echo "--config ${LLVM_BUILD_TYPE}"
                ;;
            swift)
                echo "--config ${SWIFT_BUILD_TYPE}"
                ;;
            lldb)
                ;;
            llbuild)
                echo "--config ${LLBUILD_BUILD_TYPE}"
                ;;
            swiftpm)
                echo "--config ${SWIFTPM_BUILD_TYPE}"
                ;;
            swiftsyntax)
                echo "--config ${SWIFTSYNTAX_BUILD_TYPE}"
                ;;
            xctest)
                echo "--config ${XCTEST_BUILD_TYPE}"
                ;;
            foundation|foundation_static)
                echo "--config ${FOUNDATION_BUILD_TYPE}"
                ;;
            libdispatch|libdispatch_static)
                echo "--config ${LIBDISPATCH_BUILD_TYPE}"
                ;;
            libicu)
                ;;
            # SWIFT_ENABLE_TENSORFLOW
            tensorflow)
                ;;
            playgroundsupport)
                echo "--config ${PLAYGROUNDSUPPORT_BUILD_TYPE}"
                ;;
            *)
                echo "error: unknown product: ${product}"
                exit 1
                ;;
        esac
    fi
}

function set_swiftpm_bootstrap_command() {
    if [[ -n "${swiftpm_bootstrap_command[@]}" ]]; then
        # Already set.
        return
    fi

    SWIFTC_BIN="$(build_directory_bin ${LOCAL_HOST} swift)/swiftc"
    LLBUILD_BIN="$(build_directory_bin ${LOCAL_HOST} llbuild)/swift-build-tool"
    if [[ ! "${SKIP_BUILD_FOUNDATION}" ]] ; then
        FOUNDATION_BUILD_DIR=$(build_directory ${host} foundation)
        if [[ ! "${SKIP_BUILD_LIBDISPATCH}" ]] ; then
            LIBDISPATCH_BUILD_DIR="$(build_directory ${host} libdispatch)"
            LIBDISPATCH_BUILD_ARGS="--libdispatch-source-dir=${LIBDISPATCH_SOURCE_DIR} --libdispatch-build-dir=${LIBDISPATCH_BUILD_DIR}"
        fi
        if [[ ! "${SKIP_BUILD_LIBICU}" ]] ; then
            LIBICU_BUILD_DIR="$(build_directory ${host} libicu)"
        fi
        if [[ ! "${SKIP_BUILD_XCTEST}" ]] ; then
            XCTEST_BUILD_DIR=$(build_directory ${host} xctest)
        fi
    fi
    if [ "${SKIP_BUILD_LLBUILD}" ]; then
        echo "Error: Cannot build swiftpm without llbuild (swift-build-tool)."
        exit 1
    fi
    if [[ "${CMAKE_GENERATOR}" == "Xcode" ]]; then
        echo "Error: Cannot build swiftpm when llbuild is built using Xcode."
        exit 1
    fi
    swiftpm_bootstrap_command=("${SWIFTPM_SOURCE_DIR}/Utilities/bootstrap" "${swiftpm_bootstrap_options[@]}")
    # Add --release if we have to build in release mode.
    if [[ "${SWIFTPM_BUILD_TYPE}" ==  "Release" ]] ; then
        swiftpm_bootstrap_command+=(--release)
    fi
    if [[ "${VERBOSE_BUILD}" ]] ; then
        swiftpm_bootstrap_command+=(-v)
    fi
    # FIXME CROSSCOMPILING:
    # SwiftPM needs to be told about the target, sysroot and linker to use
    # when cross-compiling
    swiftpm_bootstrap_command+=(
        --swiftc="${SWIFTC_BIN}"
        --sbt="${LLBUILD_BIN}"
        --build="$(build_directory ${host} swiftpm)")

    # Add flags to link llbuild.
    LLBUILD_BUILD_DIR="$(build_directory ${host} llbuild)"
    swiftpm_bootstrap_command+=(
        --link-llbuild
        --llbuild-source-dir="${LLBUILD_SOURCE_DIR}"
        --llbuild-build-dir="${LLBUILD_BUILD_DIR}"
    )

    if [[ ! "${SKIP_BUILD_FOUNDATION}" ]] ; then
        swiftpm_bootstrap_command+=( --foundation="${FOUNDATION_BUILD_DIR}" )
        if [[ ! "${SKIP_BUILD_LIBDISPATCH}" ]] ; then
            swiftpm_bootstrap_command+=(
                $LIBDISPATCH_BUILD_ARGS)
        fi
        if [[ ! "${SKIP_BUILD_XCTEST}" ]] ; then
            swiftpm_bootstrap_command+=(
                --xctest="${XCTEST_BUILD_DIR}")
        fi
    fi
}

function swiftpm_find_tool() {
    tool=$1
    if [[ "${SKIP_BUILD_SWIFTPM}" || "${BUILD_LIBPARSER_ONLY}" ]]; then
        echo "$(xcrun_find_tool ${tool})"
    else
        echo "$(build_directory_bin ${LOCAL_HOST} swiftpm)/${tool}"
    fi
}

function set_swiftsyntax_build_command() {
    if [ "${BUILD_LIBPARSER_ONLY}" ]; then
        # we don't have a compiler built so we have to use the one in the environment.
        SWIFTC_BIN="$(xcrun_find_tool swiftc)"
    else
        SWIFTC_BIN="$(build_directory_bin ${LOCAL_HOST} swift)/swiftc"
    fi

    swiftsyntax_build_command=("${SWIFTSYNTAX_SOURCE_DIR}/build-script.py")
    # Add --release if we have to build in release mode.
    if [[ $(is_cmake_release_build_type "${SWIFTSYNTAX_BUILD_TYPE}") ]] ; then
        swiftsyntax_build_command+=(--release)
    fi
    if [[ "${VERBOSE_BUILD}" ]] ; then
        swiftsyntax_build_command+=(-v)
    fi
    swiftsyntax_build_command+=(
        --build-dir="$(build_directory ${host} swiftsyntax)"
        --swift-build-exec="$(swiftpm_find_tool swift-build)"
        --swift-test-exec="$(swiftpm_find_tool swift-test)"
        --swiftc-exec="${SWIFTC_BIN}"
        --syntax-parser-header-dir="${SWIFT_SOURCE_DIR}/include/swift-c/SyntaxParser"
        --syntax-parser-lib-dir="$(build_directory ${host} swift)/lib"
        --swift-syntax-test-exec="$(build_directory_bin ${LOCAL_HOST} swift)/swift-syntax-test"
        --filecheck-exec="$(build_directory_bin ${LOCAL_HOST} llvm)/FileCheck")
}

<<<<<<< HEAD
function set_stresstester_build_script_helper_command() {
    local package_name="$1"
    local package_build_type="$2"
    local package_build_dir="$3"

    if [ "${SKIP_BUILD_SWIFTSYNTAX}" ]; then
        echo "Error: Cannot build $package_name without SwiftSyntax."
        exit 1
    fi

    local swiftsyntax_config="debug"
    if [[ $(is_cmake_release_build_type "${SWIFTSYNTAX_BUILD_TYPE}") ]] ; then
        swiftsyntax_config="release"
    fi
    local config="debug"
    if [[ $(is_cmake_release_build_type "${package_build_type}") ]] ; then
        config="release"
    fi

    stresstester_build_script_helper_command=("${STRESSTEST_PACKAGE_DIR}/build-script-helper.py")
    if [[ "${VERBOSE_BUILD}" ]] ; then
        stresstester_build_script_helper_command+=(-v)
    fi

    stresstester_build_script_helper_command+=(
        --package-dir="${package_name}"
        --build-dir="${package_build_dir}"
        --swiftc-exec="$(build_directory_bin ${LOCAL_HOST} swift)/swiftc"
        --swift-build-exec="$(swiftpm_find_tool swift-build)"
        --swift-test-exec="$(swiftpm_find_tool swift-test)"
        --syntax-parser-header-dir="${SWIFT_SOURCE_DIR}/include/swift-c/SyntaxParser"
        --syntax-parser-lib-dir="$(build_directory ${host} swift)/lib"
        --sourcekitd-dir="$(build_directory ${host} swift)/lib"
        --swiftsyntax-dir="$(build_directory ${host} swiftsyntax)/${swiftsyntax_config}"
        --config="${config}")
}

function set_skstresstester_build_command() {
    set_stresstester_build_script_helper_command SourceKitStressTester "${SKSTRESSTESTER_BUILD_TYPE}" "$(build_directory ${host} skstresstester)"
    skstresstester_build_command=("${stresstester_build_script_helper_command[@]}")
}

function set_swiftevolve_build_command() {
    set_stresstester_build_script_helper_command SwiftEvolve "${SWIFTEVOLVE_BUILD_TYPE}" "$(build_directory ${host} swiftevolve)"
    swiftevolve_build_command=("${stresstester_build_script_helper_command[@]}")
}

# Construct the appropriate options to pass to an Xcode
# build of any LLDB target.
function set_lldb_xcodebuild_options() {
    llvm_build_dir=$(build_directory ${host} llvm)
    cmark_build_dir=$(build_directory ${host} cmark)
    lldb_build_dir=$(build_directory ${host} lldb)
    swift_build_dir=$(build_directory ${host} swift)

    lldb_xcodebuild_options=(
        LLDB_PATH_TO_LLVM_SOURCE="${LLVM_SOURCE_DIR}"
        LLDB_PATH_TO_CLANG_SOURCE="${CLANG_SOURCE_DIR}"
        LLDB_PATH_TO_SWIFT_SOURCE="${SWIFT_SOURCE_DIR}"
        LLDB_PATH_TO_LLVM_BUILD="${llvm_build_dir}"
        LLDB_PATH_TO_CLANG_BUILD="${llvm_build_dir}"
        LLDB_PATH_TO_SWIFT_BUILD="${swift_build_dir}"
        LLDB_IS_BUILDBOT_BUILD="${LLDB_IS_BUILDBOT_BUILD}"
        LLDB_BUILD_DATE="\"${LLDB_BUILD_DATE}\""
        SYMROOT="${lldb_build_dir}"
        OBJROOT="${lldb_build_dir}"
        -UseNewBuildSystem=NO
        ${LLDB_EXTRA_XCODEBUILD_ARGS}
        MACOSX_DEPLOYMENT_TARGET=10.13
    )
    if [[ "${LLDB_NO_DEBUGSERVER}" ]] ; then
        lldb_xcodebuild_options=(
            "${lldb_xcodebuild_options[@]}"
            DEBUGSERVER_DISABLE_CODESIGN="1"
            DEBUGSERVER_DELETE_AFTER_BUILD="1"
        )
    fi
    if [[ "${LLDB_USE_SYSTEM_DEBUGSERVER}" ]] ; then
        lldb_xcodebuild_options=(
            "${lldb_xcodebuild_options[@]}"
            DEBUGSERVER_USE_FROM_SYSTEM="1"
        )
    fi
    if [[ "${ENABLE_ASAN}" ]] ; then
	lldb_xcodebuild_options=(
	    "${lldb_xcodebuild_options[@]}"
	    ENABLE_ADDRESS_SANITIZER="YES"
	    -enableAddressSanitizer=YES
	)
    fi
    if [[ "${ENABLE_UBSAN}" ]] ; then
	lldb_xcodebuild_options=(
	    "${lldb_xcodebuild_options[@]}"
	    ENABLE_UNDEFINED_BEHAVIOR_SANITIZER="YES"
	    -enableUndefinedBehaviorSanitizer=YES
	)
    fi
    if [[ "$(true_false ${LLDB_ASSERTIONS})" == "FALSE" ]]; then
	lldb_xcodebuild_options=(
	    "${lldb_xcodebuild_options[@]}"
	    OTHER_CFLAGS="-DNDEBUG"
	)
    fi
    # SWIFT_ENABLE_TENSORFLOW
    if [[ "${ENABLE_TENSORFLOW}" && "$(uname -s)" == "Darwin" ]] ; then
        set_lldb_build_mode
        # FIXME: This is a hack: adding rpaths with many `..` that jump across
        # frameworks is bad practice. It would be cleaner/more robust to copy
        # the TensorFlow libraries to LLDB.framework.
        LLDB_BINARY_RPATH="-Wl,-rpath,@executable_path/../lib/swift/\$(PLATFORM_NAME)"
        LLDB_BINARES_RPATH="-Wl,-rpath,@executable_path/../../../../../../../usr/lib/swift/\$(PLATFORM_NAME)"
        LLDB_SO_RPATH="-Wl,-rpath,@loader_path/../../../../../../usr/lib/swift/\$(PLATFORM_NAME)"
        RPATHS="${LLDB_BINARY_RPATH} ${LLDB_BINARIES_RPATH} ${LLDB_SO_RPATH}"
        lldb_xcodebuild_options=(
            "${lldb_xcodebuild_options[@]}"
            ENABLE_TENSORFLOW=1
            EXTRA_OTHER_LDFLAGS="-L\$(LLDB_PATH_TO_SWIFT_BUILD)/lib/swift/\$(PLATFORM_NAME) ${RPATHS} -ltensorflow"
        )
    fi
}

=======
>>>>>>> 35518d77
#
# Configure and build each product
#
# Start with native deployment targets because the resulting tools are used during cross-compilation.


for host in "${ALL_HOSTS[@]}"; do
    # Skip this pass when the only action to execute can't match.
    if ! [[ $(should_execute_host_actions_for_phase ${host} build) ]]; then
        continue
    fi

    calculate_targets_for_host $host

    set_build_options_for_host $host

    # Don't echo anything if only executing an individual action.
    if [[ "${ONLY_EXECUTE}" = "all" ]]; then
        echo "Building the standard library for: ${SWIFT_STDLIB_TARGETS[@]}"
        if [[ "${SWIFT_TEST_TARGETS[@]}" ]] && ! [[ "${SKIP_TEST_SWIFT}" ]]; then
            echo "Running Swift tests for: ${SWIFT_TEST_TARGETS[@]}"
        fi
        if ! [[ "${SKIP_TEST_BENCHMARKS}" ]] &&
             [[ "${SWIFT_RUN_BENCHMARK_TARGETS[@]}" ]]; then
            echo "Running Swift benchmarks for: ${SWIFT_RUN_BENCHMARK_TARGETS[@]}"
        fi
    fi

    common_cmake_options_host=("${COMMON_CMAKE_OPTIONS[@]}")

    if [[ $(is_cross_tools_host ${host}) ]] ; then

        if [[ "${CROSS_COMPILE_WITH_HOST_TOOLS}" ]]; then
            # Optionally use the freshly-built host copy of clang to build
            # for foreign hosts.
            common_cmake_options_host+=(
                -DCMAKE_C_COMPILER="$(build_directory ${LOCAL_HOST} llvm)/bin/clang"
                -DCMAKE_CXX_COMPILER="$(build_directory ${LOCAL_HOST} llvm)/bin/clang++"
            )
        fi

        # CMake can't relink when using Ninja, but that's okay -
        # we don't need a build-local rpath because we can't run cross-compiled products
        if [[ "${CMAKE_GENERATOR}" == "Ninja" ]]; then
            common_cmake_options_host+=(
                -DCMAKE_BUILD_WITH_INSTALL_RPATH="1"
            )
        fi
    fi

    llvm_cmake_options=(
        "${llvm_cmake_options[@]}"
        -DCMAKE_INSTALL_PREFIX:PATH="$(get_host_install_prefix ${host})"
        -DINTERNAL_INSTALL_PREFIX="local"
    )

    if [[ "$(uname -s)" == "Linux" ]] ; then
        if [[ $(is_cmake_debuginfo_build_type "${LLVM_BUILD_TYPE}") ]] ; then
            # On Linux build LLVM and subprojects with -gsplit-dwarf which is more
            # space/time efficient than -g on that platform.
            llvm_cmake_options=(
                "${llvm_cmake_options[@]}"
                -DLLVM_USE_SPLIT_DWARF:BOOL=YES
            )
        fi
    fi

    if [[ "${DARWIN_TOOLCHAIN_VERSION}" ]] ; then
        swift_cmake_options=(
            "${swift_cmake_options[@]}"
            -DDARWIN_TOOLCHAIN_VERSION="${DARWIN_TOOLCHAIN_VERSION}"
        )
    fi

    if [[ "${ENABLE_ASAN}" || "$(uname -s)" == "Linux" ]] ; then
        swift_cmake_options=(
            "${swift_cmake_options[@]}"
            -DSWIFT_SOURCEKIT_USE_INPROC_LIBRARY:BOOL=TRUE
        )
    fi

    if [[ "${DARWIN_CRASH_REPORTER_CLIENT}" ]] ; then
        swift_cmake_options=(
            "${swift_cmake_options[@]}"
            -DSWIFT_RUNTIME_CRASH_REPORTER_CLIENT:BOOL=TRUE
        )
    fi

    swift_cmake_options=(
        "${swift_cmake_options[@]}"
        -DSWIFT_DARWIN_XCRUN_TOOLCHAIN:STRING="${DARWIN_XCRUN_TOOLCHAIN}"
    )

    if [[ "${DARWIN_STDLIB_INSTALL_NAME_DIR}" ]] ; then
        swift_cmake_options=(
            "${swift_cmake_options[@]}"
            -DSWIFT_DARWIN_STDLIB_INSTALL_NAME_DIR:STRING="${DARWIN_STDLIB_INSTALL_NAME_DIR}"
        )
    fi

    if [[ "${EXTRA_SWIFT_ARGS}" ]] ; then
        swift_cmake_options=(
            "${swift_cmake_options[@]}"
            -DSWIFT_EXPERIMENTAL_EXTRA_REGEXP_FLAGS="${EXTRA_SWIFT_ARGS}"
        )
    fi

    swift_cmake_options=(
        "${swift_cmake_options[@]}"
        -DSWIFT_AST_VERIFIER:BOOL=$(true_false "${SWIFT_ENABLE_AST_VERIFIER}")
        -DSWIFT_SIL_VERIFY_ALL:BOOL=$(true_false "${SIL_VERIFY_ALL}")
        -DSWIFT_RUNTIME_ENABLE_LEAK_CHECKER:BOOL=$(true_false "${SWIFT_RUNTIME_ENABLE_LEAK_CHECKER}")
    )

    if [[ "${TEST_PATHS}" ]]; then
        build_dir=$(build_directory ${host} "swift")

        test_paths=()
        for path in ${TEST_PATHS}; do
            test_paths+=(
                "${build_dir}/$(echo ${path} | sed -E "s/^(validation-test|test)/\1-${host}/")"
            )
        done

        swift_cmake_options=(
            "${swift_cmake_options[@]}"
            -DSWIFT_LIT_TEST_PATHS="${test_paths}")
    fi

    if [[ "${SKIP_TEST_SOURCEKIT}" ]] ; then
        swift_cmake_options=(
            "${swift_cmake_options[@]}"
            -DSWIFT_ENABLE_SOURCEKIT_TESTS:BOOL=FALSE
        )
    fi

    for product in "${PRODUCTS[@]}"; do
        # Check if we should perform this action.
        tmp_product=${product}
        if [[ ${tmp_product} == "libdispatch_static" ]]; then
            tmp_product=libdispatch
            LIBDISPATCH_STATIC_CMAKE_OPTIONS=${LIBDISPATCH_CMAKE_OPTIONS[@]}
        fi
        if ! [[ $(should_execute_action "${host}-${tmp_product}-build") ]]; then
            continue
        fi

        unset skip_build
        source_dir_var="$(toupper ${product})_SOURCE_DIR"
        source_dir=${!source_dir_var}
        build_dir=$(build_directory ${host} ${product})
        build_targets=(all)

        cmake_options=("${common_cmake_options_host[@]}")

        llvm_build_dir=$(build_directory ${host} llvm)
        module_cache="${build_dir}/module-cache"

        # Add any specific cmake options specified by build-script
        product_cmake_options_name=$(to_varname "${product}")_CMAKE_OPTIONS
        product_cmake_options=(${!product_cmake_options_name}) # convert to array
        cmake_options+=("${product_cmake_options[@]}")

        case ${product} in
            cmark)
                cmake_options=(
                  "${cmake_options[@]}"
                  -DCMAKE_BUILD_TYPE:STRING="${CMARK_BUILD_TYPE}"
                  "${cmark_cmake_options[@]}"
                )
                skip_build=${SKIP_BUILD_CMARK}
                build_targets=(all)
                ;;

            llvm)
                if [ "${BUILD_LLVM}" == "0" ] ; then
                    build_targets=(clean)
                fi
                if [ "${SKIP_BUILD_LLVM}" ] ; then
                    # We can't skip the build completely because the standalone
                    # build of Swift depend on these for building and testing.
                    build_targets=(llvm-tblgen clang-resource-headers intrinsics_gen clang-tablegen-targets)
                    # If we are not performing a toolchain only build, then we
                    # also want to include FileCheck and not for testing
                    # purposes.
                    if [[ ! "${BUILD_TOOLCHAIN_ONLY}" ]] ; then
                      build_targets=(
                          "${build_targets[@]}"
                          FileCheck
                          not
                      )
                    fi
                fi

                if [ "${HOST_LIBTOOL}" ] ; then
                    cmake_options=(
                        "${cmake_options[@]}"
                        -DCMAKE_LIBTOOL:PATH="${HOST_LIBTOOL}"
                    )
                fi

                # Note: we set the variable:
                #
                # LLVM_TOOL_SWIFT_BUILD
                #
                # below because this script builds swift separately, and people
                # often have reasons to symlink the swift directory into
                # llvm/tools, e.g. to build LLDB.
                cmake_options=(
                    "${cmake_options[@]}"
                    -DCMAKE_C_FLAGS="$(llvm_c_flags ${host})"
                    -DCMAKE_CXX_FLAGS="$(llvm_c_flags ${host})"
                    -DCMAKE_C_FLAGS_RELWITHDEBINFO="-O2 -DNDEBUG"
                    -DCMAKE_CXX_FLAGS_RELWITHDEBINFO="-O2 -DNDEBUG"
                    -DCMAKE_BUILD_TYPE:STRING="${LLVM_BUILD_TYPE}"
                    -DLLVM_TOOL_SWIFT_BUILD:BOOL=NO
                    -DLLVM_INCLUDE_DOCS:BOOL=TRUE
                    -DLLVM_ENABLE_LTO:STRING="${LLVM_ENABLE_LTO}"
                    -DCOMPILER_RT_INTERCEPT_LIBDISPATCH=ON
                    "${llvm_cmake_options[@]}"
                )

                if [[ ! -z "${CLANG_TOOLS_EXTRA_SOURCE_DIR}" ]] ; then
                  cmake_options+=(
                    -DLLVM_EXTERNAL_CLANG_TOOLS_EXTRA_SOURCE_DIR="${CLANG_TOOLS_EXTRA_SOURCE_DIR}"
                  )
                fi

                if [[ "${BUILD_TOOLCHAIN_ONLY}" ]]; then
                    cmake_options+=(
                    -DLLVM_BUILD_TOOLS=NO
                    -DLLVM_INSTALL_TOOLCHAIN_ONLY=YES
                    -DLLVM_INCLUDE_TESTS=NO
                    -DCLANG_INCLUDE_TESTS=NO
                    -DLLVM_INCLUDE_UTILS=NO
                    -DLLVM_TOOL_LLI_BUILD=NO
                    -DLLVM_TOOL_LLVM_AR_BUILD=NO
                    -DCLANG_TOOL_CLANG_CHECK_BUILD=NO
                    -DCLANG_TOOL_ARCMT_TEST_BUILD=NO
                    -DCLANG_TOOL_C_ARCMT_TEST_BUILD=NO
                    -DCLANG_TOOL_C_INDEX_TEST_BUILD=NO
                    -DCLANG_TOOL_DRIVER_BUILD=$(false_true "${BUILD_RUNTIME_WITH_HOST_COMPILER}")
                    -DCLANG_TOOL_DIAGTOOL_BUILD=NO
                    -DCLANG_TOOL_SCAN_BUILD_BUILD=NO
                    -DCLANG_TOOL_SCAN_VIEW_BUILD=NO
                    -DCLANG_TOOL_CLANG_FORMAT_BUILD=NO
                    )
                fi

                if [[ $(true_false "${LLVM_INCLUDE_TESTS}") == "FALSE" ]]; then
                    cmake_options+=(
                        -DLLVM_INCLUDE_TESTS=NO
                        -DCLANG_INCLUDE_TESTS=NO
                    )
                fi

                if [[ $(is_cross_tools_host ${host}) ]] ; then
                    cmake_options=(
                        "${cmake_options[@]}"
                        -DLLVM_TABLEGEN=$(build_directory "${LOCAL_HOST}" llvm)/bin/llvm-tblgen
                        -DCLANG_TABLEGEN=$(build_directory "${LOCAL_HOST}" llvm)/bin/clang-tblgen
                        -DLLVM_NATIVE_BUILD=$(build_directory "${LOCAL_HOST}" llvm)
                    )
                fi

                ;;

            libcxx)
                build_targets=(cxx-headers)
                cmake_options=(
                    "${cmake_options[@]}"
                    -DCMAKE_C_FLAGS="$(llvm_c_flags ${host})"
                    -DCMAKE_CXX_FLAGS="$(llvm_c_flags ${host})"
                    -DCMAKE_C_FLAGS_RELWITHDEBINFO="-O2 -DNDEBUG"
                    -DCMAKE_CXX_FLAGS_RELWITHDEBINFO="-O2 -DNDEBUG"
                    -DCMAKE_BUILD_TYPE:STRING="${LLVM_BUILD_TYPE}"
                    -DLLVM_INCLUDE_DOCS:BOOL=TRUE
                    -DLLVM_CONFIG_PATH="$(build_directory "${LOCAL_HOST}" llvm)/bin/llvm-config"
                    "${llvm_cmake_options[@]}"
                )

                ;;

            swift)

                if [[ ! "${SKIP_BUILD_ANDROID}" ]]; then
                    cmake_options=(
                        "${cmake_options[@]}"
                        -DSWIFT_ANDROID_NDK_PATH:STRING="${ANDROID_NDK}"
                        -DSWIFT_ANDROID_NDK_GCC_VERSION:STRING="${ANDROID_NDK_GCC_VERSION}"
                        -DSWIFT_ANDROID_API_LEVEL:STRING="${ANDROID_API_LEVEL}"
                        -DSWIFT_ANDROID_${ANDROID_ARCH}_ICU_UC:STRING="${ANDROID_ICU_UC}"
                        -DSWIFT_ANDROID_${ANDROID_ARCH}_ICU_UC_INCLUDE:STRING="${ANDROID_ICU_UC_INCLUDE}"
                        -DSWIFT_ANDROID_${ANDROID_ARCH}_ICU_I18N:STRING="${ANDROID_ICU_I18N}"
                        -DSWIFT_ANDROID_${ANDROID_ARCH}_ICU_I18N_INCLUDE:STRING="${ANDROID_ICU_I18N_INCLUDE}"
                        -DSWIFT_ANDROID_${ANDROID_ARCH}_ICU_DATA:STRING="${ANDROID_ICU_DATA}"
                        -DSWIFT_ANDROID_DEPLOY_DEVICE_PATH:STRING="${ANDROID_DEPLOY_DEVICE_PATH}"
                        -DSWIFT_SDK_ANDROID_ARCHITECTURES:STRING="${ANDROID_ARCH}"
                    )
                fi

                if [[ "${DARWIN_OVERLAY_TARGET}" != "" ]]; then
                    # Split LOCAL_HOST into a pair ``arch-sdk``
                    # Example LOCAL_HOST: macosx-x86_64
                    [[ ${LOCAL_HOST} =~ (.*)-(.*) ]]
                    overlay_target_closure_cmd="${SWIFT_SOURCE_DIR}/utils/find-overlay-deps-closure.sh ${DARWIN_OVERLAY_TARGET} ${BASH_REMATCH[1]} ${BASH_REMATCH[2]}"
                    overlay_target_closure=$($overlay_target_closure_cmd)
                    swift_cmake_options=(
                        "${swift_cmake_options[@]}"
                        "-DSWIFT_OVERLAY_TARGETS:STRING=${overlay_target_closure}"
                    )
                fi

                native_llvm_tools_path=""
                native_clang_tools_path=""
                native_swift_tools_path=""
                if [[ $(is_cross_tools_host ${host}) ]] ; then

                    # Don't build benchmarks and tests when building cross compiler.
                    build_perf_testsuite_this_time=false
                    build_external_perf_testsuite_this_time=false
                    build_tests_this_time=false

                    native_llvm_tools_path="$(build_directory "${LOCAL_HOST}" llvm)/bin"
                    native_clang_tools_path="$(build_directory "${LOCAL_HOST}" llvm)/bin"
                    native_swift_tools_path="$(build_directory "${LOCAL_HOST}" swift)/bin"
                else
                    # FIXME: Why is the next line not using false_true?
                    build_perf_testsuite_this_time=$(true_false "$(not ${SKIP_BUILD_BENCHMARKS})")
                    build_external_perf_testsuite_this_time=$(false_true "${SKIP_BUILD_EXTERNAL_BENCHMARKS}")
                    build_tests_this_time=${SWIFT_INCLUDE_TESTS}
                fi

                if [[ $(is_cross_tools_host ${host}) ]] ; then
                    cmake_options=(
                        "${cmake_options[@]}"
                        -DLLVM_TABLEGEN=$(build_directory "${LOCAL_HOST}" llvm)/bin/llvm-tblgen
                    )
                fi

                # Command-line parameters override any autodetection that we
                # might have done.
                if [[ "${NATIVE_LLVM_TOOLS_PATH}" ]] ; then
                    native_llvm_tools_path="${NATIVE_LLVM_TOOLS_PATH}"
                fi
                if [[ "${NATIVE_CLANG_TOOLS_PATH}" ]] ; then
                    native_clang_tools_path="${NATIVE_CLANG_TOOLS_PATH}"
                fi
                if [[ "${NATIVE_SWIFT_TOOLS_PATH}" ]] ; then
                    native_swift_tools_path="${NATIVE_SWIFT_TOOLS_PATH}"
                fi

                if [ "${BUILD_LLVM}" == "0" ] ; then
                    cmake_options=(
                        "${cmake_options[@]}"
                        -DLLVM_TOOLS_BINARY_DIR:PATH=/tmp/dummy
                    )
                fi

                if [ "${HOST_LIPO}" ] ; then
                    cmake_options=(
                        "${cmake_options[@]}"
                        -DSWIFT_LIPO:PATH="${HOST_LIPO}"
                    )
                fi

                if [ "${SWIFT_ENABLE_RUNTIME_FUNCTION_COUNTERS}" == "" ] ; then
                    SWIFT_ENABLE_RUNTIME_FUNCTION_COUNTERS="${SWIFT_STDLIB_ENABLE_ASSERTIONS}"
                fi


                cmake_options=(
                    "${cmake_options[@]}"
                    -DCMAKE_C_FLAGS="$(swift_c_flags ${host})"
                    -DCMAKE_CXX_FLAGS="$(swift_c_flags ${host})"
                    -DCMAKE_C_FLAGS_RELWITHDEBINFO="-O2 -DNDEBUG"
                    -DCMAKE_CXX_FLAGS_RELWITHDEBINFO="-O2 -DNDEBUG"
                    -DCMAKE_BUILD_TYPE:STRING="${SWIFT_BUILD_TYPE}"
                    -DLLVM_ENABLE_ASSERTIONS:BOOL=$(true_false "${SWIFT_ENABLE_ASSERTIONS}")
                    -DSWIFT_ANALYZE_CODE_COVERAGE:STRING=$(toupper "${SWIFT_ANALYZE_CODE_COVERAGE}")
                    -DSWIFT_STDLIB_BUILD_TYPE:STRING="${SWIFT_STDLIB_BUILD_TYPE}"
                    -DSWIFT_STDLIB_ASSERTIONS:BOOL=$(true_false "${SWIFT_STDLIB_ENABLE_ASSERTIONS}")
                    -DSWIFT_STDLIB_USE_NONATOMIC_RC:BOOL=$(true_false "${SWIFT_STDLIB_USE_NONATOMIC_RC}")
                    -DSWIFT_ENABLE_RUNTIME_FUNCTION_COUNTERS:BOOL=$(true_false "${SWIFT_ENABLE_RUNTIME_FUNCTION_COUNTERS}")
                    -DSWIFT_NATIVE_LLVM_TOOLS_PATH:STRING="${native_llvm_tools_path}"
                    -DSWIFT_NATIVE_CLANG_TOOLS_PATH:STRING="${native_clang_tools_path}"
                    -DSWIFT_NATIVE_SWIFT_TOOLS_PATH:STRING="${native_swift_tools_path}"
                    -DSWIFT_INCLUDE_TOOLS:BOOL=$(true_false "${BUILD_SWIFT_TOOLS}")
                    -DSWIFT_BUILD_REMOTE_MIRROR:BOOL=$(true_false "${BUILD_SWIFT_REMOTE_MIRROR}")
                    -DSWIFT_STDLIB_SIL_DEBUGGING:BOOL=$(true_false "${BUILD_SIL_DEBUGGING_STDLIB}")
                    -DSWIFT_CHECK_INCREMENTAL_COMPILATION:BOOL=$(true_false "${CHECK_INCREMENTAL_COMPILATION}")
                    -DSWIFT_REPORT_STATISTICS:BOOL=$(true_false "${REPORT_STATISTICS}")
                    -DSWIFT_BUILD_DYNAMIC_STDLIB:BOOL=$(true_false "${BUILD_SWIFT_DYNAMIC_STDLIB}")
                    -DSWIFT_BUILD_STATIC_STDLIB:BOOL=$(true_false "${BUILD_SWIFT_STATIC_STDLIB}")
                    -DSWIFT_BUILD_DYNAMIC_SDK_OVERLAY:BOOL=$(true_false "${BUILD_SWIFT_DYNAMIC_SDK_OVERLAY}")
                    -DSWIFT_BUILD_STATIC_SDK_OVERLAY:BOOL=$(true_false "${BUILD_SWIFT_STATIC_SDK_OVERLAY}")
                    -DSWIFT_BUILD_PERF_TESTSUITE:BOOL=$(true_false "${build_perf_testsuite_this_time}")
                    -DSWIFT_BUILD_EXTERNAL_PERF_TESTSUITE:BOOL=$(true_false "${build_external_perf_testsuite_this_time}")
                    -DSWIFT_BUILD_EXAMPLES:BOOL=$(true_false "${BUILD_SWIFT_EXAMPLES}")
                    -DSWIFT_INCLUDE_TESTS:BOOL=$(true_false "${build_tests_this_time}")
                    -DSWIFT_EMBED_BITCODE_SECTION:BOOL=$(true_false "${EMBED_BITCODE_SECTION}")
                    -DSWIFT_TOOLS_ENABLE_LTO:STRING="${SWIFT_TOOLS_ENABLE_LTO}"
                    -DSWIFT_BUILD_RUNTIME_WITH_HOST_COMPILER:BOOL=$(true_false "${BUILD_RUNTIME_WITH_HOST_COMPILER}")
                    -DLIBDISPATCH_CMAKE_BUILD_TYPE:STRING="${LIBDISPATCH_BUILD_TYPE}"
                    "${swift_cmake_options[@]}"
                )

                if [[ "${BUILD_TOOLCHAIN_ONLY}" ]]; then
                    cmake_options+=(
                    -DSWIFT_TOOL_SIL_OPT_BUILD=FALSE
                    -DSWIFT_TOOL_SWIFT_IDE_TEST_BUILD=FALSE
                    -DSWIFT_TOOL_SWIFT_REMOTEAST_TEST_BUILD=FALSE
                    -DSWIFT_TOOL_LLDB_MODULEIMPORT_TEST_BUILD=FALSE
                    -DSWIFT_TOOL_SIL_EXTRACT_BUILD=FALSE
                    -DSWIFT_TOOL_SWIFT_LLVM_OPT_BUILD=FALSE
                    -DSWIFT_TOOL_SWIFT_SDK_ANALYZER_BUILD=FALSE
                    -DSWIFT_TOOL_SWIFT_SDK_DIGESTER_BUILD=FALSE
                    -DSWIFT_TOOL_SOURCEKITD_TEST_BUILD=FALSE
                    -DSWIFT_TOOL_SOURCEKITD_REPL_BUILD=FALSE
                    -DSWIFT_TOOL_COMPLETE_TEST_BUILD=FALSE
                    -DSWIFT_TOOL_SWIFT_REFLECTION_DUMP_BUILD=FALSE
                    )
                fi

                cmake_options=(
                    "${cmake_options[@]}"
                    -DCMAKE_INSTALL_PREFIX:PATH="$(get_host_install_prefix ${host})"
                    -DClang_DIR:PATH=${llvm_build_dir}/lib/cmake/clang
                    -DLLVM_DIR:PATH=${llvm_build_dir}/lib/cmake/llvm
                    -DSWIFT_PATH_TO_CMARK_SOURCE:PATH="${CMARK_SOURCE_DIR}"
                    -DSWIFT_PATH_TO_CMARK_BUILD:PATH="$(build_directory ${host} cmark)"
                    -DSWIFT_PATH_TO_LIBDISPATCH_SOURCE:PATH="${LIBDISPATCH_SOURCE_DIR}"
                    -DSWIFT_PATH_TO_LIBDISPATCH_BUILD:PATH="$(build_directory ${host} libdispatch)"
                )

                if [[ ! "${SKIP_BUILD_LIBICU}" ]] ; then
                    LIBICU_BUILD_DIR="$(build_directory ${host} libicu)"
                    ICU_TMPINSTALL=${LIBICU_BUILD_DIR}/tmp_install
                    cmake_options=(
                        "${cmake_options[@]}"
                        -DSWIFT_PATH_TO_LIBICU_SOURCE:PATH="${LIBICU_SOURCE_DIR}"
                        -DSWIFT_PATH_TO_LIBICU_BUILD:PATH="${LIBICU_BUILD_DIR}"
                        -DSWIFT_${SWIFT_HOST_VARIANT_SDK}_${SWIFT_HOST_VARIANT_ARCH}_ICU_UC_INCLUDE:STRING="${ICU_TMPINSTALL}/include"
                        -DSWIFT_${SWIFT_HOST_VARIANT_SDK}_${SWIFT_HOST_VARIANT_ARCH}_ICU_I18N_INCLUDE:STRING="${ICU_TMPINSTALL}/include"
                        -DSWIFT_${SWIFT_HOST_VARIANT_SDK}_${SWIFT_HOST_VARIANT_ARCH}_ICU_STATICLIB:BOOL=TRUE
                    )
                fi

                if [[ "${CMAKE_GENERATOR}" == "Xcode" ]] ; then
                    cmake_options=(
                        "${cmake_options[@]}"
                        -DSWIFT_CMARK_LIBRARY_DIR:PATH=$(build_directory ${host} cmark)/src/${CMARK_BUILD_TYPE}
                    )
                else
                    cmake_options=(
                        "${cmake_options[@]}"
                        -DSWIFT_CMARK_LIBRARY_DIR:PATH=$(build_directory ${host} cmark)/src
                    )
                fi

                if [[ "${SWIFT_SDKS}" ]] ; then
                    cmake_options=(
                        "${cmake_options[@]}"
                        -DSWIFT_SDKS:STRING="$(join ";" ${SWIFT_SDKS[@]})"
                    )
                fi
                if [[ "${SWIFT_PRIMARY_VARIANT_SDK}" ]] ; then
                    cmake_options=(
                        "${cmake_options[@]}"
                        -DSWIFT_PRIMARY_VARIANT_SDK:STRING="${SWIFT_PRIMARY_VARIANT_SDK}"
                        -DSWIFT_PRIMARY_VARIANT_ARCH:STRING="${SWIFT_PRIMARY_VARIANT_ARCH}"
                    )
                fi

                if [ "${SWIFT_INSTALL_COMPONENTS}" ] ; then
                    cmake_options=(
                        "${cmake_options[@]}"
                        -DSWIFT_INSTALL_COMPONENTS:STRING="${SWIFT_INSTALL_COMPONENTS}"
                    )
                fi

                if [[ "${ENABLE_TENSORFLOW}" ]] ; then
                    # Verify TensorFlow include/library directories.
                    if [[ ! "${TENSORFLOW_HOST_INCLUDE_DIR}" ]] ; then
                       TENSORFLOW_HOST_INCLUDE_DIR="$TENSORFLOW_SOURCE_DIR"
                    fi
                    if [[ ! "${TENSORFLOW_HOST_LIB_DIR}" ]] ; then
                       TENSORFLOW_HOST_LIB_DIR="$TENSORFLOW_SOURCE_DIR/bazel-bin/tensorflow"
                    fi

                    if [[ ! "${TENSORFLOW_TARGET_LIB_DIR}" ]] ; then
                        TENSORFLOW_TARGET_LIB_DIR="${TENSORFLOW_HOST_LIB_DIR}"
                    fi
                    if [[ ! "${TENSORFLOW_TARGET_INCLUDE_DIR}" ]] ; then
                        TENSORFLOW_TARGET_INCLUDE_DIR="${TENSORFLOW_HOST_INCLUDE_DIR}"
                    fi

                    verify_tensorflow_directories

                    # Copy TensorFlow libraries to correct destination.
                    SWIFT_LIB_PATH="$(build_directory_bin ${host} swift)/../lib"
                    TF_LIB_DIR="${SWIFT_LIB_PATH}/swift/${SWIFT_HOST_VARIANT}"
                    call mkdir -p "${TF_LIB_DIR}"

                    for lib_name in tensorflow; do
                        lib_full_name="lib${lib_name}.so"
                        # Wipe existing TensorFlow libraries in the destination
                        # directory. This ensures that old versions of libraries
                        # are not copied, taking up unnecessary space.
                        call rm -rf "${TF_LIB_DIR}/${lib_full_name}"*
                        # Copy TensorFlow libraries, preserving symlinks.
                        call find "${TENSORFLOW_HOST_LIB_DIR}" \( -regex ".*${lib_full_name}[0-9.]*" \) -exec cp -a -v {} "${TF_LIB_DIR}" \;
                        # Bazel-built libraries do not have write permission, which is
                        # problematic for overwriting/stripping symbols. Thus, write
                        # permission is added here.
                        call chmod +w "${TF_LIB_DIR}/${lib_full_name}"*
                    done

                    cmake_options=(
                        "${cmake_options[@]}"
                        -DSWIFT_ENABLE_TENSORFLOW:BOOL=TRUE
                        -DSWIFT_TENSORFLOW_HOST_LIB_DIR:PATH="${TENSORFLOW_HOST_LIB_DIR}"
                        -DSWIFT_TENSORFLOW_HOST_INCLUDE_DIR:PATH="${TENSORFLOW_HOST_INCLUDE_DIR}"
                        -DSWIFT_TENSORFLOW_TARGET_LIB_DIR:PATH="${TENSORFLOW_TARGET_LIB_DIR}"
                        -DSWIFT_TENSORFLOW_TARGET_INCLUDE_DIR:PATH="${TENSORFLOW_TARGET_INCLUDE_DIR}"
                    )

                    # Propagate TensorFlow GPU support flag to CMake.
                    if [[ "${ENABLE_TENSORFLOW_GPU}" ]] ; then
                        cmake_options=(
                            "${cmake_options[@]}"
                            -DSWIFT_ENABLE_TENSORFLOW_GPU:BOOL=TRUE
                        )
                    fi

                    # Handle TensorFlow high-level APIs repository.
                    if [[ ! "${TENSORFLOW_SWIFT_APIS}" && -d "${TENSORFLOW_SWIFT_APIS_DIR}" ]] ; then
                        TENSORFLOW_SWIFT_APIS="${TENSORFLOW_SWIFT_APIS_DIR}"
                    fi
                    if [[ "${TENSORFLOW_SWIFT_APIS}" ]] ; then
                        cmake_options=(
                            "${cmake_options[@]}"
                            -DTENSORFLOW_SWIFT_APIS:PATH="${TENSORFLOW_SWIFT_APIS}"
                        )
                    fi
                fi

                if contains_product "lldb" ; then
                    lldb_build_dir=$(build_directory ${host} lldb)
                    cmake_options=(
                        "${cmake_options[@]}"
                        -DLLDB_ENABLE:BOOL=TRUE
                        -DLLDB_BUILD_DIR:STRING="${lldb_build_dir}"
                    )
                    if [[ "${ENABLE_TENSORFLOW}" ]] ; then
                        lldb_cmake_options=(
                            "${lldb_cmake_options[@]}"
                            -DSWIFT_ENABLE_TENSORFLOW:BOOL=TRUE
                            -DSWIFT_TENSORFLOW_HOST_LIB_DIR:PATH="${TENSORFLOW_HOST_LIB_DIR}"
                            -DSWIFT_TENSORFLOW_HOST_INCLUDE_DIR:PATH="${TENSORFLOW_HOST_INCLDUE_DIR}"
                            -DSWIFT_TENSORFLOW_TARGET_LIB_DIR:PATH="${TENSORFLOW_TARGET_LIB_DIR}"
                            -DSWIFT_TENSORFLOW_TARGET_INCLUDE_DIR:PATH="${TENSORFLOW_TARGET_INCLUDE_DIR}"
                        )
                    fi
                fi

                build_targets=(all "${SWIFT_STDLIB_TARGETS[@]}")
                if [[ $(true_false "${build_perf_testsuite_this_time}") == "TRUE" ]]; then
                    native_swift_tools_path="$(build_directory_bin ${LOCAL_HOST} swift)"
                    cmake_options=(
                        "${cmake_options[@]}"
                        -DSWIFT_EXEC:STRING="${native_swift_tools_path}/swiftc"
                    )
                    build_targets=("${build_targets[@]}"
                                   "${SWIFT_BENCHMARK_TARGETS[@]}")
                fi
                if [ "${BUILD_LIBPARSER_ONLY}" ]; then
                    build_targets=(libSwiftSyntaxParser)
                    if [ "${LIBPARSER_VER}" ] ; then
                      cmake_options=(
                          "${cmake_options[@]}"
                          -DSWIFT_LIBPARSER_VER:STRING="${LIBPARSER_VER}"
                      )
                    fi
                fi
                skip_build=${SKIP_BUILD_SWIFT}
                ;;
            lldb)
                if [ ! -d "${LLDB_SOURCE_DIR}" ]; then
                    echo "error: lldb not found in ${LLDB_SOURCE_DIR}"
                    exit 1
                fi
                if [[ "${CMAKE_GENERATOR}" != "Ninja" ]] ; then
                    echo "error: lldb can only build with ninja"
                    exit 1
                fi
                cmark_build_dir=$(build_directory ${host} cmark)
                lldb_build_dir=$(build_directory ${host} lldb)
                swift_build_dir=$(build_directory ${host} swift)

                # SWIFT_ENABLE_TENSORFLOW
                # Add host variant information.
                cmake_options=(
                    "${cmake_options[@]}"
                    -DHOST_VARIANT:STRING="${SWIFT_HOST_VARIANT}"
                    -DHOST_VARIANT_ARCH:STRING="${SWIFT_HOST_VARIANT_ARCH}")

                # Add any lldb extra cmake arguments here.

                cmake_options=(
                    "${cmake_options[@]}"
                    "${lldb_cmake_options[@]}"
                    )

                # Figure out if we think this is a buildbot build.
                # This will influence the lldb version line.
                if [ ! -z "${JENKINS_HOME}" -a ! -z "${JOB_NAME}" -a ! -z "${BUILD_NUMBER}" ]; then
                    LLDB_IS_BUILDBOT_BUILD=1
                else
                    LLDB_IS_BUILDBOT_BUILD=0
                fi

                # Get the build date.
                LLDB_BUILD_DATE=$(date +%Y-%m-%d)

                # Pick the right cache.
                if [[ "$(uname -s)" == "Darwin" ]] ; then
                  cmake_cache="Apple-lldb-macOS.cmake"
                else
                  cmake_cache="Apple-lldb-Linux.cmake"
                fi

                if [[ "${using_xcodebuild}" == "TRUE" ]] ; then
                  # Set up flags to pass to xcodebuild
                  set_lldb_build_mode
                  set_lldb_xcodebuild_options
                  with_pushd ${source_dir} \
                      call xcodebuild -target desktop -configuration "${LLDB_BUILD_MODE} ${lldb_xcodebuild_options[@]}"
                  continue
                else
                    # This assumes that there are no spaces in any on these paths.
                    LIBDISPATCH_BUILD_DIR="$(build_directory ${host} libdispatch)"
                    FOUNDATION_BUILD_DIR=$(build_directory ${host} foundation)
                    DOTEST_EXTRA="-I${FOUNDATION_BUILD_DIR}"
                    DOTEST_EXTRA="${DOTEST_EXTRA} -Xcc -F${FOUNDATION_BUILD_DIR}"
                    DOTEST_EXTRA="${DOTEST_EXTRA} -I${FOUNDATION_BUILD_DIR}/swift"
                    DOTEST_EXTRA="${DOTEST_EXTRA} -I${LIBDISPATCH_SOURCE_DIR}"
                    DOTEST_EXTRA="${DOTEST_EXTRA} -L${LIBDISPATCH_BUILD_DIR}"
                    DOTEST_EXTRA="${DOTEST_EXTRA} -L${LIBDISPATCH_BUILD_DIR}/src"
                    DOTEST_EXTRA="${DOTEST_EXTRA} -L${FOUNDATION_BUILD_DIR}"
                    DOTEST_EXTRA="${DOTEST_EXTRA} -L${FOUNDATION_BUILD_DIR}/Foundation"
                    DOTEST_EXTRA="${DOTEST_EXTRA} -Xlinker -rpath -Xlinker ${LIBDISPATCH_BUILD_DIR}"
                    DOTEST_EXTRA="${DOTEST_EXTRA} -Xlinker -rpath -Xlinker ${LIBDISPATCH_BUILD_DIR}/src"
                    DOTEST_EXTRA="${DOTEST_EXTRA} -Xlinker -rpath -Xlinker ${FOUNDATION_BUILD_DIR}"
                    DOTEST_EXTRA="${DOTEST_EXTRA} -Xlinker -rpath -Xlinker ${FOUNDATION_BUILD_DIR}/Foundation"
                fi

                # Watchpoint testing is currently disabled: see rdar://38566150.
                LLDB_TEST_CATEGORIES="--skip-category=watchpoint"

                # Skip DWO to speed up swift testing.
                if [[ "$(true_false ${LLDB_TEST_SWIFT_ONLY})" == "TRUE" ]]; then
                    LLDB_TEST_CATEGORIES="${LLDB_TEST_CATEGORIES};--skip-category=dwo"
                fi

                # Construct dotest arguments. We use semicolons so CMake interprets this as a list.
                DOTEST_ARGS="--build-dir;${lldb_build_dir}/lldb-test-build.noindex;${LLDB_TEST_CATEGORIES};-t"

                # Only set the extra arguments if they're not empty.
                if [[ -n "${DOTEST_EXTRA}" ]]; then
                    DOTEST_ARGS="${DOTEST_ARGS};-E;${DOTEST_EXTRA}"
                fi

                cmake_options=(
                    "${cmake_options[@]}"
                    -C${LLDB_SOURCE_DIR}/cmake/caches/${cmake_cache}
                    -DCMAKE_BUILD_TYPE:STRING="${LLDB_BUILD_TYPE}"
                    -DLLDB_SWIFTC:PATH="$(build_directory ${LOCAL_HOST} swift)/bin/swiftc"
                    -DLLDB_SWIFT_LIBS:PATH="$(build_directory ${LOCAL_HOST} swift)/lib/swift"
                    -DCMAKE_INSTALL_PREFIX:PATH="$(get_host_install_prefix ${host})"
                    -DLLDB_FRAMEWORK_INSTALL_DIR="$(get_host_install_prefix ${host})../System/Library/PrivateFrameworks"
                    -DLLVM_DIR:PATH=${llvm_build_dir}/lib/cmake/llvm
                    -DClang_DIR:PATH=${llvm_build_dir}/lib/cmake/clang
                    -DSwift_DIR:PATH=${swift_build_dir}/lib/cmake/swift
                    -DLLDB_PATH_TO_SWIFT_SOURCE:PATH="${SWIFT_SOURCE_DIR}"
                    -DLLDB_IS_BUILDBOT_BUILD:BOOL="${LLDB_IS_BUILDBOT_BUILD}"
                    -DLLDB_BUILD_DATE:STRING="\"${LLDB_BUILD_DATE}\""
                    -DLLDB_ALLOW_STATIC_BINDINGS:BOOL=1
                    -DLLDB_INCLUDE_TESTS:BOOL=$(false_true ${BUILD_TOOLCHAIN_ONLY})
                    -DLLDB_TEST_USER_ARGS="${DOTEST_ARGS}"
                )

                if [[ "$(uname -s)" == "Darwin" && "$(true_false ${LLDB_USE_SYSTEM_DEBUGSERVER})" == "TRUE" ]]; then
                  cmake_options+=(
                    -DLLDB_USE_SYSTEM_DEBUGSERVER:BOOL="${LLDB_USE_SYSTEM_DEBUGSERVER}"
                  )
                fi

                # Add the extra CMake args at the end so they can override
                # values set earlier.
                if [ ! -z "${LLDB_EXTRA_CMAKE_ARGS}" ]; then
                    cmake_options=(
                        "${cmake_options[@]}"
                        ${LLDB_EXTRA_CMAKE_ARGS}
                        )
                fi
                ;;
            llbuild)
                cmake_options=(
                    "${cmake_options[@]}"

                    -DCMAKE_BUILD_TYPE:STRING="${LLBUILD_BUILD_TYPE}"
                    -DCMAKE_INSTALL_PREFIX:PATH="$(get_host_install_prefix ${host})"
                    -DCMAKE_Swift_COMPILER:PATH="$(build_directory_bin ${LOCAL_HOST} swift)/swiftc"

                    -DLLBUILD_ENABLE_ASSERTIONS:BOOL=$(true_false "${LLBUILD_ENABLE_ASSERTIONS}")
                    -DLLBUILD_SUPPORT_BINDINGS:=Swift

                    -DLIT_EXECUTABLE:PATH="${LLVM_SOURCE_DIR}/utils/lit/lit.py"
                    -DFILECHECK_EXECUTABLE:PATH="$(build_directory_bin ${LOCAL_HOST} llvm)/FileCheck"
                    -DSWIFTC_EXECUTABLE:PATH="$(build_directory_bin ${LOCAL_HOST} swift)/swiftc"
                    -DFOUNDATION_BUILD_DIR:PATH="$(build_directory ${host} foundation)"
                    -DLIBDISPATCH_BUILD_DIR:PATH="$(build_directory ${host} libdispatch)"
                    -DLIBDISPATCH_SOURCE_DIR:PATH="${LIBDISPATCH_SOURCE_DIR}"
                )
                ;;
            swiftpm)
                set_swiftpm_bootstrap_command
                call "${swiftpm_bootstrap_command[@]}"

                # swiftpm installs itself with a bootstrap method. No further cmake building is performed.
                continue
                ;;
            swiftsyntax)
                if [[ "${SKIP_SWIFTSYNTAX_SWIFTSIDE}" ]]; then
                    continue
                fi
                set_swiftsyntax_build_command
                call "${swiftsyntax_build_command[@]}"

                continue
                ;;
            xctest)
                SWIFTC_BIN="$(build_directory_bin ${LOCAL_HOST} swift)/swiftc"
                XCTEST_BUILD_DIR=$(build_directory ${host} xctest)
                FOUNDATION_BUILD_DIR=$(build_directory ${host} foundation)
                SWIFT_BUILD_DIR=$(build_directory ${host} swift)

                case "${host}" in
                macosx-*)
                  # Staging: require opt-in for building with dispatch
                  if [[ ! "${SKIP_BUILD_LIBDISPATCH}" ]] ; then
                      LIBDISPATCH_BUILD_DIR="$(build_directory ${host} libdispatch)"
                      LIBDISPATCH_BUILD_ARGS="--libdispatch-src-dir=${LIBDISPATCH_SOURCE_DIR} --libdispatch-build-dir=${LIBDISPATCH_BUILD_DIR}"
                  fi

                  # Use XCTEST_BUILD_TYPE to build either --debug or --release.
                  if [[ "${XCTEST_BUILD_TYPE}" ==  "Debug" ]] ; then
                      XCTEST_BUILD_ARGS="--debug"
                  else
                      XCTEST_BUILD_ARGS="--release"
                  fi

                  call "${XCTEST_SOURCE_DIR}"/build_script.py \
                      --swiftc="${SWIFTC_BIN}" \
                      --build-dir="${XCTEST_BUILD_DIR}" \
                      --foundation-build-dir="${FOUNDATION_BUILD_DIR}" \
                      --swift-build-dir="${SWIFT_BUILD_DIR}" \
                      $LIBDISPATCH_BUILD_ARGS \
                      $XCTEST_BUILD_ARGS

                  # XCTest builds itself and doesn't rely on cmake
                  continue
                ;;
                *)
                  # FIXME: Always re-build XCTest on non-darwin platforms.
                  # The Swift project might have been changed, but CMake might
                  # not be aware and will not rebuild.
                  echo "Cleaning the XCTest build directory"
                  call rm -rf "${XCTEST_BUILD_DIR}"

                  LLVM_BIN="$(build_directory_bin ${LOCAL_HOST} llvm)"

                  cmake_options=(
                    ${cmake_options[@]}
                    -DCMAKE_BUILD_TYPE:STRING="${XCTEST_BUILD_TYPE}"
                    -DCMAKE_C_COMPILER:PATH="${LLVM_BIN}/clang"
                    -DCMAKE_CXX_COMPILER:PATH="${LLVM_BIN}/clang++"
                    -DCMAKE_SWIFT_COMPILER:PATH="$(build_directory_bin ${LOCAL_HOST} swift)/swiftc"
                    -DCMAKE_INSTALL_PREFIX:PATH="$(get_host_install_prefix ${host})"
                    -DCMAKE_INSTALL_LIBDIR:PATH="lib"

                    -DXCTEST_PATH_TO_LIBDISPATCH_SOURCE:PATH=${LIBDISPATCH_SOURCE_DIR}
                    -DXCTEST_PATH_TO_LIBDISPATCH_BUILD:PATH=$(build_directory ${host} libdispatch)

                    -DXCTEST_PATH_TO_FOUNDATION_BUILD:PATH=${FOUNDATION_BUILD_DIR}

                    -DCMAKE_PREFIX_PATH:PATH=$(build_directory ${host} llvm)

                    -DENABLE_TESTING=YES
                  )
                ;;
                esac

                ;;
            foundation|foundation_static)
                # The configuration script requires knowing about XCTest's
                # location for building and running the tests. Note that XCTest
                # is not yet built at this point.
                XCTEST_BUILD_DIR=$(build_directory ${host} xctest)

                SWIFTC_BIN="$(build_directory_bin ${LOCAL_HOST} swift)/swiftc"
                LLVM_BIN="$(build_directory_bin ${LOCAL_HOST} llvm)"

                if [[ ${host} == "macosx"* ]]; then
                    echo "Skipping Foundation on OS X -- use the Xcode project instead"
                    continue
                fi

                if [[ ! "${SKIP_BUILD_LIBICU}" ]] ; then
                    ICU_ROOT=$(build_directory ${host} libicu)/tmp_install
                    ICU_LIBDIR="$(build_directory ${host} swift)/lib/swift/${SWIFT_HOST_VARIANT}/${SWIFT_HOST_VARIANT_ARCH}"
                    LIBICU_BUILD_ARGS=(
                        -DICU_ROOT:PATH=${ICU_ROOT}
                        -DICU_INCLUDE_DIR:PATH=${ICU_ROOT}/include
                        -DICU_UC_LIBRARIES:FILEPATH=${ICU_LIBDIR}/libicuucswift.so
                        -DICU_UC_LIBRARY:FILEPATH=${ICU_LIBDIR}/libicuucswift.so
                        -DICU_UC_LIBRARY_DEBUG:FILEPATH=${ICU_LIBDIR}/libicuucswift.so
                        -DICU_UC_LIBRARY_RELEASE:FILEPATH=${ICU_LIBDIR}/libicuucswift.so
                        -DICU_I18N_LIBRARIES:FILEPATH=${ICU_LIBDIR}/libicui18nswift.so
                        -DICU_I18N_LIBRARY:FILEPATH=${ICU_LIBDIR}/libicui18nswift.so
                        -DICU_I18N_LIBRARY_DEBUG:FILEPATH=${ICU_LIBDIR}/libicui18nswift.so
                        -DICU_I18N_LIBRARY_RELEASE:FILEPATH=${ICU_LIBDIR}/libicui18nswift.so
                    )
                else
                    LIBICU_BUILD_ARGS=()
                fi

                # Staging: require opt-in for building with dispatch
                if [[ ! "${SKIP_BUILD_LIBDISPATCH}" ]] ; then
                    LIBDISPATCH_BUILD_DIR="$(build_directory ${host} libdispatch)"
                    LIBDISPATCH_BUILD_ARGS=(
                      -DFOUNDATION_PATH_TO_LIBDISPATCH_SOURCE=${LIBDISPATCH_SOURCE_DIR}
                      -DFOUNDATION_PATH_TO_LIBDISPATCH_BUILD=${LIBDISPATCH_BUILD_DIR}
                      -Ddispatch_DIR=${LIBDISPATCH_BUILD_DIR}/cmake/modules
                    )
                else
                    LIBDISPATCH_BUILD_ARGS=( -DFOUNDATION_ENABLE_LIBDISPATCH=NO )
                fi

                # FIXME: Always re-build XCTest on non-darwin platforms.
                # The Swift project might have been changed, but CMake might
                # not be aware and will not rebuild.
                echo "Cleaning the Foundation build directory"
                call rm -rf "${build_dir}"

                # Set the PKG_CONFIG_PATH so that core-foundation can find the libraries and
                # header files
                LIBICU_BUILD_DIR="$(build_directory ${host} libicu)"
                export PKG_CONFIG_PATH="${LIBICU_BUILD_DIR}/config:${PKG_CONFIG_PATH}"
                export LD_LIBRARY_PATH="${LD_LIBRARY_PATH}":"${LIBICU_BUILD_DIR}/lib"

                cmake_options=(
                  ${cmake_options[@]}
                  -DCMAKE_BUILD_TYPE:STRING=${FOUNDATION_BUILD_TYPE}
                  -DCMAKE_C_COMPILER:PATH=${LLVM_BIN}/clang
                  -DCMAKE_CXX_COMPILER:PATH=${LLVM_BIN}/clang++
                  -DCMAKE_SWIFT_COMPILER:PATH=${SWIFTC_BIN}
                  -DCMAKE_Swift_COMPILER:PATH=${SWIFTC_BIN}
                  -DCMAKE_INSTALL_PREFIX:PATH=$(get_host_install_prefix ${host})

                  ${LIBICU_BUILD_ARGS[@]}
                  ${LIBDISPATCH_BUILD_ARGS[@]}

                  # NOTE(compnerd) we disable tests because XCTest is not ready
                  # yet, but we will reconfigure when the time comes.
                  -DENABLE_TESTING:BOOL=NO

                  -DBUILD_SHARED_LIBS=$([[ ${product} == foundation_static ]] && echo "NO" || echo "YES")
                )

                ;;
            libdispatch|libdispatch_static)
                LIBDISPATCH_BUILD_DIR=$(build_directory ${host} ${product})
                SWIFT_BUILD_PATH="$(build_directory ${host} swift)"
                SWIFTC_BIN="$(build_directory_bin ${LOCAL_HOST} swift)/swiftc"
                LLVM_BIN="$(build_directory_bin ${LOCAL_HOST} llvm)"

                case "${host}" in
                macosx-*)
                  echo "Error: build-script does not support building libdispatch on macOS?!"
                  usage 1>&2
                  exit 1
                ;;
                *)
                  # FIXME: Always re-build XCTest on non-darwin platforms.
                  # The Swift project might have been changed, but CMake might
                  # not be aware and will not rebuild.
                  echo "Cleaning the libdispatch build directory"
                  call rm -rf "${LIBDISPATCH_BUILD_DIR}"

                  cmake_options=(
                    -DENABLE_SWIFT=YES
                    ${cmake_options[@]}
                    -DCMAKE_BUILD_TYPE:STRING="${XCTEST_BUILD_TYPE}"
                    -DCMAKE_C_COMPILER:PATH="${LLVM_BIN}/clang"
                    -DCMAKE_CXX_COMPILER:PATH="${LLVM_BIN}/clang++"
                    -DCMAKE_SWIFT_COMPILER:PATH="${SWIFTC_BIN}"
                    -DCMAKE_Swift_COMPILER:PATH="${SWIFTC_BIN}"
                    -DCMAKE_INSTALL_PREFIX:PATH="$(get_host_install_prefix ${host})"
                    -DCMAKE_INSTALL_LIBDIR:PATH="lib"

                    -DSwift_DIR="${SWIFT_BUILD_PATH}/lib/cmake/swift"

                    -DENABLE_TESTING=YES
                    -DBUILD_SHARED_LIBS=$([[ ${product} == libdispatch_static ]] && echo "NO" || echo "YES")
                  )
                ;;
                esac

                ;;
            libicu)
                SWIFT_BUILD_PATH=$(build_directory ${host} swift)
                LIBICU_BUILD_DIR=$(build_directory ${host} ${product})
                ICU_TMPINSTALL=$LIBICU_BUILD_DIR/tmp_install
                ICU_TMPLIBDIR="${SWIFT_BUILD_PATH}/lib/swift/${SWIFT_HOST_VARIANT}/${SWIFT_HOST_VARIANT_ARCH}"
                if [[ "${RECONFIGURE}" || ! -f "${LIBICU_BUILD_DIR}"/config.status ]]; then
                    echo "Reconfiguring libicu"
                    if [[ "$LIBICU_BUILD_TYPE" != "Release" ]] ; then
                        libicu_enable_debug="--enable-debug"
                    else
                        libicu_enable_debug=""
                    fi
                    call mkdir -p "${LIBICU_BUILD_DIR}"

                    if [ $(true_false "${BUILD_SWIFT_STATIC_STDLIB}") == "TRUE" ]; then
                          libicu_enable_static="--enable-static"
                    else
                          libicu_enable_static=""
                    fi

                    with_pushd "${LIBICU_BUILD_DIR}" \
                        call env CXXFLAGS=-fPIC "${LIBICU_SOURCE_DIR}"/icu4c/source/runConfigureICU Linux \
                        ${icu_build_variant_arg} --prefix=${ICU_TMPINSTALL} \
                        ${libicu_enable_debug} \
                        --enable-renaming --with-library-suffix=swift \
                        --libdir=${ICU_TMPLIBDIR} \
                        --enable-shared --enable-static \
                        --enable-strict --disable-icuio \
                        --disable-plugins --disable-dyload --disable-extras \
                        --disable-samples --disable-layoutex --with-data-packaging=auto
                else
                    echo "Skipping reconfiguration of libicu"
                fi
                with_pushd "${LIBICU_BUILD_DIR}" \
                    call make -j ${BUILD_JOBS} install
                ICU_LIBDIR="$(build_directory ${host} swift)/lib/swift/${SWIFT_HOST_VARIANT}/${SWIFT_HOST_VARIANT_ARCH}"
                ICU_LIBDIR_STATIC="$(build_directory ${host} swift)/lib/swift_static/${SWIFT_HOST_VARIANT}"
                ICU_LIBDIR_STATIC_ARCH="$(build_directory ${host} swift)/lib/swift_static/${SWIFT_HOST_VARIANT}/${SWIFT_HOST_VARIANT_ARCH}"
                # Add in the ICU renaming config into uconfig.h
                call sed -e "/^#define __UCONFIG_H__/ r ${LIBICU_BUILD_DIR}/uconfig.h.prepend" -i ${ICU_TMPINSTALL}/include/unicode/uconfig.h

                if [ $(true_false "${BUILD_SWIFT_STATIC_STDLIB}") == "TRUE" ]; then
                    # Copy the static libs into the swift_static directory
                    call mkdir -p "${ICU_LIBDIR_STATIC_ARCH}"
                    for l in uc i18n data
                    do
                        lib="${ICU_LIBDIR}/libicu${l}swift.a"
                        call cp "${lib}" "${ICU_LIBDIR_STATIC}"
                        call cp "${lib}" "${ICU_LIBDIR_STATIC_ARCH}"
                    done
                fi

                # libicu builds itself and doesn't use cmake
                continue
                ;;
            # SWIFT_ENABLE_TENSORFLOW
            tensorflow)
                # Configure TensorFlow and build using bazel.
                (cd "${source_dir}"; echo yes "" | ./configure)
                with_pushd "${source_dir}" \
                    call bazel build -c opt "${TENSORFLOW_BAZEL_OPTIONS[@]}" --define framework_shared_object=false //tensorflow:libtensorflow.so

                # TensorFlow builds itself and doesn't use CMake.
                continue
                ;;
            playgroundsupport)
                if [[ "$(uname -s)" != "Darwin" ]]; then
                    echo "error: unable to build PlaygroundLogger and PlaygroundSupport on this platform"
                    exit 1
                fi

                SWIFTC_BIN="$(build_directory_bin ${host} swift)/swiftc"
                SWIFT_LIB_DIR="$(build_directory ${host} swift)"/lib/swift/

                set -x
                pushd "${PLAYGROUNDSUPPORT_SOURCE_DIR}"
                if [[ $(not ${SKIP_BUILD_OSX}) ]]; then
                    call "xcodebuild" -configuration "${PLAYGROUNDSUPPORT_BUILD_TYPE}" -workspace swift-xcode-playground-support.xcworkspace -scheme BuildScript-macOS -sdk macosx -arch x86_64 -derivedDataPath "${build_dir}"/DerivedData SWIFT_EXEC="${SWIFTC_BIN}" SWIFT_LIBRARY_PATH="${SWIFT_LIB_DIR}/\$(PLATFORM_NAME)" ONLY_ACTIVE_ARCH=NO

                    if [[ $(not ${SKIP_TEST_PLAYGROUNDSUPPORT}) ]]; then
                        # If we're going to end up testing PlaygroundLogger/PlaygroundSupport, then we need to build the tests too.
                        # Note that this *always* needs to run in Debug configuration.
                        call "xcodebuild" build-for-testing -configuration Debug -workspace swift-xcode-playground-support.xcworkspace -scheme BuildScript-Test-PlaygroundLogger-macOS -sdk macosx -arch x86_64 -derivedDataPath "${build_dir}"/DerivedData SWIFT_EXEC="${SWIFTC_BIN}" SWIFT_LIBRARY_PATH="${SWIFT_LIB_DIR}/\$(PLATFORM_NAME)" ONLY_ACTIVE_ARCH=NO
                    fi
                fi

                if [[ $(not ${SKIP_BUILD_IOS_SIMULATOR}) ]]; then
                    call "xcodebuild" -configuration "${PLAYGROUNDSUPPORT_BUILD_TYPE}" -workspace swift-xcode-playground-support.xcworkspace -scheme BuildScript-iOS -sdk iphonesimulator -arch x86_64 -derivedDataPath "${build_dir}"/DerivedData SWIFT_EXEC="${SWIFTC_BIN}" SWIFT_LIBRARY_PATH="${SWIFT_LIB_DIR}/\$(PLATFORM_NAME)" ONLY_ACTIVE_ARCH=NO
                fi

                if [[ $(not ${SKIP_BUILD_TVOS_SIMULATOR}) ]]; then
                    call "xcodebuild" -configuration "${PLAYGROUNDSUPPORT_BUILD_TYPE}" -workspace swift-xcode-playground-support.xcworkspace -scheme BuildScript-tvOS -sdk appletvsimulator -arch x86_64 -derivedDataPath "${build_dir}"/DerivedData SWIFT_EXEC="${SWIFTC_BIN}" SWIFT_LIBRARY_PATH="${SWIFT_LIB_DIR}/\$(PLATFORM_NAME)" ONLY_ACTIVE_ARCH=NO
                fi
                popd
                { set +x; } 2>/dev/null
                continue
                ;;
            *)
                echo "error: unknown product: ${product}"
                exit 1
                ;;
        esac

        # Compute the generator output file to check for, to determine if we
        # must reconfigure. We only handle Ninja for now.
        #
        # This is important for ensuring that if a CMake configuration fails in
        # CI, that we will still be willing to rerun the configuration process.
        generator_output_path=""
        if [[ "${CMAKE_GENERATOR}" == "Ninja" ]] ; then
            generator_output_path="${build_dir}/build.ninja"
        fi

        # Configure if necessary.
        cmake_cache_path="${build_dir}/CMakeCache.txt"
        if [[  "${RECONFIGURE}" || ! -f "${cmake_cache_path}" || \
                    ( ! -z "${generator_output_path}" && ! -f "${generator_output_path}" ) ]] ; then
            call mkdir -p "${build_dir}"

            # Use `cmake-file-api` in case it is available.
            call mkdir -p "${build_dir}/.cmake/api/v1/query"
            call touch "${build_dir}/.cmake/api/v1/query/codemodel-v2" "${build_dir}/.cmake/api/v1/query/cache-v2"

            if [[ -n "${DISTCC}" ]]; then
                EXTRA_DISTCC_OPTIONS=("DISTCC_HOSTS=localhost,lzo,cpp")
            fi
            with_pushd "${build_dir}" \
                call env "${EXTRA_DISTCC_OPTIONS[@]}" "${CMAKE}" "${cmake_options[@]}" "${EXTRA_CMAKE_OPTIONS[@]}" "${source_dir}"
        fi

        # When we are building LLVM create symlinks to the c++ headers. We need
        # to do this before building LLVM since compiler-rt depends on being
        # built with the just built clang compiler. These are normally put into
        # place during the cmake step of LLVM's build when libcxx is in
        # tree... but we are not building llvm with libcxx in tree when we build
        # swift. So we need to do configure's work here.
        if [[ "${product}" == "llvm" ]]; then
            # Find the location of the c++ header dir.
            if [[ "$(uname -s)" == "Darwin" ]] ; then
              HOST_CXX_DIR=$(dirname "${HOST_CXX}")
              HOST_CXX_HEADERS_DIR="$HOST_CXX_DIR/../../usr/include/c++"
            elif [[ "$(uname -s)" == "Haiku" ]] ; then
              HOST_CXX_HEADERS_DIR="/boot/system/develop/headers/c++"
            else # Linux
              HOST_CXX_HEADERS_DIR="/usr/include/c++"
            fi

            # Find the path in which the local clang build is expecting to find
            # the c++ header files.
            BUILT_CXX_INCLUDE_DIR="$llvm_build_dir/include"

            echo "symlinking the system headers ($HOST_CXX_HEADERS_DIR) into the local clang build directory ($BUILT_CXX_INCLUDE_DIR)."
            call ln -s -f "$HOST_CXX_HEADERS_DIR" "$BUILT_CXX_INCLUDE_DIR"
        fi

        # Build.
        if [[ ! "${skip_build}" ]]; then
            if [[ "${CMAKE_GENERATOR}" == "Xcode" ]] ; then
                # Xcode generator uses "ALL_BUILD" instead of "all".
                # Also, xcodebuild uses -target instead of bare names.
                build_targets=("${build_targets[@]/all/ALL_BUILD}")
                build_targets=("${build_targets[@]/#/${BUILD_TARGET_FLAG} }")

                # Xcode can't restart itself if it turns out we need to reconfigure.
                # Do an advance build to handle that.
                call "${CMAKE_BUILD[@]}" "${build_dir}" $(cmake_config_opt ${product})
            fi

            call "${CMAKE_BUILD[@]}" "${build_dir}" $(cmake_config_opt ${product}) -- "${BUILD_ARGS[@]}" ${build_targets[@]}

            # When we are building LLVM copy over the compiler-rt
            # builtins for iOS/tvOS/watchOS to ensure that Swift's
            # stdlib can use compiler-rt builtins when targetting iOS/tvOS/watchOS.
            if [[ "${product}" = "llvm" ]] && [[ "${BUILD_LLVM}" = "1" ]] && [[ "$(uname -s)" = "Darwin" ]]; then
                HOST_CXX_DIR=$(dirname "${HOST_CXX}")
                HOST_LIB_CLANG_DIR="${HOST_CXX_DIR}/../lib/clang"
                DEST_LIB_CLANG_DIR="$(build_directory_bin ${host} llvm)/../lib/clang"

                if [[ -d "${HOST_LIB_CLANG_DIR}" ]] && [[ -d "${DEST_LIB_CLANG_DIR}" ]]; then
                    DEST_CXX_BUILTINS_VERSION=$(ls "${DEST_LIB_CLANG_DIR}" | awk '{print $0}')
                    DEST_BUILTINS_DIR="$(build_directory_bin ${host} llvm)/../lib/clang/$DEST_CXX_BUILTINS_VERSION/lib/darwin"

                    if [[ -d "${DEST_BUILTINS_DIR}" ]]; then
                        for HOST_CXX_BUILTINS_PATH in "${HOST_LIB_CLANG_DIR}"/*; do
                            HOST_CXX_BUILTINS_DIR="${HOST_CXX_BUILTINS_PATH}/lib/darwin"
                            echo "copying compiler-rt embedded builtins from ${HOST_CXX_BUILTINS_DIR} into the local clang build directory ${DEST_BUILTINS_DIR}."

                            for OS in ios watchos tvos; do
                                LIB_NAME="libclang_rt.$OS.a"
                                HOST_LIB_PATH="$HOST_CXX_BUILTINS_DIR/$LIB_NAME"
                                if [[ -f "${HOST_LIB_PATH}" ]]; then
                                    call cp "${HOST_LIB_PATH}" "${DEST_BUILTINS_DIR}/${LIB_NAME}"
                                elif [[ "${VERBOSE_BUILD}" ]]; then
                                    echo "no file exists at ${HOST_LIB_PATH}"
                                fi
                            done
                        done
                    fi
                fi
            fi
        fi
    done
done
# END OF BUILD PHASE

# Trap function to print the current test configuration when tests fail.
# This is a function so the text is not unnecessarily displayed when running -x.
tests_busted ()
{
    echo "*** Failed while running tests for $1 $2"
}

for host in "${ALL_HOSTS[@]}"; do
    # Skip this pass when the only action to execute can't match.
    if ! [[ $(should_execute_host_actions_for_phase ${host} test) ]]; then
        continue
    fi

    # Calculate test targets
    calculate_targets_for_host $host

    set_build_options_for_host $host

    # Run the tests for each product
    for product in "${PRODUCTS[@]}"; do
        # Check if we should perform this action.
        if ! [[ $(should_execute_action "${host}-${product}-test") ]]; then
            continue
        fi

        case ${product} in
            cmark)
                if [[ "${SKIP_TEST_CMARK}" ]]; then
                    continue
                fi
                executable_target=api_test
                results_targets=(test)
                if [[ "${CMAKE_GENERATOR}" == "Xcode" ]]; then
                    # Xcode generator uses "RUN_TESTS" instead of "test".
                    results_targets=(RUN_TESTS)
                fi
                ;;
            llvm)
                continue # We don't test LLVM
                ;;
            libcxx)
                continue # We don't test libc++
                ;;
            swift)
                executable_target=
                results_targets=
                if ! [[ "${SKIP_TEST_SWIFT}" ]]; then
                    executable_target=SwiftUnitTests
                    results_targets=("${SWIFT_TEST_TARGETS[@]}")
                    if [[ "${STRESS_TEST_SOURCEKIT}" ]]; then
                        results_targets=(
                            "${results_targets[@]}"
                            stress-SourceKit
                        )
                    fi
                fi
                if ! [[ "${SKIP_TEST_BENCHMARKS}" ]]; then
                    results_targets=(
                        "${results_targets[@]}"
                        "${SWIFT_RUN_BENCHMARK_TARGETS[@]}"
                    )
                fi
                if [[ -z "${results_targets[@]}" ]]; then
                    continue
                fi
                ;;
            lldb)
                if [[ "${SKIP_TEST_LLDB}" ]]; then
                    continue
                fi
                llvm_build_dir=$(build_directory ${host} llvm)
                lldb_build_dir=$(build_directory ${host} lldb)
                swift_build_dir=$(build_directory ${host} swift)
                module_cache="${build_dir}/module-cache"

                using_xcodebuild="FALSE"
                if [[ "$(uname -s)" == "Darwin" && "$(true_false ${LLDB_BUILD_WITH_XCODE})" == "TRUE" ]] ; then
                    using_xcodebuild="TRUE"
                fi


                # Run the unittests.
                # FIXME: The xcode build project currently doesn't know how to run the lit style tests.
                if [[ "$using_xcodebuild" == "TRUE" ]] ; then
                    set_lldb_xcodebuild_options
                    set_lldb_build_mode
                    # Run the LLDB unittests (gtests).
                    with_pushd ${LLDB_SOURCE_DIR} \
                               call xcodebuild -scheme lldb-gtest -configuration ${LLDB_BUILD_MODE} "${lldb_xcodebuild_options[@]}"
                    rc=$?
                    if [[ "$rc" -ne 0 ]] ; then
                        >&2 echo "error: LLDB gtests failed"
                        exit 1
                    fi
                fi

                # Setup lldb executable path
                if [[ "$using_xcodebuild" == "TRUE" ]] ; then
                    lldb_executable="${lldb_build_dir}"/${LLDB_BUILD_MODE}/lldb
                else
                    lldb_executable="${lldb_build_dir}"/bin/lldb
                fi

                results_dir="${lldb_build_dir}/test-results"

                call mkdir -p "${results_dir}"
                LLVM_LIT_ARGS="${LLVM_LIT_ARGS} --xunit-xml-output=${results_dir}/results.xml"

                if [[ "${ENABLE_ASAN}" ]] ; then
                    # Limit the number of parallel tests
                    LLVM_LIT_ARGS="${LLVM_LIT_ARGS} -j $(sysctl hw.physicalcpu | awk -v N=${BUILD_JOBS} '{ print (N < $2) ? N : $2 }')"
                fi

                if [[ "$(true_false ${LLDB_TEST_SWIFT_ONLY})" == "TRUE" ]]; then
                    LLVM_LIT_ARGS="${LLVM_LIT_ARGS} --filter=[sS]wift"
                fi

                # SWIFT_ENABLE_TENSORFLOW: use python3 to launch llvm-lit below.
                # Record the times test took and report the slowest.
                LLVM_LIT_ARGS="${LLVM_LIT_ARGS} -v --time-tests"

                with_pushd ${lldb_build_dir} \
                    call ${NINJA_BIN} -j ${BUILD_JOBS} unittests/LLDBUnitTests
                with_pushd ${lldb_build_dir} \
                    call ${NINJA_BIN} -j ${BUILD_JOBS} lldb-test-deps
                with_pushd ${results_dir} \
                    call "${llvm_build_dir}/bin/llvm-lit" \
                         "${lldb_build_dir}/lit" \
                         ${LLVM_LIT_ARGS}

                if [[ -x "${LLDB_TEST_SWIFT_COMPATIBILITY}" ]] ; then
                    echo "Running LLDB swift compatibility tests against" \
                         "${LLDB_TEST_SWIFT_COMPATIBILITY}"
                    DOTEST_ARGS="-G swift-history --swift-compiler \"${LLDB_TEST_SWIFT_COMPATIBILITY}\""
                    with_pushd ${results_dir} \
                        call "/usr/bin/env" "python3" "${llvm_build_dir}/bin/llvm-lit" \
                             "${lldb_build_dir}/lit" \
                             ${LLVM_LIT_ARGS} \
                             --xunit-xml-output=${results_dir}/results.xml \
                             --param dotest-args="--build-dir ${lldb_build_dir}/lldb-test-build.noindex ${LLDB_TEST_SUBDIR_CLAUSE} ${LLDB_TEST_CATEGORIES} -t -E \"${DOTEST_EXTRA}\""
                    if [[ -x "${LLDB_TEST_SWIFT_COMPATIBILITY}" ]] ; then
                        echo "Running LLDB swift compatibility tests against" \
                             "${LLDB_TEST_SWIFT_COMPATIBILITY}"
                        with_pushd ${results_dir} \
                           call "/usr/bin/env" "python3" "${llvm_build_dir}/bin/llvm-lit" \
                                "${lldb_build_dir}/lit" \
                                ${LLVM_LIT_ARGS} \
                                --xunit-xml-output=${results_dir}/results.xml \
                                --param dotest-args="--build-dir ${lldb_build_dir}/lldb-test-build.noindex ${LLDB_TEST_SUBDIR_CLAUSE} ${LLDB_TEST_CATEGORIES} -G swift-history --swift-compiler \"${LLDB_TEST_SWIFT_COMPATIBILITY}\" -t -E \"${DOTEST_EXTRA}\"" --filter=compat
                    fi
                else
                    with_pushd "${results_dir}" \
                        call env SWIFTC="$(build_directory $LOCAL_HOST swift)/bin/swiftc" \
                        SWIFTLIBS="${swift_build_dir}/lib/swift" \
                        "${LLDB_SOURCE_DIR}"/test/dotest.py \
                        --executable "${lldb_executable}" \
                        ${LLDB_TEST_DEBUG_SERVER} \
                        ${LLDB_TEST_SUBDIR_CLAUSE} \
                        ${LLDB_TEST_CATEGORIES} \
                        ${LLDB_DOTEST_CC_OPTS} \
                        ${LLDB_FORMATTER_OPTS} \
                        --build-dir "${lldb_build_dir}/lldb-test-build.noindex" \
                        -t -E "${DOTEST_EXTRA}"
                    if [[ -x "${LLDB_TEST_SWIFT_COMPATIBILITY}" ]] ; then
                        echo "Running LLDB swift compatibility tests against" \
                             "${LLDB_TEST_SWIFT_COMPATIBILITY}"
                        call env SWIFTC="$(build_directory $LOCAL_HOST swift)/bin/swiftc" \
                             SWIFTLIBS="${swift_build_dir}/lib/swift" \
                             "${LLDB_SOURCE_DIR}"/test/dotest.py \
                             --executable "${lldb_executable}" \
                             ${LLDB_TEST_DEBUG_SERVER} \
                             ${LLDB_TEST_SUBDIR_CLAUSE} \
                             ${LLDB_TEST_CATEGORIES} \
                             ${LLDB_DOTEST_CC_OPTS} \
                             ${LLDB_FORMATTER_OPTS} \
                             --build-dir "${lldb_build_dir}/lldb-test-build.noindex" \
                             -G swift-history \
                             --swift-compiler "${LLDB_TEST_SWIFT_COMPATIBILITY}" \
                             -t -E "${DOTEST_EXTRA}"
                    fi
                fi
                continue
                ;;
            llbuild)
                if [[ "${SKIP_TEST_LLBUILD}" ]]; then
                    continue
                fi
                results_targets=("test")
                executable_target=""
                ;;
            swiftpm)
                if [[ "${SKIP_TEST_SWIFTPM}" ]]; then
                    continue
                fi
                echo "--- Running tests for ${product} ---"
                set_swiftpm_bootstrap_command
                call "${swiftpm_bootstrap_command[@]}" test --test-parallel
                # As swiftpm tests itself, we break early here.
                continue
                ;;
            swiftsyntax)
                if [[ "${SKIP_TEST_SWIFTSYNTAX}" ]]; then
                    continue
                fi
                echo "--- Running tests for ${product} ---"
                set_swiftsyntax_build_command
                call "${swiftsyntax_build_command[@]}" -t
                # As swiftSyntax tests itself, we break early here.
                continue
                ;;
            xctest)
                if [[ "${SKIP_TEST_XCTEST}" ]]; then
                    continue
                fi

                case ${host} in
                macosx-*)
                  # If libdispatch is being built then XCTest will need access to it
                  if [[ ! "${SKIP_BUILD_LIBDISPATCH}" ]] ; then
                      LIBDISPATCH_BUILD_DIR="$(build_directory ${host} libdispatch)"
                      LIBDISPATCH_BUILD_ARGS="--libdispatch-src-dir=${LIBDISPATCH_SOURCE_DIR} --libdispatch-build-dir=${LIBDISPATCH_BUILD_DIR}"
                  fi

                  # Use XCTEST_BUILD_TYPE to build either --debug or --release.
                  if [[ "${XCTEST_BUILD_TYPE}" ==  "Debug" ]] ; then
                      XCTEST_BUILD_ARGS="--debug"
                  else
                      XCTEST_BUILD_ARGS="--release"
                  fi

                  echo "--- Running tests for ${product} ---"
                  SWIFTC_BIN="$(build_directory_bin ${LOCAL_HOST} swift)/swiftc"
                  FOUNDATION_BUILD_DIR=$(build_directory ${host} foundation)
                  XCTEST_BUILD_DIR=$(build_directory ${host} xctest)
                  call "${XCTEST_SOURCE_DIR}"/build_script.py test \
                      --swiftc="${SWIFTC_BIN}" \
                      --lit="${LLVM_SOURCE_DIR}/utils/lit/lit.py" \
                      --foundation-build-dir="${FOUNDATION_BUILD_DIR}" \
                      ${LIBDISPATCH_BUILD_ARGS} \
                      $XCTEST_BUILD_ARGS \
                      "${XCTEST_BUILD_DIR}"
                  echo "--- Finished tests for ${product} ---"
                  continue
                ;;
                *)
                  results_targets=( "check-xctest" )
                  executable_target=""
                ;;
                esac
                ;;
            foundation)
                # FIXME: Foundation doesn't build from the script on OS X
                if [[ ${host} == "macosx"* ]]; then
                    echo "Skipping Foundation on OS X -- use the Xcode project instead"
                    continue
                fi

                if [[ "${SKIP_TEST_FOUNDATION}" ]]; then
                    continue
                fi

                if [[ "${SKIP_BUILD_XCTEST}" ]]; then
                    continue
                fi

                if [[ ! "${SKIP_BUILD_LIBICU}" ]] ; then
                    ICU_ROOT=$(build_directory ${host} libicu)/tmp_install
                    ICU_LIBDIR="$(build_directory ${host} swift)/lib/swift/${SWIFT_HOST_VARIANT}/${SWIFT_HOST_VARIANT_ARCH}"
                    LIBICU_BUILD_ARGS=(
                        -DICU_ROOT:PATH=${ICU_ROOT}
                        -DICU_INCLUDE_DIR:PATH=${ICU_ROOT}/include
                        -DICU_UC_LIBRARIES:FILEPATH=${ICU_LIBDIR}/libicuucswift.so
                        -DICU_UC_LIBRARY:FILEPATH=${ICU_LIBDIR}/libicuucswift.so
                        -DICU_UC_LIBRARY_DEBUG:FILEPATH=${ICU_LIBDIR}/libicuucswift.so
                        -DICU_UC_LIBRARY_RELEASE:FILEPATH=${ICU_LIBDIR}/libicuucswift.so
                        -DICU_I18N_LIBRARIES:FILEPATH=${ICU_LIBDIR}/libicui18nswift.so
                        -DICU_I18N_LIBRARY:FILEPATH=${ICU_LIBDIR}/libicui18nswift.so
                        -DICU_I18N_LIBRARY_DEBUG:FILEPATH=${ICU_LIBDIR}/libicui18nswift.so
                        -DICU_I18N_LIBRARY_RELEASE:FILEPATH=${ICU_LIBDIR}/libicui18nswift.so
                    )
                else
                    LIBICU_BUILD_ARGS=()
                fi

                if [[ ! "${SKIP_BUILD_LIBDISPATCH}" ]] ; then
                    LIBDISPATCH_BUILD_DIR="$(build_directory ${host} libdispatch)"
                    LIBDISPATCH_BUILD_ARGS=(
                      -DFOUNDATION_PATH_TO_LIBDISPATCH_SOURCE=${LIBDISPATCH_SOURCE_DIR}
                      -DFOUNDATION_PATH_TO_LIBDISPATCH_BUILD=${LIBDISPATCH_BUILD_DIR}
                    )
                else
                    LIBDISPATCH_BUILD_ARGS=( -DFOUNDATION_ENABLE_LIBDISPATCH=NO )
                fi

                SWIFTC_BIN="$(build_directory_bin ${LOCAL_HOST} swift)/swiftc"
                LLVM_BIN="$(build_directory_bin ${LOCAL_HOST} llvm)"

                cmake_options=(
                  ${cmake_options[@]}
                  -DCMAKE_BUILD_TYPE:STRING=${FOUNDATION_BUILD_TYPE}
                  -DCMAKE_C_COMPILER:PATH=${LLVM_BIN}/clang
                  -DCMAKE_CXX_COMPILER:PATH=${LLVM_BIN}/clang++
                  -DCMAKE_SWIFT_COMPILER:PATH=${SWIFTC_BIN}
                  -DCMAKE_Swift_COMPILER:PATH=${SWIFTC_BIN}
                  -DCMAKE_INSTALL_PREFIX:PATH=$(get_host_install_prefix ${host})

                  ${LIBICU_BUILD_ARGS[@]}
                  ${LIBDISPATCH_BUILD_ARGS[@]}

                  # NOTE(compnerd) the time has come to enable tests now
                  -DENABLE_TESTING:BOOL=YES
                  -DFOUNDATION_PATH_TO_XCTEST_BUILD:PATH=$(build_directory ${host} xctest)
                )

                [[ -z "${DISTCC}" ]] || EXTRA_DISTCC_OPTIONS=("DISTCC_HOSTS=localhost,lzo,cpp")
                export CTEST_OUTPUT_ON_FAILURE=1
                with_pushd "$(build_directory ${host} foundation)" \
                    call env "${EXTRA_DISTCC_OPTIONS[@]}" "${CMAKE}" "${cmake_options[@]}" "${EXTRA_CMAKE_OPTIONS[@]}" "${FOUNDATION_SOURCE_DIR}"

                results_targets=( "test" )
                executable_target=("TestFoundation")
                ;;
            foundation_static)
              continue
            ;;
            libdispatch)
                if [[ "${SKIP_TEST_LIBDISPATCH}" ]]; then
                    continue
                fi

                case "${host}" in
                macosx-*)
                  LIBDISPATCH_BUILD_DIR=$(build_directory ${host} ${product})
                  echo "--- Running tests for ${product} ---"
                  with_pushd "${LIBDISPATCH_BUILD_DIR}" \
                      call env VERBOSE=1 make check
                  echo "--- Finished tests for ${product} ---"
                  continue
                ;;
                *)
                  cmake_options=(
                    ${cmake_options[@]}
                    -DCMAKE_Swift_COMPILER:PATH="$(build_directory_bin ${LOCAL_HOST} swift)/swiftc"
                  )
                  results_targets=( "test" )
                  executable_target=""
                ;;
                esac
                ;;
            libdispatch_static)
              # FIXME: merge with libdispatch once the unit tests work with
              # libdispatch_static
              continue
            ;;
            libicu)
                if [[ "${SKIP_TEST_LIBICU}" ]]; then
                    continue
                fi
                LIBICU_BUILD_DIR=$(build_directory ${host} ${product})
                echo "--- Running tests for ${product} ---"
                with_pushd "${LIBICU_BUILD_DIR}/test" \
                    call make -j ${BUILD_JOBS}
                echo "--- Finished tests for ${product} ---"
                continue
                ;;
           playgroundsupport)
                if [[ "${SKIP_TEST_PLAYGROUNDSUPPORT}" ]]; then
                    continue
                fi

                if [[ "${host}" != "macosx"* ]]; then
                    echo "Skipping PlaygroundLogger tests on non-macOS platform"
                    continue
                fi

                PLAYGROUNDSUPPORT_BUILD_DIR=$(build_directory ${host} ${product})
                SWIFTC_BIN="$(build_directory_bin ${host} swift)/swiftc"
                SWIFT_LIB_DIR="$(build_directory ${host} swift)"/lib/swift/

                set -x
                with_pushd "${PLAYGROUNDSUPPORT_SOURCE_DIR}" \
                    call "xcodebuild" test-without-building -configuration Debug -workspace swift-xcode-playground-support.xcworkspace -scheme BuildScript-Test-PlaygroundLogger-macOS -sdk macosx -arch x86_64 -derivedDataPath "${PLAYGROUNDSUPPORT_BUILD_DIR}"/DerivedData SWIFT_EXEC="${SWIFTC_BIN}" SWIFT_LIBRARY_PATH="${SWIFT_LIB_DIR}/\$(PLATFORM_NAME)" ONLY_ACTIVE_ARCH=NO
                { set +x; } 2>/dev/null
                continue
                ;;
           # SWIFT_ENABLE_TENSORFLOW
           tensorflow)
               if [[ "${SKIP_TEST_TENSORFLOW}" ]]; then
                   continue
               fi
               echo "--- Running tests for ${product} ---"
               with_pushd "${TENSORFLOW_SOURCE_DIR}" \
                   # TODO: Hook into TensorFlow tests.
                   echo "Testing TensorFlow is currently not supported."
               echo "--- Finished tests for ${product} ---"
               continue
               ;;
            *)
                echo "error: unknown product: ${product}"
                exit 1
                ;;
        esac

        trap "tests_busted ${product} ''" ERR
        build_dir=$(build_directory ${host} ${product})
        build_cmd=("${CMAKE_BUILD[@]}" "${build_dir}" $(cmake_config_opt ${product}) -- "${BUILD_ARGS[@]}")

        if [[ "${executable_target}" != "" ]]; then
            echo "--- Building tests for ${product} ---"
            call "${build_cmd[@]}" ${BUILD_TARGET_FLAG} "${executable_target}"
        fi

        # We can only run tests built for the host machine, because
        # cross-compiled hosts only build their native target. See: get_stdlib_targets_for_host()
        if [[ $(is_cross_tools_host ${host}) ]]; then
            echo "--- Can't execute tests for ${host}, skipping... ---"
            continue
        fi

        echo "--- Running tests for ${product} ---"
        for target in "${results_targets[@]}"; do
            if [[ "${target}" != "" ]]; then
                echo "--- ${target} ---"
                trap "tests_busted ${product} '(${target})'" ERR

                test_target="$target"
                if [[ ${test_target} == check-swift* ]] && [[ "${TEST_PATHS}" ]]; then
                    test_target="${test_target}-custom"
                fi

                call "${build_cmd[@]}" ${BUILD_TARGET_FLAG} ${test_target}

                echo "-- ${target} finished --"
            fi
        done

        trap - ERR
        echo "--- Finished tests for ${product} ---"
    done
done
# END OF TEST PHASE


LIPO_SRC_DIRS=()

for host in "${ALL_HOSTS[@]}"; do
    # Skip this pass when the only action to execute can't match.
    if ! [[ $(should_execute_host_actions_for_phase ${host} install) ]]; then
        continue
    fi

    # Skip this pass if flag is set and we are cross compiling and it's the local host.
    if [[ "${SKIP_LOCAL_HOST_INSTALL}" ]] && [[ $(has_cross_compile_hosts) ]] && [[ ${host} == ${LOCAL_HOST} ]]; then
        continue
    fi

    # Calculate the directory to install products in to.
    host_install_destdir=$(get_host_install_destdir ${host})
    host_install_prefix=$(get_host_install_prefix ${host})

    if [[ $(should_include_host_in_lipo ${host}) ]]; then
        LIPO_SRC_DIRS+=( "${host_install_destdir}" )
    fi

    # Set the build options for this host
    set_build_options_for_host $host

    for product in "${PRODUCTS[@]}"; do
        # Check if we should perform this action.
        tmp_product=${product}
        if [[ ${tmp_product} == "libdispatch_static" ]]; then
            tmp_product=libdispatch
        fi
        if ! [[ $(should_execute_action "${host}-${tmp_product}-install") ]]; then
            continue
        fi

        INSTALL_TARGETS="install"

        case ${product} in
            cmark)
                if [[ -z "${INSTALL_CMARK}" ]] ; then
                    continue
                fi
                ;;
            llvm)
                if [[ -z "${LLVM_INSTALL_COMPONENTS}" ]] ; then
                    continue
                fi
                if [[ "${LLVM_INSTALL_COMPONENTS}" == "all" ]]; then
                    INSTALL_TARGETS=install
                else
                    INSTALL_TARGETS=install-$(echo ${LLVM_INSTALL_COMPONENTS} | sed -E 's/;/ install-/g')
                fi
                ;;
            libcxx)
                if [[ -z "${INSTALL_LIBCXX}" ]] ; then
                    continue
                fi
                INSTALL_TARGETS=install-cxx-headers
                ;;
            swift)
                if [[ -z "${INSTALL_SWIFT}" ]] ; then
                    continue
                fi
                INSTALL_TARGETS=install-swift-components
                # Swift syntax parser is currently a sub-product of Swift;
                # We need to specify the install target separately here.
                if [ "${BUILD_LIBPARSER_ONLY}" ]; then
                    INSTALL_TARGETS=tools/libSwiftSyntaxParser/install
                fi
                ;;
            llbuild)
                if [[ -z "${INSTALL_LLBUILD}" ]] ; then
                    continue
                fi
                INSTALL_TARGETS="install-swift-build-tool install-libllbuildSwift"
                ;;
            # Products from this here install themselves; they don't fall-through.
            lldb)
                if [[ -z "${INSTALL_LLDB}" ]] ; then
                    continue
                fi
                if [[ -z "${INSTALL_DESTDIR}" ]] ; then
                    echo "--install-destdir is required to install products."
                    exit 1
                fi
                if [[ "$using_xcodebuild" == "TRUE" ]] ; then
                    case ${host} in
                        linux-*)
                        ;;
                        freebsd-*)
                        ;;
                        cygwin-*)
                        ;;
                        haiku-*)
                        ;;
                        macosx-*)
                            set_lldb_xcodebuild_options
                            set_lldb_build_mode
                            with_pushd ${LLDB_SOURCE_DIR} \
                                       call xcodebuild -target toolchain -configuration ${LLDB_BUILD_MODE} install "${lldb_xcodebuild_options[@]}" DSTROOT="${host_install_destdir}" LLDB_TOOLCHAIN_PREFIX="${TOOLCHAIN_PREFIX}"
                        continue
                        ;;
                    esac
                fi
                ;;
            swiftpm)
                if [[ -z "${INSTALL_SWIFTPM}" ]] ; then
                    continue
                fi
                if [[ -z "${INSTALL_DESTDIR}" ]] ; then
                    echo "--install-destdir is required to install products."
                    exit 1
                fi

                echo "--- Installing ${product} ---"
                set_swiftpm_bootstrap_command
                call "${swiftpm_bootstrap_command[@]}" --prefix="${host_install_destdir}${host_install_prefix}" install
                # As swiftpm bootstraps the installation itself, we break early here.
                continue
                ;;
            swiftsyntax)
                if [[ -z "${INSTALL_SWIFTSYNTAX}" ]] ; then
                    continue
                fi
                if [[ -z "${INSTALL_DESTDIR}" ]] ; then
                    echo "--install-destdir is required to install products."
                    exit 1
                fi
                echo "--- Installing ${product} ---"
                if [ "${BUILD_LIBPARSER_ONLY}" ]; then
                    # We don't have a toolchain so we should install to the specified dir
                    DYLIB_DIR="${INSTALL_DESTDIR}"
                    MODULE_DIR="${INSTALL_DESTDIR}/${product}.swiftmodule"
                    # Create the install dir if it doesn't exist
                    call mkdir -p "${INSTALL_DESTDIR}"
                    # Install libParser is necessary
                    rsync -a "$(build_directory ${host} swift)/lib/lib_InternalSwiftSyntaxParser.dylib" "${INSTALL_DESTDIR}"
                    # Install module map of libParser so client can import SwiftSyntax
                    rsync -a "${SWIFT_SOURCE_DIR}/include/swift-c/SyntaxParser" "${INSTALL_DESTDIR}"
                else
                    # We have a toolchain so install to the toolchain
                    DYLIB_DIR="${host_install_destdir}${host_install_prefix}/lib/swift/${SWIFT_HOST_VARIANT}"
                    MODULE_DIR="${DYLIB_DIR}/${product}.swiftmodule"
                fi
                if [[ "${SKIP_SWIFTSYNTAX_SWIFTSIDE}" ]]; then
                    continue
                fi
                set_swiftsyntax_build_command
                if [[ -z "${SKIP_INSTALL_SWIFTSYNTAX_MODULE}" ]] ; then
                    mkdir -p "${MODULE_DIR}"
                    call "${swiftsyntax_build_command[@]}" --dylib-dir="${DYLIB_DIR}" --swiftmodule-base-name "${MODULE_DIR}/${SWIFT_HOST_VARIANT_ARCH}" --install
                else
                    call "${swiftsyntax_build_command[@]}" --dylib-dir="${DYLIB_DIR}" --install
                fi

                continue
                ;;
            xctest)
                if [[ -z "${INSTALL_XCTEST}" ]] ; then
                    continue
                fi
                if [[ -z "${INSTALL_DESTDIR}" ]] ; then
                    echo "--install-destdir is required to install products."
                    exit 1
                fi

                case ${host} in
                  linux-*|freebsd-*|cygwin-*|haiku-*) ;;
                  *)
                    echo "error: --install-xctest is not supported on this platform"
                    exit 1
                  ;;
                esac

                ;;
            foundation|foundation_static)
                # FIXME: Foundation doesn't build from the script on OS X
                if [[ ${host} == "macosx"* ]]; then
                    echo "Skipping Foundation on OS X -- use the Xcode project instead"
                    continue
                fi

                if [[ -z "${INSTALL_FOUNDATION}" ]] ; then
                    continue
                fi

                if [[ -z "${INSTALL_DESTDIR}" ]] ; then
                    echo "--install-destdir is required to install products."
                    exit 1
                fi

                ;;
            libdispatch|libdispatch_static)
                if [[ -z "${INSTALL_LIBDISPATCH}" ]] ; then
                    continue
                fi

                case "${host}" in
                macosx-*)
                  if [[ -z "${INSTALL_DESTDIR}" ]] ; then
                      echo "--install-destdir is required to install products."
                      exit 1
                  fi
                  echo "--- Installing ${product} ---"
                  LIBDISPATCH_BUILD_DIR=$(build_directory ${host} ${product})
                  with_pushd "${LIBDISPATCH_BUILD_DIR}" \
                      call make install
                  DISPATCH_LIBDIR="${host_install_destdir}${host_install_prefix}/lib/swift/${SWIFT_HOST_VARIANT}"
                  DISPATCH_LIBDIR_STATIC="${host_install_destdir}${host_install_prefix}/lib/swift_static/${SWIFT_HOST_VARIANT}"
                  if [ -f "$DISPATCH_LIBDIR/libdispatch.a" ]; then
                      mv "$DISPATCH_LIBDIR/libdispatch.a" "$DISPATCH_LIBDIR_STATIC"
                  fi

                  # As libdispatch installation is self-contained, we break early here.
                  continue
                ;;
                *)
                ;;
                esac
                ;;
            libicu)
                if [[ -z "${INSTALL_LIBICU}" ]]; then
                    continue
                fi
                if [[ -z "${INSTALL_DESTDIR}" ]] ; then
                    echo "--install-destdir is required to install products."
                    exit 1
                fi
                echo "--- Installing ${product} ---"
                ICU_BUILD_DIR=$(build_directory ${host} ${product})
                ICU_INSTALL_DIR="$(get_host_install_destdir ${host})$(get_host_install_prefix ${host})"
                ICU_LIBDIR="$(build_directory ${host} swift)/lib/swift/${SWIFT_HOST_VARIANT}/${SWIFT_HOST_VARIANT_ARCH}"
                LIBICU_DEST_DIR="${ICU_INSTALL_DIR}lib/swift/${SWIFT_HOST_VARIANT}"
                call mkdir -p ${LIBICU_DEST_DIR}

                for l in uc i18n data
                do
                    lib=${ICU_LIBDIR}/libicu${l}swift
                    echo "${lib} => ${LIBICU_DEST_DIR}"
                    call cp -d ${lib}.so ${lib}.so.* ${LIBICU_DEST_DIR}
                done

                if [ $(true_false "${BUILD_SWIFT_STATIC_STDLIB}") == "TRUE" ]; then
                    LIBICU_DEST_DIR_STATIC="${ICU_INSTALL_DIR}lib/swift_static/${SWIFT_HOST_VARIANT}"
                    call mkdir -p ${LIBICU_DEST_DIR_STATIC}
                    for l in uc i18n data
                    do
                        lib=${ICU_LIBDIR}/libicu${l}swift
                        echo "${lib} => ${LIBICU_DEST_DIR_STATIC}"
                        call cp -d ${lib}.a ${LIBICU_DEST_DIR_STATIC}
                    done
                fi

                ICU_TMP_INSTALL_DIR="${ICU_BUILD_DIR}/tmp_install"
                call mkdir -p  "${ICU_INSTALL_DIR}include"
                call cp -a "${ICU_TMP_INSTALL_DIR}/include/unicode" "${ICU_INSTALL_DIR}include"
                call mkdir -p "${ICU_INSTALL_DIR}share/icuswift"
                call cp -a "${ICU_TMP_INSTALL_DIR}/share/icuswift" "${ICU_INSTALL_DIR}share"
                continue
                ;;
            # SWIFT_ENABLE_TENSORFLOW
            tensorflow)
                if [[ -z "${INSTALL_TENSORFLOW}" ]]; then
                    continue
                fi
                if [[ -z "${INSTALL_DESTDIR}" ]] ; then
                    echo "--install-destdir is required to install products."
                    exit 1
                fi
                echo "--- Installing ${product} ---"
                TF_LIB_DIR="$(build_directory ${host} swift)/lib/swift/${SWIFT_HOST_VARIANT}"
                TF_DEST_DIR="$(get_host_install_destdir ${host})$(get_host_install_prefix ${host})lib/swift/${SWIFT_HOST_VARIANT}"
                mkdir -p "${TF_DEST_DIR}"
                for lib_name in tensorflow; do
                    lib_full_name="lib${lib_name}.so"
                    # Wipe existing TensorFlow libraries in the destination
                    # directory. This ensures that old versions of libraries
                    # are not copied, taking up unnecessary space.
                    call rm -rf "${TF_DEST_DIR}/${lib_full_name}"*
                    # Copy TensorFlow libraries, preserving symlinks.
                    call find "${TF_LIB_DIR}" \( -regex ".*${lib_full_name}[0-9.]*" \) -exec cp -a -v {} "${TF_DEST_DIR}" \;
                done
                continue
                ;;
            playgroundsupport)
                set -x
                if [[ -z "${INSTALL_PLAYGROUNDSUPPORT}" ]] ; then
                    continue
                fi
                if [[ -z "${INSTALL_DESTDIR}" ]] ; then
                    echo "--install-destdir is required to install products."
                    exit 1
                fi

                echo "--- Installing ${product} ---"

                PLAYGROUNDSUPPORT_BUILD_DIR=$(build_directory ${host} ${product})

                case "$(uname -s)" in
                    Darwin)
                        pushd "${PLAYGROUNDSUPPORT_SOURCE_DIR}"
                        if [[ $(not ${SKIP_BUILD_OSX}) ]]; then
                            call "xcodebuild" install -configuration "${PLAYGROUNDSUPPORT_BUILD_TYPE}" -workspace swift-xcode-playground-support.xcworkspace -scheme BuildScript-macOS -sdk macosx -arch x86_64 -derivedDataPath "${PLAYGROUNDSUPPORT_BUILD_DIR}"/DerivedData SWIFT_EXEC="${SWIFTC_BIN}" SWIFT_LIBRARY_PATH="${SWIFT_LIB_DIR}/\$(PLATFORM_NAME)" ONLY_ACTIVE_ARCH=NO DSTROOT="$(get_host_install_destdir ${host})" TOOLCHAIN_INSTALL_DIR="${TOOLCHAIN_PREFIX}" BUILD_PLAYGROUNDLOGGER_TESTS=NO
                        fi

                        if [[ $(not ${SKIP_BUILD_IOS_SIMULATOR}) ]]; then
                            call "xcodebuild" install -configuration "${PLAYGROUNDSUPPORT_BUILD_TYPE}" -workspace swift-xcode-playground-support.xcworkspace -scheme BuildScript-iOS -sdk iphonesimulator -arch x86_64 -derivedDataPath "${PLAYGROUNDSUPPORT_BUILD_DIR}"/DerivedData SWIFT_EXEC="${SWIFTC_BIN}" SWIFT_LIBRARY_PATH="${SWIFT_LIB_DIR}/\$(PLATFORM_NAME)" ONLY_ACTIVE_ARCH=NO DSTROOT="$(get_host_install_destdir ${host})" TOOLCHAIN_INSTALL_DIR="${TOOLCHAIN_PREFIX}" BUILD_PLAYGROUNDLOGGER_TESTS=NO
                        fi

                        if [[ $(not ${SKIP_BUILD_TVOS_SIMULATOR}) ]]; then
                            call "xcodebuild" install -configuration "${PLAYGROUNDSUPPORT_BUILD_TYPE}" -workspace swift-xcode-playground-support.xcworkspace -scheme BuildScript-tvOS -sdk appletvsimulator -arch x86_64 -derivedDataPath "${PLAYGROUNDSUPPORT_BUILD_DIR}"/DerivedData SWIFT_EXEC="${SWIFTC_BIN}" SWIFT_LIBRARY_PATH="${SWIFT_LIB_DIR}/\$(PLATFORM_NAME)" ONLY_ACTIVE_ARCH=NO DSTROOT="$(get_host_install_destdir ${host})" TOOLCHAIN_INSTALL_DIR="${TOOLCHAIN_PREFIX}" BUILD_PLAYGROUNDLOGGER_TESTS=NO
                        fi
                        popd
                        continue
                        ;;
                    *)
                        echo "error: --install-playgroundsupport is not supported on this platform"
                        exit 1
                        ;;
                esac
                { set +x; } 2>/dev/null
                ;;
            *)
                echo "error: unknown product: ${product}"
                exit 1
                ;;
        esac

        if [[ -z "${INSTALL_DESTDIR}" ]] ; then
            echo "--install-destdir is required to install products."
            exit 1
        fi

        echo "--- Installing ${product} ---"
        build_dir=$(build_directory ${host} ${product})

        call env DESTDIR="${host_install_destdir}" "${CMAKE_BUILD[@]}" "${build_dir}" -- ${INSTALL_TARGETS}
    done
done

for host in "${ALL_HOSTS[@]}"; do
    # Check if we should perform this action.
    if ! [[ $(should_execute_action "${host}-extractsymbols") ]]; then
        continue
    fi

    # Skip this pass if flag is set and we are cross compiling and it's the local host.
    if [[ "${SKIP_LOCAL_HOST_INSTALL}" ]] && [[ $(has_cross_compile_hosts) ]] && [[ ${host} == ${LOCAL_HOST} ]]; then
        continue
    fi

    # Calculate the directory to install products in to.
    host_install_destdir=$(get_host_install_destdir ${host})
    host_install_prefix=$(get_host_install_prefix ${host})

    if [[ "${DARWIN_INSTALL_EXTRACT_SYMBOLS}" ]] && [[ $(host_has_darwin_symbols ${host}) ]]; then
        echo "--- Extracting symbols ---"

        # FIXME: Since it's hard to trace output pipe call,
        #        For now, We don't support dry-run trace for this block
        #        Instead, just echo we do "darwin_intall_extract_symbols".
        if [[ "${DRY_RUN}" ]]; then
            call darwin_install_extract_symbols
        else
            set -x

            CURRENT_INSTALL_DIR=${host_install_destdir}
            CURRENT_PREFIX="${TOOLCHAIN_PREFIX}"

            # Copy executables and shared libraries from the `host_install_destdir` to
            # INSTALL_SYMROOT and run dsymutil on them.
            (cd "${CURRENT_INSTALL_DIR}" &&
             find ./"${CURRENT_PREFIX}" -perm -0111 -type f -print | cpio --insecure -pdm "${INSTALL_SYMROOT}")

            # Run dsymutil on executables and shared libraries.
            #
            # Exclude shell scripts and static archives.
            (cd "${INSTALL_SYMROOT}" &&
             find ./"${CURRENT_PREFIX}" -perm -0111 -type f -print | \
               grep -v '.py$' | \
               grep -v '.a$' | \
               xargs -n 1 -P ${BUILD_JOBS} $(xcrun_find_tool dsymutil))

            # Strip executables, shared libraries and static libraries in
            # `host_install_destdir`.
            find "${CURRENT_INSTALL_DIR}${CURRENT_PREFIX}/" \
              '(' -perm -0111 -or -name "*.a" ')' -type f -print | \
              xargs -n 1 -P ${BUILD_JOBS} $(xcrun_find_tool strip) -S

            # Codesign dylibs after strip tool
            # rdar://45388785
            find "${CURRENT_INSTALL_DIR}${CURRENT_PREFIX}/" \
              '(' -name "*.dylib" ')' -type f -print | \
              xargs -n 1 -P ${BUILD_JOBS} $(xcrun_find_tool codesign) -f -s -

            { set +x; } 2>/dev/null
        fi
    fi
done
# Everything is 'installed', but some products may be awaiting lipo.


function build_and_test_installable_package() {

    local host="$1"

    if [[ "${INSTALLABLE_PACKAGE}" ]] ; then

        # Get the directory where the products where installed.
        # If INSTALL_DESTDIR not given, we couldn't have installed anything.

        if [[ -z "${INSTALL_DESTDIR}" ]] ; then
            echo "--install-destdir required to build a package. Skipping."
            return
        fi
        local host_install_destdir="$(get_host_install_destdir ${host})"
        local host_install_prefix="$(get_host_install_prefix ${host})"

        if [[ $(has_cross_compile_hosts) ]]; then
            package_for_host="${INSTALLABLE_PACKAGE}-${host}"
        else
            package_for_host="${INSTALLABLE_PACKAGE}"
        fi

        echo "--- Creating installable package ---"
        echo "-- Package file: ${package_for_host} --"

        # Assume the lipo builds are (or include) an OS X host and build an xctoolchain
        if [[ "${host}" == "macosx-"* ]] || [[ "${host}" == "merged-hosts" ]]; then
          # Create plist for xctoolchain.
          echo "-- Create Info.plist --"
          PLISTBUDDY_BIN="/usr/libexec/PlistBuddy"

          DARWIN_TOOLCHAIN_INSTALL_LOCATION="/Library/Developer/Toolchains/${DARWIN_TOOLCHAIN_NAME}.xctoolchain"
          DARWIN_TOOLCHAIN_INFO_PLIST="${host_install_destdir}${TOOLCHAIN_PREFIX}/Info.plist"
          DARWIN_TOOLCHAIN_REPORT_URL="https://bugs.swift.org/"
          COMPATIBILITY_VERSION=2
          COMPATIBILITY_VERSION_DISPLAY_STRING="Xcode 8.0"
          DARWIN_TOOLCHAIN_CREATED_DATE="$(date -u +'%a %b %d %T GMT %Y')"

          echo "-- Removing: ${DARWIN_TOOLCHAIN_INFO_PLIST}"
          call rm -f ${DARWIN_TOOLCHAIN_INFO_PLIST}

          call ${PLISTBUDDY_BIN} -c "Add DisplayName string '${DARWIN_TOOLCHAIN_DISPLAY_NAME}'" "${DARWIN_TOOLCHAIN_INFO_PLIST}"
          call ${PLISTBUDDY_BIN} -c "Add ShortDisplayName string '${DARWIN_TOOLCHAIN_DISPLAY_NAME_SHORT}'" "${DARWIN_TOOLCHAIN_INFO_PLIST}"
          call ${PLISTBUDDY_BIN} -c "Add CreatedDate date '${DARWIN_TOOLCHAIN_CREATED_DATE}'" "${DARWIN_TOOLCHAIN_INFO_PLIST}"
          call ${PLISTBUDDY_BIN} -c "Add CompatibilityVersion integer ${COMPATIBILITY_VERSION}" "${DARWIN_TOOLCHAIN_INFO_PLIST}"
          call ${PLISTBUDDY_BIN} -c "Add CompatibilityVersionDisplayString string ${COMPATIBILITY_VERSION_DISPLAY_STRING}" "${DARWIN_TOOLCHAIN_INFO_PLIST}"
          call ${PLISTBUDDY_BIN} -c "Add Version string '${DARWIN_TOOLCHAIN_VERSION}'" "${DARWIN_TOOLCHAIN_INFO_PLIST}"
          call ${PLISTBUDDY_BIN} -c "Add CFBundleIdentifier string '${DARWIN_TOOLCHAIN_BUNDLE_IDENTIFIER}'" "${DARWIN_TOOLCHAIN_INFO_PLIST}"
          call ${PLISTBUDDY_BIN} -c "Add ReportProblemURL string '${DARWIN_TOOLCHAIN_REPORT_URL}'" "${DARWIN_TOOLCHAIN_INFO_PLIST}"
          call ${PLISTBUDDY_BIN} -c "Add Aliases array" "${DARWIN_TOOLCHAIN_INFO_PLIST}"
          call ${PLISTBUDDY_BIN} -c "Add Aliases:0 string '${DARWIN_TOOLCHAIN_ALIAS}'" "${DARWIN_TOOLCHAIN_INFO_PLIST}"
          call ${PLISTBUDDY_BIN} -c "Add OverrideBuildSettings dict" "${DARWIN_TOOLCHAIN_INFO_PLIST}"
          call ${PLISTBUDDY_BIN} -c "Add OverrideBuildSettings:ENABLE_BITCODE string 'NO'" "${DARWIN_TOOLCHAIN_INFO_PLIST}"
          call ${PLISTBUDDY_BIN} -c "Add OverrideBuildSettings:SWIFT_DISABLE_REQUIRED_ARCLITE string 'YES'" "${DARWIN_TOOLCHAIN_INFO_PLIST}"
          call ${PLISTBUDDY_BIN} -c "Add OverrideBuildSettings:SWIFT_LINK_OBJC_RUNTIME string 'YES'" "${DARWIN_TOOLCHAIN_INFO_PLIST}"
          call ${PLISTBUDDY_BIN} -c "Add OverrideBuildSettings:SWIFT_DEVELOPMENT_TOOLCHAIN string 'YES'" "${DARWIN_TOOLCHAIN_INFO_PLIST}"
          call ${PLISTBUDDY_BIN} -c "Add OverrideBuildSettings:SWIFT_USE_DEVELOPMENT_TOOLCHAIN_RUNTIME string 'YES'" "${DARWIN_TOOLCHAIN_INFO_PLIST}"

          call chmod a+r "${DARWIN_TOOLCHAIN_INFO_PLIST}"

          if [[ "${DARWIN_TOOLCHAIN_APPLICATION_CERT}" ]] ; then
            echo "-- Codesign xctoolchain --"
            call "${SWIFT_SOURCE_DIR}/utils/toolchain-codesign" "${DARWIN_TOOLCHAIN_APPLICATION_CERT}" "${host_install_destdir}${TOOLCHAIN_PREFIX}/"
          fi
          if [[ "${DARWIN_TOOLCHAIN_INSTALLER_PACKAGE}" ]] ; then
            echo "-- Create Installer --"
            call "${SWIFT_SOURCE_DIR}/utils/toolchain-installer" "${host_install_destdir}${TOOLCHAIN_PREFIX}/" "${DARWIN_TOOLCHAIN_BUNDLE_IDENTIFIER}" \
                "${DARWIN_TOOLCHAIN_INSTALLER_CERT}" "${DARWIN_TOOLCHAIN_INSTALLER_PACKAGE}" "${DARWIN_TOOLCHAIN_INSTALL_LOCATION}" \
                "${DARWIN_TOOLCHAIN_VERSION}" "${SWIFT_SOURCE_DIR}/utils/darwin-installer-scripts"
          fi

          # host_install_destdir contains the toolchain prefix.
          # We want to create the package in host_install_destdir_nonprefixed.
          with_pushd "${host_install_destdir}" \
              call tar -c -z -f "${package_for_host}" "${TOOLCHAIN_PREFIX/#\/}"
        else
            # BSD tar doesn't support --owner/--group.
            if [[ "$(uname -s)" == "Darwin" || "$(uname -s)" == "FreeBSD" ]] ; then
                with_pushd "${host_install_destdir}" \
                    tar -c -z -f "${package_for_host}" "${host_install_prefix/#\/}"
            else
                with_pushd "${host_install_destdir}" \
                    tar -c -z -f "${package_for_host}" --owner=0 --group=0 "${host_install_prefix/#\/}"
            fi
        fi
        if [[ "${TEST_INSTALLABLE_PACKAGE}" ]] ; then
            PKG_TESTS_SOURCE_DIR="${WORKSPACE}/swift-integration-tests"
            PKG_TESTS_SANDBOX_PARENT="$(build_directory swift_package_sandbox_${host} none)"
            PKG_TESTS_TEMPS="${PKG_TESTS_SANDBOX_PARENT}"/"tests"

            if [[ "${host}" == "macosx-"* ]] ; then
                PKG_TESTS_SANDBOX="${PKG_TESTS_SANDBOX_PARENT}"/"${TOOLCHAIN_PREFIX}"
            else # Linux
                PKG_TESTS_SANDBOX="${PKG_TESTS_SANDBOX_PARENT}"
            fi

            LIT_EXECUTABLE_PATH="${LLVM_SOURCE_DIR}/utils/lit/lit.py"
            LLVM_BIN_DIR="$(build_directory_bin ${LOCAL_HOST} llvm)"
            echo "-- Test Installable Package --"
            call rm -rf "${PKG_TESTS_SANDBOX_PARENT}"
            call mkdir -p "${PKG_TESTS_SANDBOX}"
            with_pushd "${PKG_TESTS_SANDBOX_PARENT}" \
                call tar xzf "${package_for_host}"

            with_pushd "${PKG_TESTS_SOURCE_DIR}" \
                call python "${LIT_EXECUTABLE_PATH}" . -sv --param package-path="${PKG_TESTS_SANDBOX}" --param test-exec-root="${PKG_TESTS_TEMPS}" --param llvm-bin-dir="${LLVM_BIN_DIR}"
        fi
    fi
}

# Build and test packages.
for host in "${ALL_HOSTS[@]}"; do

    # Check if we should perform this action.
    if ! [[ $(should_execute_action "${host}-package") ]]; then
        continue
    fi

    if [[ $(should_include_host_in_lipo ${host}) ]]; then
            continue
    fi

    build_and_test_installable_package ${host}
done

# Lipo those products which require it, optionally build and test an installable package.
if [[ ${#LIPO_SRC_DIRS[@]} -gt 0 ]]; then
    # This is from multiple hosts; Which host should we say it is?
    # Let's call it 'merged-hosts' so that we can identify it.
    mergedHost="merged-hosts"

    # Check if we should perform this action.
    if ! [[ $(should_execute_action "${mergedHost}-lipo") ]]; then
        continue
    fi

    echo "--- Merging and running lipo ---"

    # Allow passing lipo with --host-lipo
    if [[ -z "${HOST_LIPO}" ]] ; then
        LIPO_PATH=$(xcrun_find_tool lipo)
    else
        LIPO_PATH="${HOST_LIPO}"
    fi
    call "${SWIFT_SOURCE_DIR}"/utils/recursive-lipo --lipo=${LIPO_PATH} --copy-subdirs="$(get_host_install_prefix ${host})lib/swift $(get_host_install_prefix ${host})lib/swift_static" --destination="$(get_host_install_destdir ${mergedHost})" ${LIPO_SRC_DIRS[@]}

    # Build and test the lipo-ed package.
    build_and_test_installable_package ${mergedHost}
fi
# END<|MERGE_RESOLUTION|>--- conflicted
+++ resolved
@@ -1948,130 +1948,6 @@
         --filecheck-exec="$(build_directory_bin ${LOCAL_HOST} llvm)/FileCheck")
 }
 
-<<<<<<< HEAD
-function set_stresstester_build_script_helper_command() {
-    local package_name="$1"
-    local package_build_type="$2"
-    local package_build_dir="$3"
-
-    if [ "${SKIP_BUILD_SWIFTSYNTAX}" ]; then
-        echo "Error: Cannot build $package_name without SwiftSyntax."
-        exit 1
-    fi
-
-    local swiftsyntax_config="debug"
-    if [[ $(is_cmake_release_build_type "${SWIFTSYNTAX_BUILD_TYPE}") ]] ; then
-        swiftsyntax_config="release"
-    fi
-    local config="debug"
-    if [[ $(is_cmake_release_build_type "${package_build_type}") ]] ; then
-        config="release"
-    fi
-
-    stresstester_build_script_helper_command=("${STRESSTEST_PACKAGE_DIR}/build-script-helper.py")
-    if [[ "${VERBOSE_BUILD}" ]] ; then
-        stresstester_build_script_helper_command+=(-v)
-    fi
-
-    stresstester_build_script_helper_command+=(
-        --package-dir="${package_name}"
-        --build-dir="${package_build_dir}"
-        --swiftc-exec="$(build_directory_bin ${LOCAL_HOST} swift)/swiftc"
-        --swift-build-exec="$(swiftpm_find_tool swift-build)"
-        --swift-test-exec="$(swiftpm_find_tool swift-test)"
-        --syntax-parser-header-dir="${SWIFT_SOURCE_DIR}/include/swift-c/SyntaxParser"
-        --syntax-parser-lib-dir="$(build_directory ${host} swift)/lib"
-        --sourcekitd-dir="$(build_directory ${host} swift)/lib"
-        --swiftsyntax-dir="$(build_directory ${host} swiftsyntax)/${swiftsyntax_config}"
-        --config="${config}")
-}
-
-function set_skstresstester_build_command() {
-    set_stresstester_build_script_helper_command SourceKitStressTester "${SKSTRESSTESTER_BUILD_TYPE}" "$(build_directory ${host} skstresstester)"
-    skstresstester_build_command=("${stresstester_build_script_helper_command[@]}")
-}
-
-function set_swiftevolve_build_command() {
-    set_stresstester_build_script_helper_command SwiftEvolve "${SWIFTEVOLVE_BUILD_TYPE}" "$(build_directory ${host} swiftevolve)"
-    swiftevolve_build_command=("${stresstester_build_script_helper_command[@]}")
-}
-
-# Construct the appropriate options to pass to an Xcode
-# build of any LLDB target.
-function set_lldb_xcodebuild_options() {
-    llvm_build_dir=$(build_directory ${host} llvm)
-    cmark_build_dir=$(build_directory ${host} cmark)
-    lldb_build_dir=$(build_directory ${host} lldb)
-    swift_build_dir=$(build_directory ${host} swift)
-
-    lldb_xcodebuild_options=(
-        LLDB_PATH_TO_LLVM_SOURCE="${LLVM_SOURCE_DIR}"
-        LLDB_PATH_TO_CLANG_SOURCE="${CLANG_SOURCE_DIR}"
-        LLDB_PATH_TO_SWIFT_SOURCE="${SWIFT_SOURCE_DIR}"
-        LLDB_PATH_TO_LLVM_BUILD="${llvm_build_dir}"
-        LLDB_PATH_TO_CLANG_BUILD="${llvm_build_dir}"
-        LLDB_PATH_TO_SWIFT_BUILD="${swift_build_dir}"
-        LLDB_IS_BUILDBOT_BUILD="${LLDB_IS_BUILDBOT_BUILD}"
-        LLDB_BUILD_DATE="\"${LLDB_BUILD_DATE}\""
-        SYMROOT="${lldb_build_dir}"
-        OBJROOT="${lldb_build_dir}"
-        -UseNewBuildSystem=NO
-        ${LLDB_EXTRA_XCODEBUILD_ARGS}
-        MACOSX_DEPLOYMENT_TARGET=10.13
-    )
-    if [[ "${LLDB_NO_DEBUGSERVER}" ]] ; then
-        lldb_xcodebuild_options=(
-            "${lldb_xcodebuild_options[@]}"
-            DEBUGSERVER_DISABLE_CODESIGN="1"
-            DEBUGSERVER_DELETE_AFTER_BUILD="1"
-        )
-    fi
-    if [[ "${LLDB_USE_SYSTEM_DEBUGSERVER}" ]] ; then
-        lldb_xcodebuild_options=(
-            "${lldb_xcodebuild_options[@]}"
-            DEBUGSERVER_USE_FROM_SYSTEM="1"
-        )
-    fi
-    if [[ "${ENABLE_ASAN}" ]] ; then
-	lldb_xcodebuild_options=(
-	    "${lldb_xcodebuild_options[@]}"
-	    ENABLE_ADDRESS_SANITIZER="YES"
-	    -enableAddressSanitizer=YES
-	)
-    fi
-    if [[ "${ENABLE_UBSAN}" ]] ; then
-	lldb_xcodebuild_options=(
-	    "${lldb_xcodebuild_options[@]}"
-	    ENABLE_UNDEFINED_BEHAVIOR_SANITIZER="YES"
-	    -enableUndefinedBehaviorSanitizer=YES
-	)
-    fi
-    if [[ "$(true_false ${LLDB_ASSERTIONS})" == "FALSE" ]]; then
-	lldb_xcodebuild_options=(
-	    "${lldb_xcodebuild_options[@]}"
-	    OTHER_CFLAGS="-DNDEBUG"
-	)
-    fi
-    # SWIFT_ENABLE_TENSORFLOW
-    if [[ "${ENABLE_TENSORFLOW}" && "$(uname -s)" == "Darwin" ]] ; then
-        set_lldb_build_mode
-        # FIXME: This is a hack: adding rpaths with many `..` that jump across
-        # frameworks is bad practice. It would be cleaner/more robust to copy
-        # the TensorFlow libraries to LLDB.framework.
-        LLDB_BINARY_RPATH="-Wl,-rpath,@executable_path/../lib/swift/\$(PLATFORM_NAME)"
-        LLDB_BINARES_RPATH="-Wl,-rpath,@executable_path/../../../../../../../usr/lib/swift/\$(PLATFORM_NAME)"
-        LLDB_SO_RPATH="-Wl,-rpath,@loader_path/../../../../../../usr/lib/swift/\$(PLATFORM_NAME)"
-        RPATHS="${LLDB_BINARY_RPATH} ${LLDB_BINARIES_RPATH} ${LLDB_SO_RPATH}"
-        lldb_xcodebuild_options=(
-            "${lldb_xcodebuild_options[@]}"
-            ENABLE_TENSORFLOW=1
-            EXTRA_OTHER_LDFLAGS="-L\$(LLDB_PATH_TO_SWIFT_BUILD)/lib/swift/\$(PLATFORM_NAME) ${RPATHS} -ltensorflow"
-        )
-    fi
-}
-
-=======
->>>>>>> 35518d77
 #
 # Configure and build each product
 #
