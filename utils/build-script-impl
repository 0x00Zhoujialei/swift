#!/usr/bin/env bash
#===--- build-script-impl - Implementation details of build-script ---------===#
#
## This source file is part of the Swift.org open source project
##
## Copyright (c) 2014 - 2017 Apple Inc. and the Swift project authors
## Licensed under Apache License v2.0 with Runtime Library Exception
##
## See https://swift.org/LICENSE.txt for license information
## See https://swift.org/CONTRIBUTORS.txt for the list of Swift project authors
#
#===------------------------------------------------------------------------===#

#
# This script is an implementation detail of other build scripts and should not
# be called directly.
#
# Note: This script will NOT auto-clean before building.
#

set -o pipefail
set -e

umask 0022

# Declare the set of known settings along with each one's description
#
# If you add a user-settable variable, add it to this list.
#
# A default value of "" indicates that the corresponding variable
# will remain unset unless set explicitly.
#
# skip-* parameters do not affect the configuration (CMake parameters).
# You can turn them on and off in different invocations of the script for the
# same build directory.
#
# build-* parameters affect the CMake configuration (enable/disable those
# components).
#
# Each variable name is re-exported into this script in uppercase, where dashes
# are substituted by underscores. For example, `swift-install-components` is
# referred to as `SWIFT_INSTALL_COMPONENTS` in the remainder of this script.
KNOWN_SETTINGS=(
    # name                      default          description
    dry-run                     ""               "print the commands that would be executed, but do not execute them"
    build-args                  ""               "arguments to the build tool; defaults to -j8 when CMake generator is \"Unix Makefiles\""
    build-dir                   ""               "out-of-tree build directory; default is in-tree. **This argument is required**"
    host-cc                     ""               "the path to CC, the 'clang' compiler for the host platform. **This argument is required**"
    host-cxx                    ""               "the path to CXX, the 'clang++' compiler for the host platform. **This argument is required**"
    host-lipo                   ""               "the path to lipo for creating universal binaries on Darwin"
    host-libtool                ""               "the path to libtool"
    darwin-xcrun-toolchain      "default"        "the name of the toolchain to use on Darwin"
    ninja-bin                   ""               "the path to Ninja tool"
    cmark-build-type            "Debug"          "the CMake build variant for CommonMark (Debug, RelWithDebInfo, Release, MinSizeRel).  Defaults to Debug."
    lldb-extra-cmake-args       ""               "extra command line args to pass to lldb cmake"
    lldb-extra-xcodebuild-args  ""               "extra command line args to pass to lldb xcodebuild"
    lldb-test-cc                ""               "CC to use for building LLDB testsuite test inferiors.  Defaults to just-built, in-tree clang.  If set to 'host-toolchain', sets it to same as host-cc."
    lldb-test-with-curses       ""               "run test lldb test runner using curses terminal control"
    lldb-test-swift-only        ""               "when running lldb tests, only include Swift-specific tests"
    lldb-no-debugserver         ""               "delete debugserver after building it, and don't try to codesign it"
    lldb-use-system-debugserver ""               "don't try to codesign debugserver, and use the system's debugserver instead"
    llvm-build-type             "Debug"          "the CMake build variant for LLVM and Clang (Debug, RelWithDebInfo, Release, MinSizeRel).  Defaults to Debug."
    swift-build-type            "Debug"          "the CMake build variant for Swift"
    swift-enable-assertions     "1"              "enable assertions in Swift"
    swift-analyze-code-coverage "not-merged"     "Code coverage analysis mode for Swift (false, not-merged, merged). Defaults to false if the argument is not present, and not-merged if the argument is present without a modifier."
    swift-tools-enable-lto      ""               "enable LTO compilation of Swift tools. *NOTE* This does not include the swift standard library and runtime. Must be set to one of 'thin' or 'full'"
    llvm-enable-lto             ""               "Must be set to one of 'thin' or 'full'"
    llvm-enable-modules         "0"              "enable building llvm using modules"
    swift-tools-num-parallel-lto-link-jobs ""    "The number of parallel link jobs to use when compiling swift tools"
    llvm-num-parallel-lto-link-jobs ""           "The number of parallel link jobs to use when compiling llvm"
    swift-stdlib-build-type     "Debug"          "the CMake build variant for Swift"
    swift-stdlib-enable-assertions "1"           "enable assertions in Swift"
    swift-stdlib-enable-resilience "0"           "build the Swift stdlib and overlays with resilience enabled"
    swift-stdlib-use-nonatomic-rc "0"            "build the Swift stdlib and overlays with nonatomic reference count operations enabled"
    swift-stdlib-sil-serialize-all "1"           "build the Swift stdlib and overlays with all method bodies serialized"
    lldb-build-type             "Debug"          "the CMake build variant for LLDB"
    llbuild-build-type          "Debug"          "the CMake build variant for llbuild"
    foundation-build-type       "Debug"          "the build variant for Foundation"
    libdispatch-build-type      "Debug"          "the build variant for libdispatch"
    libicu-build-type           "Debug"          "the build variant for libicu"
    playgroundlogger-build-type "Debug"          "the build variant for PlaygroundLogger"
    playgroundsupport-build-type "Debug"         "the build variant for PlaygroundSupport"
    xctest-build-type           "Debug"          "the build variant for xctest"
    swiftpm-build-type          "Debug"          "the build variant for swiftpm"
    llbuild-enable-assertions   "1"              "enable assertions in llbuild"
    enable-asan                 ""               "enable Address Sanitizer"
    cmake                       ""               "path to the cmake binary"
    distcc                      ""               "use distcc in pump mode"
    distcc-pump                 ""               "the path to distcc pump executable. This argument is required if distcc is set."
    build-runtime-with-host-compiler   ""        "use the host c++ compiler to build everything"
    cmake-generator             "Unix Makefiles" "kind of build system to generate; see output of 'cmake --help' for choices"
    verbose-build               ""               "print the commands executed during the build"
    install-prefix              ""               "installation prefix"
    toolchain-prefix            ""               "the path to the .xctoolchain directory that houses the install prefix path"
    install-destdir             ""               "the path to use as the filesystem root for the installation"
    install-symroot             ""               "the path to install debug symbols into"
    swift-install-components    ""               "a semicolon-separated list of Swift components to install"
    llvm-install-components    ""                "a semicolon-separated list of LLVM components to install"
    installable-package         ""               "the path to the archive of the installation directory"
    test-installable-package    ""               "whether to run post-packaging tests on the produced package"
    reconfigure                 ""               "force a CMake configuration run even if CMakeCache.txt already exists"
    skip-reconfigure            ""               "set to skip reconfigure"
    swift-primary-variant-sdk   ""               "default SDK for target binaries"
    swift-primary-variant-arch  ""               "default arch for target binaries"
    skip-build-cmark            ""               "set to skip building CommonMark"
    skip-build-llvm             ""               "set to skip building LLVM/Clang"
    skip-build-compiler-rt      ""               "set to skip building Compiler-RT"
    skip-build-swift            ""               "set to skip building Swift"
    skip-build-linux            ""               "set to skip building Swift stdlibs for Linux"
    skip-build-freebsd          ""               "set to skip building Swift stdlibs for FreeBSD"
    skip-build-cygwin           ""               "set to skip building Swift stdlibs for Cygwin"
    skip-build-osx              ""               "set to skip building Swift stdlibs for OS X"
    skip-build-ios-device       ""               "set to skip building Swift stdlibs for iOS devices (i.e. build simulators only)"
    skip-build-ios-simulator    ""               "set to skip building Swift stdlibs for iOS simulators (i.e. build devices only)"
    skip-build-tvos-device      ""               "set to skip building Swift stdlibs for tvOS devices (i.e. build simulators only)"
    skip-build-tvos-simulator   ""               "set to skip building Swift stdlibs for tvOS simulators (i.e. build devices only)"
    skip-build-watchos-device   ""               "set to skip building Swift stdlibs for Apple watchOS devices (i.e. build simulators only)"
    skip-build-watchos-simulator ""              "set to skip building Swift stdlibs for Apple watchOS simulators (i.e. build devices only)"
    skip-build-android          ""               "set to skip building Swift stdlibs for Android"
    skip-build-lldb             ""               "set to skip building LLDB"
    skip-build-llbuild          ""               "set to skip building llbuild"
    skip-build-swiftpm          ""               "set to skip building swiftpm"
    skip-build-xctest           ""               "set to skip building xctest"
    skip-build-foundation       ""               "set to skip building foundation"
    skip-build-libdispatch      ""               "set to skip building libdispatch"
    skip-build-libicu           ""               "set to skip building libicu"
    skip-build-benchmarks       ""               "set to skip building Swift Benchmark Suite"
    skip-build-playgroundlogger ""               "set to skip building PlaygroundLogger"
    skip-build-playgroundsupport ""              "set to skip building PlaygroundSupport"
    skip-test-cmark             ""               "set to skip testing CommonMark"
    skip-test-lldb              ""               "set to skip testing lldb"
    skip-test-swift             ""               "set to skip testing Swift"
    skip-test-llbuild           ""               "set to skip testing llbuild"
    skip-test-swiftpm           ""               "set to skip testing swiftpm"
    skip-test-xctest            ""               "set to skip testing xctest"
    skip-test-foundation        ""               "set to skip testing foundation"
    skip-test-libdispatch       ""               "set to skip testing libdispatch"
    skip-test-libicu            ""               "set to skip testing libicu"
    skip-test-playgroundlogger  ""               "set to skip testing PlaygroundLogger"
    skip-test-playgroundsupport ""               "set to skip testing PlaygroundSupport"
    skip-test-linux             ""               "set to skip testing Swift stdlibs for Linux"
    skip-test-freebsd           ""               "set to skip testing Swift stdlibs for FreeBSD"
    skip-test-cygwin            ""               "set to skip testing Swift stdlibs for Cygwin"
    skip-test-osx               ""               "set to skip testing Swift stdlibs for OS X"
    skip-test-ios-simulator     ""               "set to skip testing Swift stdlibs for iOS simulators (i.e. test devices only)"
    skip-test-ios-host          ""               "set to skip testing the host parts of the iOS toolchain"
    skip-test-tvos-simulator    ""               "set to skip testing Swift stdlibs for tvOS simulators (i.e. test devices only)"
    skip-test-tvos-host         ""               "set to skip testing the host parts of the tvOS toolchain"
    skip-test-watchos-simulator  ""              "set to skip testing Swift stdlibs for Apple watchOS simulators (i.e. test devices only)"
    skip-test-watchos-host      ""               "set to skip testing the host parts of the watchOS toolchain"
    skip-test-android-host      ""               "set to skip testing the host parts of the Android toolchain"
    validation-test             "0"              "set to run the validation test suite"
    long-test                   "0"              "set to run the long test suite"
    skip-test-benchmarks        ""               "set to skip running Swift Benchmark Suite"
    skip-test-optimized         ""               "set to skip testing the test suite in optimized mode"
    stress-test-sourcekit       ""               "set to run the stress-SourceKit target"
    workspace                   "${HOME}/src"    "source directory containing llvm, clang, swift"
    enable-llvm-assertions      "1"              "set to enable llvm assertions"
    build-llvm                  "1"              "set to 1 to build LLVM and Clang"
    build-swift-tools           "1"              "set to 1 to build Swift host tools"
    build-swift-dynamic-stdlib  ""               "set to 1 to build dynamic variants of the Swift standard library"
    build-swift-static-stdlib   ""               "set to 1 to build static variants of the Swift standard library"
    build-swift-stdlib-unittest-extra "0"        "set to 1 to build optional StdlibUnittest components"
    build-swift-dynamic-sdk-overlay   ""         "set to 1 to build dynamic variants of the Swift SDK overlay"
    build-swift-static-sdk-overlay    ""         "set to 1 to build static variants of the Swift SDK overlay"
    build-swift-examples        "1"              "set to 1 to build examples"
    build-swift-remote-mirror   "1"              "set to 1 to build the Swift Remote Mirror library"
    build-serialized-stdlib-unittest "0"         "set to 1 to build the StdlibUnittest module with -sil-serialize-all"
    build-sil-debugging-stdlib  "0"              "set to 1 to build the Swift standard library with -gsil to enable debugging and profiling on SIL level"
    check-incremental-compilation "0"            "set to 1 to compile swift libraries multiple times to check if incremental compilation works"
    llvm-include-tests          "1"              "Set to true to generate testing targets for LLVM. Set to true by default."
    swift-include-tests         "1"              "Set to true to generate testing targets for Swift. This allows the build to proceed when 'test' directory is missing (required for B&I builds)"
    native-llvm-tools-path      ""               "directory that contains LLVM tools that are executable on the build machine"
    native-clang-tools-path     ""               "directory that contains Clang tools that are executable on the build machine"
    native-swift-tools-path     ""               "directory that contains Swift tools that are executable on the build machine"
<<<<<<< HEAD
    compiler-vendor             "none"           "compiler vendor name [none,apple]"
    clang-user-visible-version  "5.0.0"          "user-visible version of the embedded Clang and LLVM compilers"
    swift-user-visible-version  "3.1"            "user-visible version of the Swift language"
    swift-compiler-version      ""               "string that indicates a compiler version for Swift"
    clang-compiler-version      ""               "string that indicates a compiler version for Clang"
=======
>>>>>>> e9d6b48b
    embed-bitcode-section       "0"              "embed an LLVM bitcode section in stdlib/overlay binaries for supported platforms"
    darwin-crash-reporter-client ""              "whether to enable CrashReporter integration"
    darwin-stdlib-install-name-dir ""            "the directory of the install_name for standard library dylibs"
    install-cmark               ""               "whether to install cmark"
    install-swift               ""               "whether to install Swift"
    install-lldb                ""               "whether to install LLDB"
    install-llbuild             ""               "whether to install llbuild"
    install-swiftpm             ""               "whether to install swiftpm"
    install-xctest              ""               "whether to install xctest"
    install-foundation          ""               "whether to install foundation"
    install-libdispatch         ""               "whether to install libdispatch"
    install-libicu              ""               "whether to install libicu"
    install-playgroundlogger    ""               "whether to install PlaygroundLogger"
    install-playgroundsupport   ""               "whether to install PlaygroundSupport"
    darwin-install-extract-symbols ""            "whether to extract symbols with dsymutil during installations"
    host-target                 ""               "The host target. LLVM, Clang, and Swift will be built for this target. The built LLVM and Clang will be used to compile Swift for the cross-compilation targets. **This argument is required**"
    stdlib-deployment-targets   ""               "space-separated list of targets to configure the Swift standard library to be compiled or cross-compiled for"
    build-stdlib-deployment-targets "all"        "space-separated list that filters which of the configured targets to build the Swift standard library for, or 'all'"
    cross-compile-hosts         ""               "space-separated list of targets to cross-compile host Swift tools for"
    cross-compile-with-host-tools  ""            "set to use the clang we build for the host to then build the cross-compile hosts"
    cross-compile-install-prefixes      ""       "semicolon-separated list of install prefixes to use for the cross-compiled hosts. The list expands, so if there are more cross-compile hosts than prefixes, unmatched hosts use the last prefix in the list"
    skip-merge-lipo-cross-compile-tools ""       "set to skip running merge-lipo after installing cross-compiled host Swift tools"
    darwin-deployment-version-osx     "10.9"     "minimum deployment target version for OS X"
    darwin-deployment-version-ios     "7.0"      "minimum deployment target version for iOS"
    darwin-deployment-version-tvos    "9.0"      "minimum deployment target version for tvOS"
    darwin-deployment-version-watchos "2.0"      "minimum deployment target version for watchOS"
    extra-cmake-options         ""               "Extra options to pass to CMake for all targets"
    extra-swift-args            ""               "Extra arguments to pass to swift modules which match regex. Assumed to be a flattened cmake list consisting of [module_regexp, args, module_regexp, args, ...]"
    sil-verify-all              "0"              "If enabled, run the SIL verifier after each transform when building Swift files during this build process"
    swift-enable-ast-verifier   "1"              "If enabled, and the assertions are enabled, the built Swift compiler will run the AST verifier every time it is invoked"
    swift-runtime-enable-leak-checker   "0"              "Enable leaks checking routines in the runtime"
    use-gold-linker             ""               "Enable using the gold linker"
    darwin-toolchain-bundle-identifier ""        "CFBundleIdentifier for xctoolchain info plist"
    darwin-toolchain-display-name      ""        "Display Name for xctoolcain info plist"
    darwin-toolchain-display-name-short ""       "Display Name with out date for xctoolchain info plist"
    darwin-toolchain-name              ""        "Directory name for xctoolchain"
    darwin-toolchain-version           ""        "Version for xctoolchain info plist and installer pkg"
    darwin-toolchain-application-cert  ""        "Application Cert name to codesign xctoolchain"
    darwin-toolchain-installer-cert    ""        "Installer Cert name to create installer pkg"
    darwin-toolchain-installer-package ""        "The path to installer pkg"
    darwin-sdk-deployment-targets      "xctest-ios-8.0"        "semicolon-separated list of triples like 'fookit-ios-9.0;barkit-watchos-9.0'"
    darwin-overlay-target              ""        "single overlay target to build, dependencies are computed later"
    build-jobs                         ""        "The number of parallel build jobs to use"
    darwin-toolchain-alias             ""        "Swift alias for toolchain"
    android-ndk                        ""        "An absolute path to the NDK that will be used as a libc implementation for Android builds"
    android-api-level                  ""        "The Android API level to target when building for Android. Currently only 21 or above is supported"
    android-ndk-gcc-version            ""        "The GCC version to use when building for Android. Currently only 4.9 is supported"
    android-icu-uc                     ""        "Path to a directory containing libicuuc.so"
    android-icu-uc-include             ""        "Path to a directory containing headers for libicuuc"
    android-icu-i18n                   ""        "Path to a directory containing libicui18n.so"
    android-icu-i18n-include           ""        "Path to a directory containing headers libicui18n"
    android-deploy-device-path         ""        "Path on an Android device to which built Swift stdlib products will be deployed"
    check-args-only                    ""        "set to check all arguments are known. Exit with status 0 if success, non zero otherwise"
    common-cmake-options               ""        "CMake options used for all targets, including LLVM/Clang"
    cmark-cmake-options                ""        "CMake options used for all cmark targets"
    ninja-cmake-options                ""        "CMake options used for all ninja targets"
    foundation-cmake-options           ""        "CMake options used for all foundation targets"
    libdispatch-cmake-options          ""        "CMake options used for all libdispatch targets"
    libicu-cmake-options               ""        "CMake options used for all libicu targets"
    llbuild-cmake-options              ""        "CMake options used for all llbuild targets"
    lldb-cmake-options                 ""        "CMake options used for all lldb targets"
    llvm-cmake-options                 ""        "CMake options used for all llvm targets"
    ninja-cmake-options                ""        "CMake options used for all ninja targets"
    swift-cmake-options                ""        "CMake options used for all swift targets"
    swiftpm-cmake-options              ""        "CMake options used for all swiftpm targets"
    xctest-cmake-options               ""        "CMake options used for all xctest targets"
    playgroundsupport-cmake-options    ""        "CMake options used for all playgroundsupport targets"
    playgroundlogger-cmake-options     ""        "CMake options used for all playgroundlogger targets"
    # TODO: Remove this some time later.
    user-config-args            ""               "**Renamed to --extra-cmake-options**: User-supplied arguments to cmake when used to do configuration."
    only-execute                       "all"     "Only execute the named action (see implementation)"
    llvm-lit-args                      ""        "If set, override the lit args passed to LLVM"
    clang-profile-instr-use            ""        "If set, profile file to use for clang PGO"
    coverage-db                        ""        "If set, coverage database to use when prioritizing testing"
    build-toolchain-only               ""        "If set, only build the necessary tools to build an external toolchain"
    skip-local-host-install            ""        "If we are cross-compiling multiple targets, skip an install pass locally if the hosts match"
    swift-runtime-enable-cow-existentials "1"    "Enable the copy-on-write existential implementation"
)

# Centralized access point for traced command invocation.
# Every operation that might mutates file system should be called via
# these functions.

function call() {
    if [[ ${DRY_RUN} ]]; then
        echo "${PS4}"$(quoted_print "$@")
    else
        { set -x; } 2>/dev/null
        "$@"
        { set +x; } 2>/dev/null
    fi
}

function with_pushd() {
    local dir=$1
    shift
    if [[ "$1" == "call" ]]; then
        shift
    fi
    if [[ ${DRY_RUN} ]]; then
        echo ${PS4}pushd "${dir}"
        echo "${PS4}"$(quoted_print "$@")
        echo ${PS4}popd
    else
        set -x
        pushd "${dir}"
        "$@"
        { set -x; } 2>/dev/null # because $@ might includes { set +x; }
        popd
        { set +x; } 2>/dev/null
    fi
}

function quoted_print() {
    python -c 'import pipes; import sys; print(" ".join(pipes.quote(arg) for arg in sys.argv[1:]))' "$@"
}

function toupper() {
    echo "$@" | tr '[:lower:]' '[:upper:]'
}

function tolower() {
    echo "$@" | tr '[:upper:]' '[:lower:]'
}

function true_false() {
    case "$1" in
        false | FALSE | 0 | "")
            echo "FALSE"
            ;;
        true | TRUE | 1)
            echo "TRUE"
            ;;
        *)
            echo "true_false: unknown value: $1" >&2
            exit 1
            ;;
    esac
}

function to_varname() {
    toupper "${1//-/_}"
}

function set_lldb_build_mode() {
    LLDB_BUILD_MODE="CustomSwift-${LLDB_BUILD_TYPE}"
}

function is_llvm_lto_enabled() {
    if [[ "${LLVM_ENABLE_LTO}" == "thin" ]] ||
       [[ "${LLVM_ENABLE_LTO}" == "full" ]]; then
        echo "TRUE"
    else
        echo "FALSE"
    fi
}

function is_swift_lto_enabled() {
    if [[ "${SWIFT_TOOLS_ENABLE_LTO}" == "thin" ]] ||
       [[ "${SWIFT_TOOLS_ENABLE_LTO}" == "full" ]]; then
        echo "TRUE"
    else
        echo "FALSE"
    fi
}

# Enable module-builds of llvm only when asan is disabled.
# FIXME: rdar://problem/28356072
function is_llvm_module_build_enabled() {
    if [[ "$(true_false ${LLVM_ENABLE_MODULES})" == "TRUE" ]] &&
       [[ "$(true_false ${ENABLE_ASAN})" == "FALSE" ]]; then
        echo "TRUE"
    else
        echo "FALSE"
    fi
}

# Support for performing isolated actions.
#
# This is part of refactoring more work to be done or controllable via
# `build-script` itself. For additional information, see:
# https://bugs.swift.org/browse/SR-237
#
# To use this functionality, the script is invoked with:
#   ONLY_EXECUTE=<action name>
# where <action name> is one of:
#   all                          -- execute all actions
#   ${host}-${product}-build     -- the build of the product
#   ${host}-${product}-test      -- the test of the product
#   ${host}-${product}-install   -- the install of the product
#   ${host}-package              -- the package construction and test
#   merged-hosts-lipo            -- the lipo step, if used
# and if used, only the one individual action will be performed.
#
# If not set, the default is `all`.

# should_execute_action(name) -> 1 or nil
#
# Check if the named action should be run in the given script invocation.
function should_execute_action() {
    local name="$1"
    
    if [[ "${ONLY_EXECUTE}" = "all" ]] ||
           [[ "${ONLY_EXECUTE}" = "${name}" ]]; then
        echo 1
    fi
}

# should_execute_host_actions_for_phase(host, phase-name) -> 1 or nil
#
# Check if the there are any actions to execute for this host and phase (i.e.,
# "build", "test", or "install")
function should_execute_host_actions_for_phase() {
    local host="$1"
    local phase_name="$2"

    if [[ "${ONLY_EXECUTE}" = "all" ]] ||
           [[ "${ONLY_EXECUTE}" == ${host}-*-${phase_name} ]]; then
        echo 1
    fi
}

function set_build_options_for_host() {
    llvm_cmake_options=()
    swift_cmake_options=()
    cmark_cmake_options=()
    lldb_cmake_options=()
    swiftpm_bootstrap_options=()
    SWIFT_HOST_VARIANT=
    SWIFT_HOST_VARIANT_SDK=
    SWIFT_HOST_VARIANT_ARCH=
    SWIFT_HOST_TRIPLE=
    USE_GOLD_LINKER=
    local host="$1"

    # Hosts which can be cross-compiled must specify:
    # SWIFT_HOST_TRIPLE and llvm_target_arch (as well as usual HOST_VARIANT flags)
    
    case ${host} in
        freebsd-x86_64)
            SWIFT_HOST_VARIANT="freebsd"
            SWIFT_HOST_VARIANT_SDK="FREEBSD"
            SWIFT_HOST_VARIANT_ARCH="x86_64"
            USE_GOLD_LINKER=1
            ;;
        cygwin-x86_64)
            SWIFT_HOST_VARIANT="cygwin"
            SWIFT_HOST_VARIANT_SDK="CYGWIN"
            SWIFT_HOST_VARIANT_ARCH="x86_64"
            ;;
        linux-*)
            SWIFT_HOST_VARIANT="linux"
            SWIFT_HOST_VARIANT_SDK="LINUX"
            USE_GOLD_LINKER=1
            case ${host} in
                linux-x86_64)
                    SWIFT_HOST_VARIANT_ARCH="x86_64"
                    playgroundlogger_build_cmd="${PLAYGROUNDLOGGER_SOURCE_DIR}/build.py"
                    playgroundlogger_build_options=(
                        --swiftc "$(build_directory_bin ${host} swift)"
                        --foundation "$(build_directory ${host} foundation)"
                        --build-dir "$(build_directory ${host} playgroundlogger)"
                        --swift-build-dir "$(build_directory ${host} swift)"
                        --$(tolower "${PLAYGROUNDLOGGER_BUILD_TYPE}")
                    )
                    ;;
                linux-armv6)
                    SWIFT_HOST_VARIANT_ARCH="armv6"
                    SWIFT_HOST_TRIPLE="armv6-unknown-linux-gnueabihf"
                    llvm_target_arch="ARM"
                    ;;
                linux-armv7)
                    SWIFT_HOST_VARIANT_ARCH="armv7"
                    SWIFT_HOST_TRIPLE="armv7-unknown-linux-gnueabihf"
                    llvm_target_arch="ARM"
                    ;;
                linux-aarch64)
                    SWIFT_HOST_VARIANT_ARCH="aarch64"
                    ;;
                linux-powerpc64)
                    SWIFT_HOST_VARIANT_ARCH="powerpc64"
                    ;;
                linux-powerpc64le)
                    SWIFT_HOST_VARIANT_ARCH="powerpc64le"
                    ;;
                linux-s390x)
                    SWIFT_HOST_VARIANT_ARCH="s390x"
                    ;;
                esac
        ;;
        macosx-* | iphoneos-* | iphonesimulator-* | \
          appletvos-* | appletvsimulator-* | \
            watchos-* | watchsimulator-*)
            case ${host} in
                macosx-x86_64)
                    xcrun_sdk_name="macosx"
                    llvm_target_arch=""
                    SWIFT_HOST_TRIPLE="x86_64-apple-macosx${DARWIN_DEPLOYMENT_VERSION_OSX}"
                    SWIFT_HOST_VARIANT="macosx"
                    SWIFT_HOST_VARIANT_SDK="OSX"
                    SWIFT_HOST_VARIANT_ARCH="x86_64"

                    cmake_osx_deployment_target="${DARWIN_DEPLOYMENT_VERSION_OSX}"
                    cmark_cmake_options=(
                        -DCMAKE_C_FLAGS="$(cmark_c_flags ${host})"
                        -DCMAKE_CXX_FLAGS="$(cmark_c_flags ${host})"
                        -DCMAKE_OSX_SYSROOT:PATH="$(xcrun --sdk ${xcrun_sdk_name} --show-sdk-path)"
                        -DCMAKE_OSX_DEPLOYMENT_TARGET="${cmake_osx_deployment_target}"
                    )
                    swiftpm_bootstrap_options=(
                        --sysroot="$(xcrun --sdk ${xcrun_sdk_name} --show-sdk-path)"
                    )
                    playgroundlogger_build_cmd="xcodebuild"
                    playgroundlogger_build_target=("PlaygroundLogger_TestDriver")
                    PLAYGROUNDLOGGER_INSTALL_PLATFORM="MacOSX.platform"
                    ;;
                iphonesimulator-i386)
                    xcrun_sdk_name="iphonesimulator"
                    llvm_target_arch="X86"
                    SWIFT_HOST_TRIPLE="i386-apple-ios${DARWIN_DEPLOYMENT_VERSION_IOS}"
                    SWIFT_HOST_VARIANT="iphonesimulator"
                    SWIFT_HOST_VARIANT_SDK="IOS_SIMULATOR"
                    SWIFT_HOST_VARIANT_ARCH="i386"

                    cmake_osx_deployment_target=""
                    cmark_cmake_options=(
                        -DCMAKE_C_FLAGS="$(cmark_c_flags ${host})"
                        -DCMAKE_CXX_FLAGS="$(cmark_c_flags ${host})"
                        -DCMAKE_OSX_SYSROOT:PATH="$(xcrun --sdk ${xcrun_sdk_name} --show-sdk-path)"
                    )
                    playgroundlogger_build_cmd="xcodebuild"
                    playgroundlogger_build_target=("PlaygroundLogger_iOS")
                    PLAYGROUNDLOGGER_INSTALL_PLATFORM="iPhoneSimulator.platform"
                    ;;
                iphonesimulator-x86_64)
                    xcrun_sdk_name="iphonesimulator"
                    llvm_target_arch="X86"
                    SWIFT_HOST_TRIPLE="x86_64-apple-ios${DARWIN_DEPLOYMENT_VERSION_IOS}"
                    SWIFT_HOST_VARIANT="iphonesimulator"
                    SWIFT_HOST_VARIANT_SDK="IOS_SIMULATOR"
                    SWIFT_HOST_VARIANT_ARCH="x86_64"
                    
                    cmake_osx_deployment_target=""
                    cmark_cmake_options=(
                        -DCMAKE_C_FLAGS="$(cmark_c_flags ${host})"
                        -DCMAKE_CXX_FLAGS="$(cmark_c_flags ${host})"
                        -DCMAKE_OSX_SYSROOT:PATH="$(xcrun --sdk ${xcrun_sdk_name} --show-sdk-path)"
                    )
                    playgroundlogger_build_cmd="xcodebuild"
                    playgroundlogger_build_target=("PlaygroundLogger_iOS")
                    PLAYGROUNDLOGGER_INSTALL_PLATFORM="iPhoneSimulator.platform"
                    ;;
                iphoneos-armv7)
                    xcrun_sdk_name="iphoneos"
                    llvm_target_arch="ARM"
                    SWIFT_HOST_TRIPLE="armv7-apple-ios${DARWIN_DEPLOYMENT_VERSION_IOS}"
                    SWIFT_HOST_VARIANT="iphoneos"
                    SWIFT_HOST_VARIANT_SDK="IOS"
                    SWIFT_HOST_VARIANT_ARCH="armv7"
                    
                    cmake_osx_deployment_target=""
                    cmark_cmake_options=(
                        -DCMAKE_C_FLAGS="$(cmark_c_flags ${host})"
                        -DCMAKE_CXX_FLAGS="$(cmark_c_flags ${host})"
                        -DCMAKE_OSX_SYSROOT:PATH="$(xcrun --sdk ${xcrun_sdk_name} --show-sdk-path)"
                    )
                    playgroundlogger_build_cmd="xcodebuild"
                    playgroundlogger_build_target=("PlaygroundLogger_iOS")
                    PLAYGROUNDLOGGER_INSTALL_PLATFORM="iPhoneOS.platform"
                    ;;
                iphoneos-armv7s)
                    xcrun_sdk_name="iphoneos"
                    llvm_target_arch="ARM"
                    SWIFT_HOST_TRIPLE="armv7s-apple-ios${DARWIN_DEPLOYMENT_VERSION_IOS}"
                    SWIFT_HOST_VARIANT="iphoneos"
                    SWIFT_HOST_VARIANT_SDK="IOS"
                    SWIFT_HOST_VARIANT_ARCH="armv7s"

                    cmake_osx_deployment_target=""
                    cmark_cmake_options=(
                        -DCMAKE_C_FLAGS="$(cmark_c_flags ${host})"
                        -DCMAKE_CXX_FLAGS="$(cmark_c_flags ${host})"
                        -DCMAKE_OSX_SYSROOT:PATH="$(xcrun --sdk ${xcrun_sdk_name} --show-sdk-path)"
                    )
                    playgroundlogger_build_cmd="xcodebuild"
                    playgroundlogger_build_target=("PlaygroundLogger_iOS")
                    PLAYGROUNDLOGGER_INSTALL_PLATFORM="iPhoneOS.platform"
                    ;;
                iphoneos-arm64)
                    xcrun_sdk_name="iphoneos"
                    llvm_target_arch="AArch64"
                    SWIFT_HOST_TRIPLE="arm64-apple-ios${DARWIN_DEPLOYMENT_VERSION_IOS}"
                    SWIFT_HOST_VARIANT="iphoneos"
                    SWIFT_HOST_VARIANT_SDK="IOS"
                    SWIFT_HOST_VARIANT_ARCH="arm64"

                    cmake_osx_deployment_target=""
                    cmark_cmake_options=(
                        -DCMAKE_C_FLAGS="$(cmark_c_flags ${host})"
                        -DCMAKE_CXX_FLAGS="$(cmark_c_flags ${host})"
                        -DCMAKE_OSX_SYSROOT:PATH="$(xcrun --sdk ${xcrun_sdk_name} --show-sdk-path)"
                    )
                    playgroundlogger_build_cmd="xcodebuild"
                    playgroundlogger_build_target=("PlaygroundLogger_iOS")
                    PLAYGROUNDLOGGER_INSTALL_PLATFORM="iPhoneOS.platform"
                    ;;
                appletvsimulator-x86_64)
                    xcrun_sdk_name="appletvsimulator"
                    llvm_target_arch="X86"
                    SWIFT_HOST_TRIPLE="x86_64-apple-tvos${DARWIN_DEPLOYMENT_VERSION_TVOS}"
                    SWIFT_HOST_VARIANT="appletvsimulator"
                    SWIFT_HOST_VARIANT_SDK="TVOS_SIMULATOR"
                    SWIFT_HOST_VARIANT_ARCH="x86_64"
                    
                    cmake_osx_deployment_target=""
                    cmark_cmake_options=(
                        -DCMAKE_C_FLAGS="$(cmark_c_flags ${host})"
                        -DCMAKE_CXX_FLAGS="$(cmark_c_flags ${host})"
                        -DCMAKE_OSX_SYSROOT:PATH="$(xcrun --sdk ${xcrun_sdk_name} --show-sdk-path)"
                    )
                    playgroundlogger_build_cmd="xcodebuild"
                    playgroundlogger_build_target=("PlaygroundLogger_tvOS")
                    PLAYGROUNDLOGGER_INSTALL_PLATFORM="AppleTVSimulator.platform"
                    ;;
                appletvos-arm64)
                    xcrun_sdk_name="appletvos"
                    llvm_target_arch="AArch64"
                    SWIFT_HOST_TRIPLE="arm64-apple-tvos${DARWIN_DEPLOYMENT_VERSION_TVOS}"
                    SWIFT_HOST_VARIANT="appletvos"
                    SWIFT_HOST_VARIANT_SDK="TVOS"
                    SWIFT_HOST_VARIANT_ARCH="arm64"

                    cmake_osx_deployment_target=""
                    cmark_cmake_options=(
                        -DCMAKE_C_FLAGS="$(cmark_c_flags ${host})"
                        -DCMAKE_CXX_FLAGS="$(cmark_c_flags ${host})"
                        -DCMAKE_OSX_SYSROOT:PATH="$(xcrun --sdk ${xcrun_sdk_name} --show-sdk-path)"
                    )
                    playgroundlogger_build_cmd="xcodebuild"
                    playgroundlogger_build_target=("PlaygroundLogger_tvOS")
                    PLAYGROUNDLOGGER_INSTALL_PLATFORM="AppleTVOS.platform"
                    ;;
                watchsimulator-i386)
                    xcrun_sdk_name="watchsimulator"
                    llvm_target_arch="X86"
                    SWIFT_HOST_TRIPLE="i386-apple-watchos${DARWIN_DEPLOYMENT_VERSION_WATCHOS}"
                    SWIFT_HOST_VARIANT="watchsimulator"
                    SWIFT_HOST_VARIANT_SDK="WATCHOS_SIMULATOR"
                    SWIFT_HOST_VARIANT_ARCH="i386"

                    cmake_osx_deployment_target=""
                    cmark_cmake_options=(
                        -DCMAKE_C_FLAGS="$(cmark_c_flags ${host})"
                        -DCMAKE_CXX_FLAGS="$(cmark_c_flags ${host})"
                        -DCMAKE_OSX_SYSROOT:PATH="$(xcrun --sdk ${xcrun_sdk_name} --show-sdk-path)"
                    )
                    ;;
                watchos-armv7k)
                    xcrun_sdk_name="watchos"
                    llvm_target_arch="ARM"
                    SWIFT_HOST_TRIPLE="armv7k-apple-watchos${DARWIN_DEPLOYMENT_VERSION_WATCHOS}"
                    SWIFT_HOST_VARIANT="watchos"
                    SWIFT_HOST_VARIANT_SDK="WATCHOS"
                    SWIFT_HOST_VARIANT_ARCH="armv7k"

                    cmake_osx_deployment_target=""
                    cmark_cmake_options=(
                        -DCMAKE_C_FLAGS="$(cmark_c_flags ${host})"
                        -DCMAKE_CXX_FLAGS="$(cmark_c_flags ${host})"
                        -DCMAKE_OSX_SYSROOT:PATH="$(xcrun --sdk ${xcrun_sdk_name} --show-sdk-path)"
                    )
                    ;;
                *)
                    echo "Unknown host for swift tools: ${host}"
                    exit 1
                    ;;
            esac

            if [[ "${DARWIN_SDK_DEPLOYMENT_TARGETS}" != "" ]]; then
                local IFS=";"; DARWIN_SDK_DEPLOYMENT_TARGETS=($DARWIN_SDK_DEPLOYMENT_TARGETS)

                for target in "${DARWIN_SDK_DEPLOYMENT_TARGETS[@]}"; do
                    local IFS="-"; triple=($target)
                    sdk_target=$(toupper ${triple[0]}_${triple[1]})
                    swift_cmake_options+=(
                        "-DSWIFTLIB_DEPLOYMENT_VERSION_${sdk_target}=${triple[2]}"
                    )
                done
            fi

            llvm_cmake_options=(
                -DCMAKE_OSX_DEPLOYMENT_TARGET:STRING="${cmake_osx_deployment_target}"
                -DCMAKE_OSX_SYSROOT:PATH="$(xcrun --sdk ${xcrun_sdk_name} --show-sdk-path)"
                -DLLVM_ENABLE_LIBCXX:BOOL=TRUE
                -DCOMPILER_RT_ENABLE_IOS:BOOL=FALSE
                -DCOMPILER_RT_ENABLE_WATCHOS:BOOL=FALSE
                -DCOMPILER_RT_ENABLE_TVOS:BOOL=FALSE
                -DSANITIZER_MIN_OSX_VERSION="${cmake_osx_deployment_target}"
                -DLLVM_ENABLE_MODULES:BOOL="$(is_llvm_module_build_enabled)"
            )
            if [[ $(is_llvm_lto_enabled) == "TRUE" ]]; then
                if [[ $(cmake_needs_to_specify_standard_computed_defaults) == "TRUE" ]]; then
                    llvm_cmake_options+=(
                        "-DCMAKE_C_STANDARD_COMPUTED_DEFAULT=AppleClang"
                        "-DCMAKE_CXX_STANDARD_COMPUTED_DEFAULT=AppleClang"
                    )
                fi

                llvm_cmake_options+=(
                    "-DLLVM_PARALLEL_LINK_JOBS=${LLVM_NUM_PARALLEL_LTO_LINK_JOBS}"
                )
            fi

            if [[ $(is_swift_lto_enabled) == "TRUE" ]]; then
                if [[ $(cmake_needs_to_specify_standard_computed_defaults) = "TRUE" ]]; then
                    swift_cmake_options+=(
                        "-DCMAKE_C_STANDARD_COMPUTED_DEFAULT=AppleClang"
                        "-DCMAKE_CXX_STANDARD_COMPUTED_DEFAULT=AppleClang"
                    )
                fi

                llvm_cmake_options+=(
                    -DLLVM_ENABLE_MODULE_DEBUGGING:BOOL=NO
                )

                swift_cmake_options+=(
                    -DLLVM_ENABLE_MODULE_DEBUGGING:BOOL=NO
                    "-DSWIFT_PARALLEL_LINK_JOBS=${SWIFT_TOOLS_NUM_PARALLEL_LTO_LINK_JOBS}"
                )
            fi

            swift_cmake_options+=(
                -DSWIFT_DARWIN_DEPLOYMENT_VERSION_OSX="${DARWIN_DEPLOYMENT_VERSION_OSX}"
                -DSWIFT_DARWIN_DEPLOYMENT_VERSION_IOS="${DARWIN_DEPLOYMENT_VERSION_IOS}"
                -DSWIFT_DARWIN_DEPLOYMENT_VERSION_TVOS="${DARWIN_DEPLOYMENT_VERSION_TVOS}"
                -DSWIFT_DARWIN_DEPLOYMENT_VERSION_WATCHOS="${DARWIN_DEPLOYMENT_VERSION_WATCHOS}"
                -DLLVM_ENABLE_LIBCXX:BOOL=TRUE
            )
            ;;
        *)
            echo "Unknown host tools target: ${host}"
            exit 1
            ;;
    esac


    llvm_cmake_options+=(
        -DLLVM_TOOL_COMPILER_RT_BUILD:BOOL="$(false_true ${SKIP_BUILD_COMPILER_RT})"
        -DLLVM_BUILD_EXTERNAL_COMPILER_RT:BOOL="$(false_true ${SKIP_BUILD_COMPILER_RT})"
    )

    # If we are asked to not generate test targets for LLVM and or Swift,
    # disable as many LLVM tools as we can. This improves compile time when
    # compiling with LTO.
    #
    # *NOTE* Currently we do not support testing LLVM via build-script. But in a
    # future commit we will.
    #for arg in "$(compute_cmake_llvm_tool_disable_flags)"; do
    #    llvm_cmake_options+=( ${arg} )
    #done

    if [[ "${llvm_target_arch}" ]] ; then
        llvm_cmake_options+=(
            -DLLVM_TARGET_ARCH="${llvm_target_arch}"
        )
    fi

    # For cross-compilable hosts, we need to know the triple
    # and it must be the same for both LLVM and Swift

    if [[ "${SWIFT_HOST_TRIPLE}" ]] ; then
        llvm_cmake_options+=(
            -DLLVM_HOST_TRIPLE:STRING="${SWIFT_HOST_TRIPLE}"
        )
        swift_cmake_options+=(
            -DSWIFT_HOST_TRIPLE:STRING="${SWIFT_HOST_TRIPLE}"
        )
        lldb_cmake_options+=(
            -DLLVM_HOST_TRIPLE:STRING="${SWIFT_HOST_TRIPLE}"
        )
    fi
    swift_cmake_options+=(
        -DSWIFT_HOST_VARIANT="${SWIFT_HOST_VARIANT}"
        -DSWIFT_HOST_VARIANT_SDK="${SWIFT_HOST_VARIANT_SDK}"
        -DSWIFT_HOST_VARIANT_ARCH="${SWIFT_HOST_VARIANT_ARCH}"
    )

    if [[ "${LLVM_LIT_ARGS}" ]]; then
        llvm_cmake_options+=(
            -DLLVM_LIT_ARGS="${LLVM_LIT_ARGS}"
        )
        swift_cmake_options+=(
            -DLLVM_LIT_ARGS="${LLVM_LIT_ARGS}"
        )
    fi

    if [[ "${CLANG_PROFILE_INSTR_USE}" ]]; then
        llvm_cmake_options+=(
            -DLLVM_PROFDATA_FILE="${CLANG_PROFILE_INSTR_USE}"
        )
    fi

    swift_cmake_options+=(
        -DCOVERAGE_DB="${COVERAGE_DB}"
    )
}

function configure_default_options() {
    # Build a table of all of the known setting variables names.
    #
    # This is an optimization to do the argument to variable conversion (which is
    # slow) in a single pass.
    local all_settings=()
    for ((i = 0; i < ${#KNOWN_SETTINGS[@]}; i += 3)); do
        all_settings+=("${KNOWN_SETTINGS[i]}")
    done
    local known_setting_varnames=($(to_varname "${all_settings[*]}"))

    # Build up an "associative array" mapping setting names to variable names
    # (we use this for error checking to identify "known options", and as a fast
    # way to map the setting name to a variable name). See the code for scanning
    # command line arguments.
    #
    # This loop also sets (or unsets) each corresponding variable to its default
    # value.
    #
    # NOTE: If the Mac's bash were not stuck in the past, we could "declare -A"
    # an associative array, but instead we have to hack it by defining variables.
    for ((i = 0; i < ${#KNOWN_SETTINGS[@]}; i += 3)); do
        local setting="${KNOWN_SETTINGS[i]}"
        local default_value="${KNOWN_SETTINGS[$((i+1))]}"

        # Find the variable name in our lookup table.
        local varname="${known_setting_varnames[$((i/3))]}"

        # Establish the associative array mapping.
        eval "${setting//-/_}_VARNAME=${varname}"

        if [[ "${default_value}" ]] ; then
            # For an explanation of the backslash see http://stackoverflow.com/a/9715377
            eval ${varname}=$\default_value
        else
            unset ${varname}
        fi
    done
}
configure_default_options

COMMAND_NAME="$(basename "$0")"

# Print instructions for using this script to stdout
usage() {
    echo "Usage: ${COMMAND_NAME} [--help|-h] [ --SETTING=VALUE | --SETTING VALUE | --SETTING ]*"
    echo
    echo "  Available settings. Each setting corresponds to a variable,"
    echo "  obtained by upcasing its name, in this script.  A variable"
    echo "  with no default listed here will be unset in the script if"
    echo "  not explicitly specified.  A setting passed in the 3rd form"
    echo "  will set its corresponding variable to \"1\"."
    echo

    setting_list="
 | |Setting| Default|Description
 | |-------| -------|-----------
"

    for ((i = 0; i < ${#KNOWN_SETTINGS[@]}; i += 3)); do
        setting_list+="\
 | |--${KNOWN_SETTINGS[i]}| ${KNOWN_SETTINGS[$((i+1))]}|${KNOWN_SETTINGS[$((i+2))]}
"
    done
    echo "${setting_list}" | column -x -s'|' -t
    echo
    echo "Note: when using the form --SETTING VALUE, VALUE must not begin "
    echo "      with a hyphen."
    echo "Note: the \"--release\" option creates a pre-packaged combination"
    echo "      of settings used by the buildbot."
    echo
    echo "Cross-compiling Swift host tools"
    echo "  When building cross-compiled tools, it first builds for the native"
    echo "  build host machine. Then it proceeds to build the specified cross-compile"
    echo "  targets. It currently builds the requested variants of stdlib each"
    echo "  time around, so once for the native build, then again each time for"
    echo "  the cross-compile tool targets."
    echo
    echo "  When installing cross-compiled tools, it first installs each target"
    echo "  arch into a separate subdirectory under install-destdir, since you"
    echo "  can cross-compile for multiple targets at the same time. It then runs"
    echo "  recursive-lipo to produce fat binaries by merging the cross-compiled"
    echo "  targets, installing the merged result into the expected location of"
    echo "  install-destdir. After that, any remaining steps to extract dsyms and"
    echo "  create an installable package operates on install-destdir as normal."
}

# Scan all command-line arguments
while [[ "$1" ]] ; do
    case "$1" in
        -h | --help )
            usage
            exit
            ;;

        --* )
            dashless="${1:2}"

            # drop suffix beginning with the first "="
            setting="${dashless%%=*}"

            # compute the variable to set, using the cached map set up by
            # configure_default_options().
            varname_var="${setting//-/_}_VARNAME"
            varname=${!varname_var}

            # check to see if this is a known option
            if [[ "${varname}" = "" ]] ; then
                echo "error: unknown setting: ${setting}" 1>&2
                usage 1>&2
                exit 1
            fi

            # find the intended value
            if [[ "${dashless}" == *=* ]] ; then              # if there's an '=', the value
                value="${dashless#*=}"                        #   is everything after the first '='
            elif [[ "$2" ]] && [[ "${2:0:1}" != "-" ]] ; then # else if the next parameter exists
                value="$2"                                    #   but isn't an option, use that
                shift
            else                                              # otherwise, the value is 1
                value=1
            fi

            # For explanation of backslash see http://stackoverflow.com/a/9715377
            eval ${varname}=$\value
            ;;

        *)
            echo "Error: Invalid argument: $1" 1>&2
            usage 1>&2
            exit 1
    esac
    shift
done

# TODO: Rename this argument
LOCAL_HOST=$HOST_TARGET

# TODO: Remove this some time later.
if [[ "${USER_CONFIG_ARGS}" ]]; then
    echo "Error: --user-config-args is renamed to --extra-cmake-options." 1>&2
    exit 1
fi

if [[ "${CHECK_ARGS_ONLY}" ]]; then
    exit 0
fi

# FIXME: We currently do not support building compiler-rt with the
# Xcode generator.
if [[ "${CMAKE_GENERATOR}" == "Xcode" ]]; then
    SKIP_BUILD_COMPILER_RT=1
fi

# FIXME: We currently do not support cross-compiling swift with compiler-rt.
if [[ "${CROSS_COMPILE_HOSTS}" ]]; then
    SKIP_BUILD_COMPILER_RT=1
fi

if [[ "${SKIP_RECONFIGURE}" ]]; then
    RECONFIGURE=""
fi

# WORKSPACE, BUILD_DIR and INSTALLABLE_PACKAGE must be absolute paths
case "${WORKSPACE}" in
    /*) ;;
    *)
        echo "workspace must be an absolute path (was '${WORKSPACE}')"
        exit 1
        ;;
esac
case "${BUILD_DIR}" in
    /*) ;;
    "")
        echo "the --build-dir option is required"
        usage
        exit 1
        ;;
    *)
        echo "build-dir must be an absolute path (was '${BUILD_DIR}')"
        exit 1
        ;;
esac
case "${INSTALLABLE_PACKAGE}" in
    /*) ;;
    "") ;;
    *)
        echo "installable-package must be an absolute path (was '${INSTALLABLE_PACKAGE}')"
        exit 1
        ;;
esac

# WORKSPACE must exist
if [ ! -e "${WORKSPACE}" ] ; then
    echo "Workspace does not exist (tried ${WORKSPACE})"
    exit 1
fi

# FIXME: HOST_CC and CMAKE are set, and their presence is validated by,
#        utils/build-script. These checks are redundant, but must remain until
#        build-script-impl is merged completely with utils/build-script.
#        For additional information, see: https://bugs.swift.org/browse/SR-237
if [ -z "${HOST_CC}" ] ; then
    echo "Can't find clang.  Please install clang-3.5 or a later version."
    exit 1
fi
if [ -z "${CMAKE}" ] ; then
    echo "Environment variable CMAKE must be specified."
    exit 1
fi

function xcrun_find_tool() {
  xcrun --sdk macosx --toolchain "${DARWIN_XCRUN_TOOLCHAIN}" --find "$@"
}

function not() {
    if [[ ! "$1" ]] ; then
        echo 1
    fi
}

function join { 
    local IFS="$1"; shift; echo "$*"; 
}

function false_true() {
    if [[ $(true_false "$1") = "TRUE" ]]; then
        echo "FALSE"
    else
        echo "TRUE"
    fi
}

function cmake_version() {
    "${CMAKE}" --version | grep "cmake version" | cut -f 3 -d " "
}

function cmake_needs_to_specify_standard_computed_defaults() {
    if [[ $(cmake_version) = "3.4.0" ]]; then
        echo "TRUE"
    else
        echo "FALSE"
    fi
}

function make_relative_symlink() {
    local SOURCE=$1
    local TARGET=$2
    local TARGET_DIR=$(dirname $2)
    local RELATIVE_SOURCE=$(python -c "import os.path; print(os.path.relpath(\"${SOURCE}\", \"${TARGET_DIR}\"))")
    call ln -sf "${RELATIVE_SOURCE}" "${TARGET}"
}

# Sanitize the list of cross-compilation targets.
#
# In the Build/Host/Target paradigm:
# - "LOCAL_HOST" is Build (local machine running this script)
# - "CROSS_COMPILE_HOSTS" are the Hosts (implicitly includes LOCAL_HOST)
# - "STDLIB_DEPLOYMENT_TARGETS" are the Targets (for configuration)
# - "BUILD_STDLIB_DEPLOYMENT_TARGETS" are the Targets to build in this invocation

CROSS_COMPILE_HOSTS=($CROSS_COMPILE_HOSTS)
for t in "${CROSS_COMPILE_HOSTS[@]}"; do
    case ${t} in
        iphone* | appletv* | watch* | linux-armv6 | linux-armv7 )
            ;;
        *)
            echo "Unknown host to cross-compile for: ${t}"
            exit 1
            ;;
    esac
done

ALL_HOSTS=("${LOCAL_HOST}" "${CROSS_COMPILE_HOSTS[@]}")

function has_cross_compile_hosts() {
    if [[ ${#ALL_HOSTS[@]} -gt 1 ]]; then
        echo "1"
    fi
}

# We install in to host-specific directories when building more than one host.
# Other users will expect their products at INSTALL_DESTDIR.
function get_host_install_destdir() {
   local host="$1"

    if [[ $(has_cross_compile_hosts) ]]; then
        # If cross compiling tools, install into a host-specific subdirectory.
        if [[ $(should_include_host_in_lipo ${host}) ]]; then
            # If this is one of the hosts we should lipo, install in to a temporary subdirectory.
            local host_install_destdir="${BUILD_DIR}/intermediate-install/${host}"
        else
            local host_install_destdir="${INSTALL_DESTDIR}/${host}"
        fi
    else
        local host_install_destdir="${INSTALL_DESTDIR}"
    fi

    echo "${host_install_destdir}/" # Should always end in a '/'; it's a directory.
}

function splitSemicolonDelimitedInstallPrefixes() {
    local IFS=";"; CROSS_COMPILE_INSTALL_PREFIXES=($CROSS_COMPILE_INSTALL_PREFIXES)
}
splitSemicolonDelimitedInstallPrefixes

function get_host_install_prefix() {
    local host="$1"
   
    if [[ $(is_cross_tools_host ${host}) ]] && [[ ${#CROSS_COMPILE_INSTALL_PREFIXES[@]} -gt 0 ]]; then

        # Find the host's index in CROSS_COMPILE_HOSTS.
        for i in "${!CROSS_COMPILE_HOSTS[@]}"; do
           if [[ "${CROSS_COMPILE_HOSTS[$i]}" == "${host}" ]]; then
               local host_index=i
           fi
        done

        if [[ ${host_index} -lt ${#CROSS_COMPILE_INSTALL_PREFIXES[@]} ]]; then
            local host_install_prefix="${CROSS_COMPILE_INSTALL_PREFIXES[${host_index}]}"
        else
            # If there is no explicit install prefix for this host, use the last one
            # in the list.
            local host_install_prefix="${CROSS_COMPILE_INSTALL_PREFIXES[${#CROSS_COMPILE_INSTALL_PREFIXES[@]}-1]}"
        fi
    else
        local host_install_prefix="${INSTALL_PREFIX}"
    fi

    # Should always begin with a '/'; otherwise CMake will expand it as a relative path from the build folder.
    if [[ "${host_install_prefix:0:1}" != "/" ]]; then
        host_install_prefix="/${host_install_prefix}"
    fi

    echo "${host_install_prefix}/" # Should always end in a '/'; it's a directory.
}

function is_cross_tools_host() {
    local host="$1"
    for t in "${CROSS_COMPILE_HOSTS[@]}" ; do
        if [ "${host}" == "${t}" ] ; then
            echo 1
        fi
    done
}

# When building cross-compilers for these hosts,
# merge all of their contents together with lipo
function should_include_host_in_lipo() {
    local host="$1"
    if [[ $(has_cross_compile_hosts) ]] && [[ -z "${SKIP_MERGE_LIPO_CROSS_COMPILE_TOOLS}" ]]; then
        case ${host} in 
            iphone* | appletv* | watch* )
                echo 1
                ;;
        esac
    fi
}

function host_has_darwin_symbols() {
    local host="$1"
    case ${host} in 
        macosx* | iphone* | appletv* | watch* )
            echo 1
            ;;
    esac
}

function get_stdlib_targets_for_host() {

# FIXME: STDLIB_DEPLOYMENT_TARGETS argument assumed to apply when Host == Build
# Cross-compile Hosts are only built with their native standard libraries.
# To fix this, we would need to pass in a list of stdlib targets _per host_,
# and the SWIFT_SDKS parameters would need to be able to capture both the SDK 
# and architecture of each stdlib target -- currently it only captures the SDK.
#
# We turn these targets in to SWIFT_SDKS in `calculate_targets_for_host()`
    
    if [[ $(is_cross_tools_host $1) ]] ; then
        echo "$1"
    else
        echo "${STDLIB_DEPLOYMENT_TARGETS[@]}"
    fi
}

function should_build_stdlib_target() {
    local stdlib_target=$1
    local host=$2
    if [[ "${BUILD_STDLIB_DEPLOYMENT_TARGETS}" == "all" ]]; then
        echo 1
    else
        # Only build the stdlib targets in 'build-stdlib-deployment-targets'
        local build_list=($BUILD_STDLIB_DEPLOYMENT_TARGETS)
        for t in "${build_list[@]}"; do
            if [[ "${t}" == "${stdlib_target}" ]]; then
                echo 1
            fi
        done
        # As with 'stdlib-deployment-targets', 'build-stdlib-deployment-targets'
        # only applies to the LOCAL_HOST. For cross-tools hosts, always allow
        # their one-and-only stdlib-target to build.
        if [[ $(is_cross_tools_host ${host}) ]] && [[ "${stdlib_target}" == "${host}" ]]; then
            echo 1
        fi
    fi
}

#
# Calculate source directories for each product.
#
NINJA_SOURCE_DIR="${WORKSPACE}/ninja"
SWIFT_SOURCE_DIR="${WORKSPACE}/swift"
LLVM_SOURCE_DIR="${WORKSPACE}/llvm"
CMARK_SOURCE_DIR="${WORKSPACE}/cmark"
LLDB_SOURCE_DIR="${WORKSPACE}/lldb"
LLBUILD_SOURCE_DIR="${WORKSPACE}/llbuild"
SWIFTPM_SOURCE_DIR="${WORKSPACE}/swiftpm"
XCTEST_SOURCE_DIR="${WORKSPACE}/swift-corelibs-xctest"
FOUNDATION_SOURCE_DIR="${WORKSPACE}/swift-corelibs-foundation"
LIBDISPATCH_SOURCE_DIR="${WORKSPACE}/swift-corelibs-libdispatch"
LIBICU_SOURCE_DIR="${WORKSPACE}/icu"
PLAYGROUNDLOGGER_SOURCE_DIR="${WORKSPACE}/swift-xcode-playground-support/PlaygroundLogger"
PLAYGROUNDSUPPORT_SOURCE_DIR="${WORKSPACE}/swift-xcode-playground-support/PlaygroundSupport"

if [[ ! "${SKIP_BUILD_PLAYGROUNDLOGGER}" && ! -d ${PLAYGROUNDLOGGER_SOURCE_DIR} ]]; then
    echo "Couldn't find PlaygroundLogger source directory."
    exit 1
fi

if [[ ! "${SKIP_BUILD_PLAYGROUNDSUPPORT}" && ! -d ${PLAYGROUNDSUPPORT_SOURCE_DIR} ]]; then
    echo "Couldn't find PlaygroundSupport source directory."
    exit 1
fi

# Symlink clang into the llvm tree.
CLANG_SOURCE_DIR="${LLVM_SOURCE_DIR}/tools/clang"
if [ ! -e "${WORKSPACE}/clang" ] ; then
    # If llvm/tools/clang is already a directory, use that and skip the symlink.
    if [ ! -d "${CLANG_SOURCE_DIR}" ] ; then
        echo "Can't find source directory for clang (tried ${WORKSPACE}/clang and ${CLANG_SOURCE_DIR})"
        exit 1
    fi
fi
if [ ! -d "${CLANG_SOURCE_DIR}" ] ; then
    make_relative_symlink "${WORKSPACE}/clang" "${CLANG_SOURCE_DIR}"
fi

# Symlink compiler-rt into the llvm tree, if it exists.
COMPILER_RT_SOURCE_DIR="${LLVM_SOURCE_DIR}/projects/compiler-rt"
if [ -e "${WORKSPACE}/compiler-rt" ] ; then
    if [ ! -d "${COMPILER_RT_SOURCE_DIR}" ] ; then
        make_relative_symlink "${WORKSPACE}/compiler-rt" "${COMPILER_RT_SOURCE_DIR}"
    fi
fi

PRODUCTS=(cmark llvm)
if [[ ! "${SKIP_BUILD_LIBICU}" ]] ; then
     PRODUCTS=("${PRODUCTS[@]}" libicu)
fi
PRODUCTS=("${PRODUCTS[@]}" swift)
if [[ ! "${SKIP_BUILD_LLDB}" ]] ; then
     PRODUCTS=("${PRODUCTS[@]}" lldb)
fi
if [[ ! "${SKIP_BUILD_LLBUILD}" ]] ; then
     PRODUCTS=("${PRODUCTS[@]}" llbuild)
fi
if [[ ! "${SKIP_BUILD_LIBDISPATCH}" ]] ; then
     PRODUCTS=("${PRODUCTS[@]}" libdispatch)
fi
# SwiftPM and XCTest are dependent on Foundation, so Foundation must be
# added to the list of build products first.
if [[ ! "${SKIP_BUILD_FOUNDATION}" ]] ; then
     PRODUCTS=("${PRODUCTS[@]}" foundation)
fi
if [[ ! "${SKIP_BUILD_PLAYGROUNDLOGGER}" ]] ; then
     PRODUCTS=("${PRODUCTS[@]}" playgroundlogger)
fi
if [[ ! "${SKIP_BUILD_PLAYGROUNDSUPPORT}" ]] ; then
     PRODUCTS=("${PRODUCTS[@]}" playgroundsupport)
fi
# SwiftPM is dependent on XCTest, so XCTest must be added to the list of
# build products first.
if [[ ! "${SKIP_BUILD_XCTEST}" ]] ; then
     PRODUCTS=("${PRODUCTS[@]}" xctest)
fi
if [[ ! "${SKIP_BUILD_SWIFTPM}" ]] ; then
     PRODUCTS=("${PRODUCTS[@]}" swiftpm)
fi

# Checks if a given product is enabled (i.e. part of $PRODUCTS array)
function contains_product() {
  local current_product
  for current_product in "${PRODUCTS[@]}"; do
    if [[ "$current_product" == "$1" ]]; then
      return 0
    fi
  done
  return 1
}


# get_host_specific_variable(host, name)
#
# Get the value of a host-specific variable expected to have been passed by the
# `build-script`.
#
# This is a total hack, and is part of the SR-237 migration.
function get_host_specific_variable() {
    local host="$1"
    local name="$2"
    local envvar_name="HOST_VARIABLE_${host//-/_}__${name}"
    echo "${!envvar_name}"
}

function calculate_targets_for_host() {
    local host=$1
    
    SWIFT_STDLIB_TARGETS=()
    SWIFT_SDKS=()
    SWIFT_BENCHMARK_TARGETS=()
    SWIFT_RUN_BENCHMARK_TARGETS=()
    SWIFT_TEST_TARGETS=()

    # Get the list of Target platforms for the Host
    local stdlib_targets=($(get_stdlib_targets_for_host ${host}))

    for stdlib_deployment_target in "${stdlib_targets[@]}"; do
        local swift_sdk=
        local is_in_build_list=$(should_build_stdlib_target ${stdlib_deployment_target} ${host})
        local build_for_this_target=1
        local test_this_target=1
        local test_host_only=
        local build_benchmark_this_target=
        local test_benchmark_this_target=

        case ${stdlib_deployment_target} in
            linux-*)
                swift_sdk="LINUX"
                build_for_this_target=$(not ${SKIP_BUILD_LINUX})
                test_this_target=$(not ${SKIP_TEST_LINUX})
                ;;
            freebsd-*)
                swift_sdk="FREEBSD"
                build_for_this_target=$(not ${SKIP_BUILD_FREEBSD})
                test_this_target=$(not ${SKIP_TEST_FREEBSD})
                ;;
            cygwin-*)
                swift_sdk="CYGWIN"
                build_for_this_target=$(not ${SKIP_BUILD_CYGWIN})
                test_this_target=$(not ${SKIP_TEST_CYGWIN})
                ;;
            macosx-*)
                swift_sdk="OSX"
                build_for_this_target=$(not ${SKIP_BUILD_OSX})
                test_this_target=$(not ${SKIP_TEST_OSX})
                build_benchmark_this_target=$(not ${SKIP_BUILD_OSX})
                test_benchmark_this_target=$(not ${SKIP_BUILD_OSX})
                ;;
            iphoneos-*)
                swift_sdk="IOS"
                build_for_this_target=$(not ${SKIP_BUILD_IOS_DEVICE})
                if [[ ! "${SKIP_TEST_IOS_HOST}" ]] ; then
                    test_host_only=1
                else
                    test_this_target=
                fi
                build_benchmark_this_target=$(not ${SKIP_BUILD_IOS_DEVICE})

                # Never build iOS armv7s benchmarks.
                if [[ "${stdlib_deployment_target}" == "iphoneos-armv7s" ]]; then
                    build_benchmark_this_target=
                fi
                ;;
            iphonesimulator-*)
                swift_sdk="IOS_SIMULATOR"
                build_for_this_target=$(not ${SKIP_BUILD_IOS_SIMULATOR})
                test_this_target=$(not ${SKIP_TEST_IOS_SIMULATOR})
                ;;
            appletvos-*)
                swift_sdk="TVOS"
                build_for_this_target=$(not ${SKIP_BUILD_TVOS_DEVICE})
                if [[ ! "${SKIP_TEST_TVOS_HOST}" ]] ; then
                    test_host_only=1
                else
                    test_this_target=
                fi
                build_benchmark_this_target=$(not ${SKIP_BUILD_TVOS_DEVICE})
                ;;
            appletvsimulator-*)
                swift_sdk="TVOS_SIMULATOR"
                build_for_this_target=$(not ${SKIP_BUILD_TVOS_SIMULATOR})
                test_this_target=$(not ${SKIP_TEST_TVOS_SIMULATOR})
                ;;
            watchos-*)
                swift_sdk="WATCHOS"
                build_for_this_target=$(not ${SKIP_BUILD_WATCHOS_DEVICE})
                if [[ ! "${SKIP_TEST_WATCHOS_HOST}" ]] ; then
                    test_host_only=1
                else
                    test_this_target=
                fi
                build_benchmark_this_target=$(not ${SKIP_BUILD_WATCHOS_DEVICE})
                ;;
            watchsimulator-*)
                swift_sdk="WATCHOS_SIMULATOR"
                build_for_this_target=$(not ${SKIP_BUILD_WATCHOS_SIMULATOR})
                test_this_target=$(not ${SKIP_TEST_WATCHOS_SIMULATOR})
                ;;
            android-*)
                swift_sdk="ANDROID"
                build_for_this_target=$(not ${SKIP_BUILD_ANDROID})
                test_this_target=$(not ${SKIP_TEST_ANDROID_HOST})
                ;;
            *)
                echo "Unknown compiler deployment target: ${stdlib_deployment_target}"
                exit 1
                ;;
        esac

        SWIFT_SDKS+=("${swift_sdk}")

        if [[ "${build_for_this_target}" ]] && [[ "${is_in_build_list}" ]]; then

            if [[ "${BUILD_SWIFT_STDLIB_UNITTEST_EXTRA}" == "1" ]] ; then
                SWIFT_STDLIB_TARGETS+=("swift-stdlib-${stdlib_deployment_target}")
            else
                if [[ "${VALIDATION_TEST}" == "1" || "${LONG_TEST}" == "1" ]] ; then
                    SWIFT_STDLIB_TARGETS+=("swift-stdlib-${stdlib_deployment_target}")
                else
                    SWIFT_STDLIB_TARGETS+=("swift-test-stdlib-${stdlib_deployment_target}")
                fi
            fi
        fi
        if [[ "${build_benchmark_this_target}" ]] && [[ "${is_in_build_list}" ]]; then
            SWIFT_BENCHMARK_TARGETS+=("swift-benchmark-${stdlib_deployment_target}")
            if [[ $(not ${SKIP_TEST_BENCHMARK}) ]] ; then
              SWIFT_RUN_BENCHMARK_TARGETS+=("check-swift-benchmark-${stdlib_deployment_target}")
            fi
        fi
        if [[ "${test_this_target}" ]] && [[ "${is_in_build_list}" ]]; then
            test_target_suffix=""
            if [[ -n "${test_host_only}" ]] ; then
                test_target_suffix="-non-executable"
            fi

            test_subset_target_suffix=""
            if [[ "${VALIDATION_TEST}" == "1" ]] ; then
                if [[ "${LONG_TEST}" == "1" ]] ; then
                    test_subset_target_suffix="-all"
                else
                    test_subset_target_suffix="-validation"
                fi
            else
                if [[ "${LONG_TEST}" == "1" ]] ; then
                    test_subset_target_suffix="-only_long"
                fi
            fi
            SWIFT_TEST_TARGETS+=("check-swift${test_subset_target_suffix}${test_target_suffix}-${stdlib_deployment_target}")
            if [[ $(not ${SKIP_TEST_OPTIMIZED}) && ! -n "${test_host_only}" ]] ; then
                SWIFT_TEST_TARGETS+=("check-swift${test_subset_target_suffix}-optimize-${stdlib_deployment_target}")
            fi
        fi
    done

    # Filter duplicate SWIFT_SDKs
    # We will get them if building for multiple architecture variants
    SWIFT_SDKS=($(echo "${SWIFT_SDKS[@]}" | tr " " "\n" | sort -u | tr "\n" " "))

    # Get the values passed by `build-script`.
    LEGACY_SWIFT_STDLIB_TARGETS=(${SWIFT_STDLIB_TARGETS[@]})
    LEGACY_SWIFT_SDKS=(${SWIFT_SDKS[@]})
    LEGACY_SWIFT_BENCHMARK_TARGETS=(${SWIFT_BENCHMARK_TARGETS[@]})
    LEGACY_SWIFT_RUN_BENCHMARK_TARGETS=(${SWIFT_RUN_BENCHMARK_TARGETS[@]})
    LEGACY_SWIFT_TEST_TARGETS=(${SWIFT_TEST_TARGETS[@]})
    SWIFT_STDLIB_TARGETS=($(get_host_specific_variable ${host} SWIFT_STDLIB_TARGETS))
    SWIFT_SDKS=($(get_host_specific_variable ${host} SWIFT_SDKS))
    SWIFT_BENCHMARK_TARGETS=($(get_host_specific_variable ${host} SWIFT_BENCHMARK_TARGETS))
    SWIFT_RUN_BENCHMARK_TARGETS=($(get_host_specific_variable ${host} SWIFT_RUN_BENCHMARK_TARGETS))
    SWIFT_TEST_TARGETS=($(get_host_specific_variable ${host} SWIFT_TEST_TARGETS))

    # Validate the parameters match.
    if [[ "${SWIFT_STDLIB_TARGETS[*]}" != "${LEGACY_SWIFT_STDLIB_TARGETS[*]}" ]]; then
        printf "error: invalid build-script refactor for 'SWIFT_STDLIB_TARGETS': '%s' vs '%s'\n" "${SWIFT_STDLIB_TARGETS[*]}" "${LEGACY_SWIFT_STDLIB_TARGETS[*]}"
        exit 1
    fi
    if [[ "${SWIFT_SDKS[*]}" != "${LEGACY_SWIFT_SDKS[*]}" ]]; then
        printf "error: invalid build-script for 'SWIFT_SDKS' refactor: '%s' vs '%s'\n" "${SWIFT_SDKS[*]}" "${LEGACY_SWIFT_SDKS[*]}"
        exit 1
    fi
    if [[ "${SWIFT_BENCHMARK_TARGETS[*]}" != "${LEGACY_SWIFT_BENCHMARK_TARGETS[*]}" ]]; then
        printf "error: invalid build-script refactor for 'SWIFT_BENCHMARK_TARGETS': '%s' vs '%s'\n" "${SWIFT_BENCHMARK_TARGETS[*]}" "${LEGACY_SWIFT_BENCHMARK_TARGETS[*]}"
        exit 1
    fi
    if [[ "${SWIFT_RUN_BENCHMARK_TARGETS[*]}" != "${LEGACY_SWIFT_RUN_BENCHMARK_TARGETS[*]}" ]]; then
        printf "error: invalid build-script refactor for 'SWIFT_RUN_BENCHMARK_TARGETS': '%s' vs '%s'\n" "${SWIFT_RUN_BENCHMARK_TARGETS[*]}" "${LEGACY_SWIFT_RUN_BENCHMARK_TARGETS[*]}"
        exit 1
    fi
    if [[ "${SWIFT_TEST_TARGETS[*]}" != "${LEGACY_SWIFT_TEST_TARGETS[*]}" ]]; then
        printf "error: invalid build-script refactor for 'SWIFT_TEST_TARGETS': '%s' vs '%s'\n" "${SWIFT_TEST_TARGETS[*]}" "${LEGACY_SWIFT_TEST_TARGETS[*]}"
        exit 1
    fi
}


COMMON_C_FLAGS=""

# Convert to an array.
eval COMMON_CMAKE_OPTIONS=(${COMMON_CMAKE_OPTIONS})
eval EXTRA_CMAKE_OPTIONS=(${EXTRA_CMAKE_OPTIONS})
eval BUILD_ARGS=(${BUILD_ARGS})

if [[ -n "${DISTCC}" ]]; then
    if [[ "$(uname -s)" == "Darwin" ]] ; then
        # These are normally deduced by CMake, but when the compiler is set to
        # distcc which is installed elsewhere, we need to set them explicitly.
        COMMON_CMAKE_OPTIONS=(
            "${COMMON_CMAKE_OPTIONS[@]}" "-DCMAKE_AR=$(xcrun_find_tool ar)"
            "-DCMAKE_LINKER=$(xcrun_find_tool ld)"
            "-DCMAKE_NM=$(xcrun_find_tool nm)"
            "-DCMAKE_OBJDUMP=$(xcrun_find_tool objdump)"
            "-DCMAKE_RANLIB=$(xcrun_find_tool ranlib)"
            "-DCMAKE_STRIP=$(xcrun_find_tool strip)"
        )
    fi
fi

eval CMAKE_BUILD=("${DISTCC_PUMP}" "${CMAKE}" "--build")


if [[ "${CMAKE_GENERATOR}" == "Xcode" ]]; then
    BUILD_TARGET_FLAG="-target"
fi

function build_directory() {
    host=$1
    product=$2
    echo "${BUILD_DIR}/${product}-${host}"
}

function build_directory_bin() {
    host=$1
    product=$2
    root="$(build_directory ${host} ${product})"
    if [[ "${CMAKE_GENERATOR}" == "Xcode" ]] ; then
        case ${product} in
            cmark)
                echo "${root}/${CMARK_BUILD_TYPE}/bin"
                ;;
            llvm)
                echo "${root}/${LLVM_BUILD_TYPE}/bin"
                ;;
            swift)
                echo "${root}/${SWIFT_BUILD_TYPE}/bin"
                ;;
            lldb)
                ;;
            llbuild)
                echo "${root}/${LLBUILD_BUILD_TYPE}/bin"
                ;;
            swiftpm)
                echo "${root}/${SWIFTPM_BUILD_TYPE}/bin"
                ;;
            xctest)
                echo "${root}/${XCTEST_BUILD_TYPE}/bin"
                ;;
            foundation)
                echo "${root}/${FOUNDATION_BUILD_TYPE}/bin"
                ;;
            libdispatch)
                echo "${root}/${LIBDISPATCH_BUILD_TYPE}/bin"
                ;;
            libicu)
                ;;
            playgroundlogger)
                # FIXME: var name for build type
                echo "${root}/${PLAYGROUNDLOGGER_BUILD_TYPE}/bin"
                ;;
            playgroundsupport)
                echo "${root}/${PLAYGROUNDSUPPORT_BUILD_TYPE}/bin"
                ;;
            *)
                echo "error: unknown product: ${product}"
                exit 1
                ;;
        esac
    else
        echo "${root}/bin"
    fi
}

function is_cmake_release_build_type() {
    if [[ "$1" == "Release" || "$1" == "RelWithDebInfo" ]] ; then
        echo 1
    fi
}

function is_cmake_debuginfo_build_type() {
    if [[ "$1" == "Debug" || "$1" == "RelWithDebInfo" ]] ; then
        echo 1
    fi
}

function common_cross_c_flags() {
    echo -n "${COMMON_C_FLAGS}"

    case $1 in
        iphonesimulator-i386)
            echo "-arch i386 -mios-simulator-version-min=${DARWIN_DEPLOYMENT_VERSION_IOS}"
            ;;
        iphonesimulator-x86_64)
            echo "-arch x86_64 -mios-simulator-version-min=${DARWIN_DEPLOYMENT_VERSION_IOS}"
            ;;
        iphoneos-armv7)
            echo "-arch armv7 -miphoneos-version-min=${DARWIN_DEPLOYMENT_VERSION_IOS}"
            ;;
        iphoneos-armv7s)
            echo "-arch armv7s -miphoneos-version-min=${DARWIN_DEPLOYMENT_VERSION_IOS}"
            ;;
        iphoneos-arm64)
            echo "-arch arm64 -miphoneos-version-min=${DARWIN_DEPLOYMENT_VERSION_IOS}"
            ;;
        appletvsimulator-x86_64)
            echo "-arch x86_64 -mtvos-simulator-version-min=${DARWIN_DEPLOYMENT_VERSION_TVOS}"
            ;;
        appletvos-arm64)
            echo "-arch arm64 -mtvos-version-min=${DARWIN_DEPLOYMENT_VERSION_TVOS}"
            ;;
        watchsimulator-i386)
            echo "-arch i386 -mwatchos-simulator-version-min=${DARWIN_DEPLOYMENT_VERSION_WATCHOS}"
            ;;
        watchos-armv7k)
            echo "-arch armv7k -mwatchos-version-min=${DARWIN_DEPLOYMENT_VERSION_WATCHOS}"
            ;;
        android-armv7)
            echo "-arch armv7"
            ;;
    esac
}

function llvm_c_flags() {
    echo -n " $(common_cross_c_flags $1)"
    if [[ $(is_cmake_release_build_type "${LLVM_BUILD_TYPE}") ]] ; then
        echo -n " -fno-stack-protector"
    fi
    if [[ $(is_cmake_debuginfo_build_type "${LLVM_BUILD_TYPE}") ]] ; then
        if [[ $(is_llvm_lto_enabled) == "TRUE" ]] ; then
            echo -n " -gline-tables-only"
        else
            echo -n " -g"
        fi
    fi
}

function cmark_c_flags() {
    echo -n " $(common_cross_c_flags $1)"
    if [[ $(is_cmake_release_build_type "${CMARK_BUILD_TYPE}") ]] ; then
        echo -n " -fno-stack-protector"
    fi
}

function swift_c_flags() {
    # Don't pass common_cross_c_flags to Swift because CMake code in the Swift
    # project is itself aware of cross-compilation for the host tools and
    # standard library.
    echo -n "${COMMON_C_FLAGS}"
    if [[ $(is_cmake_release_build_type "${SWIFT_BUILD_TYPE}") ]] ; then
        echo -n " -fno-stack-protector"
    fi
    if [[ "$(true_false "${SWIFT_STDLIB_USE_NONATOMIC_RC}")" == "TRUE" ]]; then
        echo -n " -DSWIFT_STDLIB_USE_NONATOMIC_RC"
    fi
}

function cmake_config_opt() {
    product=$1
    if [[ "${CMAKE_GENERATOR}" == "Xcode" ]] ; then
        # CMake automatically adds --target ALL_BUILD if we don't pass this.
        echo "--target ZERO_CHECK "
        case ${product} in
            cmark)
                echo "--config ${CMARK_BUILD_TYPE}"
                ;;
            llvm)
                echo "--config ${LLVM_BUILD_TYPE}"
                ;;
            swift)
                echo "--config ${SWIFT_BUILD_TYPE}"
                ;;
            lldb)
                ;;
            llbuild)
                echo "--config ${LLBUILD_BUILD_TYPE}"
                ;;
            swiftpm)
                echo "--config ${SWIFTPM_BUILD_TYPE}"
                ;;
            xctest)
                echo "--config ${XCTEST_BUILD_TYPE}"
                ;;
            foundation)
                echo "--config ${FOUNDATION_BUILD_TYPE}"
                ;;            
            libdispatch)
                ;;
            libicu)
                ;;
            playgroundlogger)
                # FIXME: var name
                echo "--config ${PLAYGROUNDLOGGER_BUILD_TYPE}"
                ;;
            playgroundsupport)
                echo "--config ${PLAYGROUNDSUPPORT_BUILD_TYPE}"
                ;;
            *)
                echo "error: unknown product: ${product}"
                exit 1
                ;;
        esac
    fi
}

function set_swiftpm_bootstrap_command() {
    SWIFTC_BIN="$(build_directory_bin ${LOCAL_HOST} swift)/swiftc"
    LLBUILD_BIN="$(build_directory_bin ${LOCAL_HOST} llbuild)/swift-build-tool"
    if [[ ! "${SKIP_BUILD_FOUNDATION}" ]] ; then
        FOUNDATION_BUILD_DIR=$(build_directory ${host} foundation)
        if [[ ! "${SKIP_BUILD_LIBDISPATCH}" ]] ; then
            LIBDISPATCH_BUILD_DIR="$(build_directory ${host} libdispatch)"
            LIBDISPATCH_BUILD_ARGS="--libdispatch-source-dir=${LIBDISPATCH_SOURCE_DIR} --libdispatch-build-dir=${LIBDISPATCH_BUILD_DIR}"
        fi
        if [[ ! "${SKIP_BUILD_LIBICU}" ]] ; then
            LIBICU_BUILD_DIR="$(build_directory ${host} libicu)"
        fi
        if [[ ! "${SKIP_BUILD_XCTEST}" ]] ; then
            XCTEST_BUILD_DIR=$(build_directory ${host} xctest)
        fi
    fi
    if [ "${SKIP_BUILD_LLBUILD}" ]; then
        echo "Error: Cannot build swiftpm without llbuild (swift-build-tool)."
        exit 1
    fi
    swiftpm_bootstrap_command=("${SWIFTPM_SOURCE_DIR}/Utilities/bootstrap" "${swiftpm_bootstrap_options[@]}")
    # Add --release if we have to build in release mode.
    if [[ "${SWIFTPM_BUILD_TYPE}" ==  "Release" ]] ; then
        swiftpm_bootstrap_command+=(--release)
    fi
    if [[ "${VERBOSE_BUILD}" ]] ; then
        swiftpm_bootstrap_command+=(-v)
    fi
    # FIXME CROSSCOMPILING:
    # SwiftPM needs to be told about the target, sysroot and linker to use
    # when cross-compiling
    swiftpm_bootstrap_command+=(
        --swiftc="${SWIFTC_BIN}"
        --sbt="${LLBUILD_BIN}"
        --build="${build_dir}")
    if [[ ! "${SKIP_BUILD_FOUNDATION}" ]] ; then
        swiftpm_bootstrap_command+=(
            --foundation="${FOUNDATION_BUILD_DIR}/Foundation")
        if [[ ! "${SKIP_BUILD_LIBDISPATCH}" ]] ; then
            swiftpm_bootstrap_command+=(
                $LIBDISPATCH_BUILD_ARGS)
        fi
        if [[ ! "${SKIP_BUILD_XCTEST}" ]] ; then
            swiftpm_bootstrap_command+=(
                --xctest="${XCTEST_BUILD_DIR}")
        fi
    fi
}

# Construct the appropriate options to pass to an Xcode
# build of any LLDB target.
function set_lldb_xcodebuild_options() {
    llvm_build_dir=$(build_directory ${host} llvm)
    cmark_build_dir=$(build_directory ${host} cmark)
    lldb_build_dir=$(build_directory ${host} lldb)
    swift_build_dir=$(build_directory ${host} swift)

    lldb_xcodebuild_options=(
        LLDB_PATH_TO_LLVM_SOURCE="${LLVM_SOURCE_DIR}"
        LLDB_PATH_TO_CLANG_SOURCE="${CLANG_SOURCE_DIR}"
        LLDB_PATH_TO_SWIFT_SOURCE="${SWIFT_SOURCE_DIR}"
        LLDB_PATH_TO_LLVM_BUILD="${llvm_build_dir}"
        LLDB_PATH_TO_CLANG_BUILD="${llvm_build_dir}"
        LLDB_PATH_TO_SWIFT_BUILD="${swift_build_dir}"
        LLDB_PATH_TO_CMARK_BUILD="${cmark_build_dir}"
        LLDB_IS_BUILDBOT_BUILD="${LLDB_IS_BUILDBOT_BUILD}"
        LLDB_BUILD_DATE="\"${LLDB_BUILD_DATE}\""
        SYMROOT="${lldb_build_dir}"
        OBJROOT="${lldb_build_dir}"
        ${LLDB_EXTRA_XCODEBUILD_ARGS}
    )
    if [[ "${LLDB_NO_DEBUGSERVER}" ]] ; then
        lldb_xcodebuild_options=(
            "${lldb_xcodebuild_options[@]}"
            DEBUGSERVER_DISABLE_CODESIGN="1"
            DEBUGSERVER_DELETE_AFTER_BUILD="1"
        )
    fi
    if [[ "${LLDB_USE_SYSTEM_DEBUGSERVER}" ]] ; then
        lldb_xcodebuild_options=(
            "${lldb_xcodebuild_options[@]}"
            DEBUGSERVER_USE_FROM_SYSTEM="1"
        )
    fi
}

#
# Configure and build each product
#
# Start with native deployment targets because the resulting tools are used during cross-compilation.


for host in "${ALL_HOSTS[@]}"; do
    # Skip this pass when the only action to execute can't match.
    if ! [[ $(should_execute_host_actions_for_phase ${host} build) ]]; then
        continue
    fi

    calculate_targets_for_host $host

    set_build_options_for_host $host

    # Don't echo anything if only executing an individual action.
    if [[ "${ONLY_EXECUTE}" = "all" ]]; then
        echo "Building the standard library for: ${SWIFT_STDLIB_TARGETS[@]}"
        if [[ "${SWIFT_TEST_TARGETS[@]}" ]] && ! [[ "${SKIP_TEST_SWIFT}" ]]; then
            echo "Running Swift tests for: ${SWIFT_TEST_TARGETS[@]}"
        fi
        if ! [[ "${SKIP_TEST_BENCHMARKS}" ]] &&
                [[ "${SWIFT_RUN_BENCHMARK_TARGETS[@]}" ]] &&
                ! [[ "${SKIP_TEST_BENCHMARK}" ]]; then
            echo "Running Swift benchmarks for: ${SWIFT_RUN_BENCHMARK_TARGETS[@]}"
        fi
    fi

    common_cmake_options_host=("${COMMON_CMAKE_OPTIONS[@]}")

    if [[ $(is_cross_tools_host ${host}) ]] ; then

        if [[ "${CROSS_COMPILE_WITH_HOST_TOOLS}" ]]; then
            # Optionally use the freshly-built host copy of clang to build
            # for foreign hosts.
            common_cmake_options_host+=(
                -DCMAKE_C_COMPILER="$(build_directory ${LOCAL_HOST} llvm)/bin/clang"
                -DCMAKE_CXX_COMPILER="$(build_directory ${LOCAL_HOST} llvm)/bin/clang++"
            )
        fi

        # CMake can't relink when using Ninja, but that's okay -
        # we don't need a build-local rpath because we can't run cross-compiled products
        if [[ "${CMAKE_GENERATOR}" == "Ninja" ]]; then
            common_cmake_options_host+=(
                -DCMAKE_BUILD_WITH_INSTALL_RPATH="1"
            )
        fi
    fi

    llvm_cmake_options=(
        "${llvm_cmake_options[@]}"
        -DCMAKE_INSTALL_PREFIX:PATH="$(get_host_install_prefix ${host})"
        -DINTERNAL_INSTALL_PREFIX="local"
    )

    if [[ "${DARWIN_TOOLCHAIN_VERSION}" ]] ; then
        swift_cmake_options=(
            "${swift_cmake_options[@]}"
            -DDARWIN_TOOLCHAIN_VERSION="${DARWIN_TOOLCHAIN_VERSION}"
        )
    fi

    if [[ "${ENABLE_ASAN}" || "$(uname -s)" == "Linux" ]] ; then
        swift_cmake_options=(
            "${swift_cmake_options[@]}"
            -DSWIFT_SOURCEKIT_USE_INPROC_LIBRARY:BOOL=TRUE
        )
    fi

    if [[ "${DARWIN_CRASH_REPORTER_CLIENT}" ]] ; then
        swift_cmake_options=(
            "${swift_cmake_options[@]}"
            -DSWIFT_RUNTIME_CRASH_REPORTER_CLIENT:BOOL=TRUE
        )
    fi

    swift_cmake_options=(
        "${swift_cmake_options[@]}"
        -DSWIFT_DARWIN_XCRUN_TOOLCHAIN:STRING="${DARWIN_XCRUN_TOOLCHAIN}"
    )

    if [[ "${DARWIN_STDLIB_INSTALL_NAME_DIR}" ]] ; then
        swift_cmake_options=(
            "${swift_cmake_options[@]}"
            -DSWIFT_DARWIN_STDLIB_INSTALL_NAME_DIR:STRING="${DARWIN_STDLIB_INSTALL_NAME_DIR}"
        )
    fi

    if [[ "${EXTRA_SWIFT_ARGS}" ]] ; then
        swift_cmake_options=(
            "${swift_cmake_options[@]}"
            -DSWIFT_EXPERIMENTAL_EXTRA_REGEXP_FLAGS="${EXTRA_SWIFT_ARGS}"
        )
    fi

    swift_cmake_options=(
        "${swift_cmake_options[@]}"
        -DSWIFT_AST_VERIFIER:BOOL=$(true_false "${SWIFT_ENABLE_AST_VERIFIER}")
        -DSWIFT_SIL_VERIFY_ALL:BOOL=$(true_false "${SIL_VERIFY_ALL}")
        -DSWIFT_RUNTIME_ENABLE_LEAK_CHECKER:BOOL=$(true_false "${SWIFT_RUNTIME_ENABLE_LEAK_CHECKER}")
    )

    for product in "${PRODUCTS[@]}"; do
        # Check if we should perform this action.
        if ! [[ $(should_execute_action "${host}-${product}-build") ]]; then
            continue
        fi

        unset skip_build
        source_dir_var="$(toupper ${product})_SOURCE_DIR"
        source_dir=${!source_dir_var}
        build_dir=$(build_directory ${host} ${product})
        build_targets=(all)

        cmake_options=("${common_cmake_options_host[@]}")

        # Add in gold linker support if requested.
        if [[ "${USE_GOLD_LINKER}" ]]; then
            echo "${product}: using gold linker"
            if [[ "${product}" != "swift" ]]; then
                # All other projects override the linker flags to add in
                # gold linker support.
                cmake_options=(
                    "${cmake_options[@]}"
                    -DCMAKE_EXE_LINKER_FLAGS:STRING="-fuse-ld=gold"
                    -DCMAKE_SHARED_LINKER_FLAGS:STRING="-fuse-ld=gold"
                )
            fi
        else
            echo "${product}: using standard linker"
        fi

        llvm_build_dir=$(build_directory ${host} llvm)
        module_cache="${build_dir}/module-cache"

        # Add any specific cmake options specified by build-script
        product_cmake_options_name=$(to_varname "${product}")_CMAKE_OPTIONS
        product_cmake_options=(${!product_cmake_options_name}) # convert to array
        cmake_options+=("${product_cmake_options[@]}")

        case ${product} in
            cmark)
                cmake_options=(
                  "${cmake_options[@]}"
                  -DCMAKE_BUILD_TYPE:STRING="${CMARK_BUILD_TYPE}"
                  "${cmark_cmake_options[@]}"
                )
                skip_build=${SKIP_BUILD_CMARK}
                build_targets=(all)
                ;;

            llvm)
                if [ "${BUILD_LLVM}" == "0" ] ; then
                    build_targets=(clean)
                fi
                if [ "${SKIP_BUILD_LLVM}" ] ; then
                    # We can't skip the build completely because the standalone
                    # build of Swift depend on these.
                    build_targets=(llvm-tblgen clang-headers)
                fi

                if [ "${HOST_LIBTOOL}" ] ; then
                    cmake_options=(
                        "${cmake_options[@]}"
                        -DCMAKE_LIBTOOL:PATH="${HOST_LIBTOOL}"
                    )
                fi

                # Note: we set the variable:
                #
                # LLVM_TOOL_SWIFT_BUILD
                #
                # below because this script builds swift separately, and people
                # often have reasons to symlink the swift directory into
                # llvm/tools, e.g. to build LLDB.
                cmake_options=(
                    "${cmake_options[@]}"
                    -DCMAKE_C_FLAGS="$(llvm_c_flags ${host})"
                    -DCMAKE_CXX_FLAGS="$(llvm_c_flags ${host})"
                    -DCMAKE_C_FLAGS_RELWITHDEBINFO="-O2 -DNDEBUG"
                    -DCMAKE_CXX_FLAGS_RELWITHDEBINFO="-O2 -DNDEBUG"
                    -DCMAKE_BUILD_TYPE:STRING="${LLVM_BUILD_TYPE}"
                    -DLLVM_TOOL_SWIFT_BUILD:BOOL=NO
                    -DLLVM_INCLUDE_DOCS:BOOL=TRUE
                    -DLLVM_ENABLE_LTO:STRING="${LLVM_ENABLE_LTO}"
                    "${llvm_cmake_options[@]}"
                )

                if [[ "${BUILD_TOOLCHAIN_ONLY}" ]]; then
                    cmake_options+=(
                    -DLLVM_BUILD_TOOLS=NO
                    -DLLVM_INSTALL_TOOLCHAIN_ONLY=YES
                    -DLLVM_INCLUDE_TESTS=NO
                    -DCLANG_INCLUDE_TESTS=NO
                    -DLLVM_INCLUDE_UTILS=NO
                    -DLLVM_TOOL_LLI_BUILD=NO
                    -DLLVM_TOOL_LLVM_AR_BUILD=NO
                    -DCLANG_TOOL_CLANG_CHECK_BUILD=NO
                    -DCLANG_TOOL_ARCMT_TEST_BUILD=NO
                    -DCLANG_TOOL_C_ARCMT_TEST_BUILD=NO
                    -DCLANG_TOOL_C_INDEX_TEST_BUILD=NO
                    -DCLANG_TOOL_DRIVER_BUILD=$(false_true "${BUILD_RUNTIME_WITH_HOST_COMPILER}")
                    -DCLANG_TOOL_DIAGTOOL_BUILD=NO
                    -DCLANG_TOOL_SCAN_BUILD_BUILD=NO
                    -DCLANG_TOOL_SCAN_VIEW_BUILD=NO
                    -DCLANG_TOOL_CLANG_FORMAT_BUILD=NO
                    )
                fi
                
                if [[ $(true_false "${LLVM_INCLUDE_TESTS}") == "FALSE" ]]; then
                    cmake_options+=(
                        -DLLVM_INCLUDE_TESTS=NO
                        -DCLANG_INCLUDE_TESTS=NO
                    )
                fi

                if [[ $(is_cross_tools_host ${host}) ]] ; then
                    cmake_options=(
                        "${cmake_options[@]}"
                        -DLLVM_TABLEGEN=$(build_directory "${LOCAL_HOST}" llvm)/bin/llvm-tblgen
                        -DCLANG_TABLEGEN=$(build_directory "${LOCAL_HOST}" llvm)/bin/clang-tblgen
                        -DLLVM_NATIVE_BUILD=$(build_directory "${LOCAL_HOST}" llvm)
                    )
                fi

                ;;

            swift)

                if [[ "${USE_GOLD_LINKER}" ]]; then
                    # Swift will selectively use the gold linker on all
                    # parts except building the standard library.  We
                    # let the Swift cmake setup figure out how to apply
                    # that.
                    cmake_options=(
                        "${cmake_options[@]}"
                        -DSWIFT_ENABLE_GOLD_LINKER=TRUE
                    )
                fi

                if [[ ! "${SKIP_BUILD_ANDROID}" ]]; then
                    cmake_options=(
                        "${cmake_options[@]}"
                        -DSWIFT_ANDROID_NDK_PATH:STRING="${ANDROID_NDK}"
                        -DSWIFT_ANDROID_NDK_GCC_VERSION:STRING="${ANDROID_NDK_GCC_VERSION}"
                        -DSWIFT_ANDROID_SDK_PATH:STRING="${ANDROID_NDK}/platforms/android-${ANDROID_API_LEVEL}/arch-arm"
                        -DSWIFT_ANDROID_ICU_UC:STRING="${ANDROID_ICU_UC}"
                        -DSWIFT_ANDROID_ICU_UC_INCLUDE:STRING="${ANDROID_ICU_UC_INCLUDE}"
                        -DSWIFT_ANDROID_ICU_I18N:STRING="${ANDROID_ICU_I18N}"
                        -DSWIFT_ANDROID_ICU_I18N_INCLUDE:STRING="${ANDROID_ICU_I18N_INCLUDE}"
                        -DSWIFT_ANDROID_DEPLOY_DEVICE_PATH:STRING="${ANDROID_DEPLOY_DEVICE_PATH}"
                    )
                fi

                if [[ "${DARWIN_OVERLAY_TARGET}" != "" ]]; then
                    # Split LOCAL_HOST into a pair ``arch-sdk``
                    # Example LOCAL_HOST: macosx-x86_64
                    [[ ${LOCAL_HOST} =~ (.*)-(.*) ]]
                    overlay_target_closure_cmd="${SWIFT_SOURCE_DIR}/utils/find-overlay-deps-closure.sh ${DARWIN_OVERLAY_TARGET} ${BASH_REMATCH[1]} ${BASH_REMATCH[2]}"
                    overlay_target_closure=$($overlay_target_closure_cmd)
                    swift_cmake_options=(
                        "${swift_cmake_options[@]}"
                        "-DSWIFT_OVERLAY_TARGETS:STRING=${overlay_target_closure}"
                    )
                fi

                native_llvm_tools_path=""
                native_clang_tools_path=""
                native_swift_tools_path=""
                if [[ $(is_cross_tools_host ${host}) ]] ; then

                    # Don't build benchmarks and tests when building cross compiler.
                    build_perf_testsuite_this_time=false
                    build_tests_this_time=false

                    native_llvm_tools_path="$(build_directory "${LOCAL_HOST}" llvm)/bin"
                    native_clang_tools_path="$(build_directory "${LOCAL_HOST}" llvm)/bin"
                    native_swift_tools_path="$(build_directory "${LOCAL_HOST}" swift)/bin"
                else
                    build_perf_testsuite_this_time=$(true_false "$(not ${SKIP_BUILD_BENCHMARKS})")
                    build_tests_this_time=${SWIFT_INCLUDE_TESTS}
                fi

                # Command-line parameters override any autodetection that we
                # might have done.
                if [[ "${NATIVE_LLVM_TOOLS_PATH}" ]] ; then
                    native_llvm_tools_path="${NATIVE_LLVM_TOOLS_PATH}"
                fi
                if [[ "${NATIVE_CLANG_TOOLS_PATH}" ]] ; then
                    native_clang_tools_path="${NATIVE_CLANG_TOOLS_PATH}"
                fi
                if [[ "${NATIVE_SWIFT_TOOLS_PATH}" ]] ; then
                    native_swift_tools_path="${NATIVE_SWIFT_TOOLS_PATH}"
                fi

                if [ "${BUILD_LLVM}" == "0" ] ; then
                    cmake_options=(
                        "${cmake_options[@]}"
                        -DLLVM_TOOLS_BINARY_DIR:PATH=/tmp/dummy
                    )
                fi

                if [ "${HOST_LIPO}" ] ; then
                    cmake_options=(
                        "${cmake_options[@]}"
                        -DSWIFT_LIPO:PATH="${HOST_LIPO}"
                    )
                fi

                cmake_options=(
                    "${cmake_options[@]}"
                    -DCMAKE_C_FLAGS="$(swift_c_flags ${host})"
                    -DCMAKE_CXX_FLAGS="$(swift_c_flags ${host})"
                    -DCMAKE_C_FLAGS_RELWITHDEBINFO="-O2 -DNDEBUG"
                    -DCMAKE_CXX_FLAGS_RELWITHDEBINFO="-O2 -DNDEBUG"
                    -DCMAKE_BUILD_TYPE:STRING="${SWIFT_BUILD_TYPE}"
                    -DLLVM_ENABLE_ASSERTIONS:BOOL=$(true_false "${SWIFT_ENABLE_ASSERTIONS}")
                    -DSWIFT_ANALYZE_CODE_COVERAGE:STRING=$(toupper "${SWIFT_ANALYZE_CODE_COVERAGE}")
                    -DSWIFT_STDLIB_BUILD_TYPE:STRING="${SWIFT_STDLIB_BUILD_TYPE}"
                    -DSWIFT_STDLIB_ASSERTIONS:BOOL=$(true_false "${SWIFT_STDLIB_ENABLE_ASSERTIONS}")
                    -DSWIFT_STDLIB_ENABLE_RESILIENCE:BOOL=$(true_false "${SWIFT_STDLIB_ENABLE_RESILIENCE}")
                    -DSWIFT_RUNTIME_ENABLE_COW_EXISTENTIALS:BOOL=$(true_false "${SWIFT_RUNTIME_ENABLE_COW_EXISTENTIALS}")
                    -DSWIFT_STDLIB_USE_NONATOMIC_RC:BOOL=$(true_false "${SWIFT_STDLIB_USE_NONATOMIC_RC}")
                    -DSWIFT_STDLIB_SIL_SERIALIZE_ALL:BOOL=$(true_false "${SWIFT_STDLIB_SIL_SERIALIZE_ALL}")
                    -DSWIFT_NATIVE_LLVM_TOOLS_PATH:STRING="${native_llvm_tools_path}"
                    -DSWIFT_NATIVE_CLANG_TOOLS_PATH:STRING="${native_clang_tools_path}"
                    -DSWIFT_NATIVE_SWIFT_TOOLS_PATH:STRING="${native_swift_tools_path}"
                    -DSWIFT_INCLUDE_TOOLS:BOOL=$(true_false "${BUILD_SWIFT_TOOLS}")
                    -DSWIFT_BUILD_REMOTE_MIRROR:BOOL=$(true_false "${BUILD_SWIFT_REMOTE_MIRROR}")
                    -DSWIFT_SERIALIZE_STDLIB_UNITTEST:BOOL=$(true_false "${BUILD_SERIALIZED_STDLIB_UNITTEST}")
                    -DSWIFT_STDLIB_SIL_DEBUGGING:BOOL=$(true_false "${BUILD_SIL_DEBUGGING_STDLIB}")
                    -DSWIFT_CHECK_INCREMENTAL_COMPILATION:BOOL=$(true_false "${CHECK_INCREMENTAL_COMPILATION}")
                    -DSWIFT_BUILD_DYNAMIC_STDLIB:BOOL=$(true_false "${BUILD_SWIFT_DYNAMIC_STDLIB}")
                    -DSWIFT_BUILD_STATIC_STDLIB:BOOL=$(true_false "${BUILD_SWIFT_STATIC_STDLIB}")
                    -DSWIFT_BUILD_DYNAMIC_SDK_OVERLAY:BOOL=$(true_false "${BUILD_SWIFT_DYNAMIC_SDK_OVERLAY}")
                    -DSWIFT_BUILD_STATIC_SDK_OVERLAY:BOOL=$(true_false "${BUILD_SWIFT_STATIC_SDK_OVERLAY}")
                    -DSWIFT_BUILD_PERF_TESTSUITE:BOOL=$(true_false "${build_perf_testsuite_this_time}")
                    -DSWIFT_BUILD_EXAMPLES:BOOL=$(true_false "${BUILD_SWIFT_EXAMPLES}")
                    -DSWIFT_INCLUDE_TESTS:BOOL=$(true_false "${build_tests_this_time}")
                    -DSWIFT_INSTALL_COMPONENTS:STRING="${SWIFT_INSTALL_COMPONENTS}"
                    -DSWIFT_EMBED_BITCODE_SECTION:BOOL=$(true_false "${EMBED_BITCODE_SECTION}")
                    -DSWIFT_TOOLS_ENABLE_LTO:STRING="${SWIFT_TOOLS_ENABLE_LTO}"
                    -DSWIFT_BUILD_RUNTIME_WITH_HOST_COMPILER:BOOL=$(true_false "${BUILD_RUNTIME_WITH_HOST_COMPILER}")
                    "${swift_cmake_options[@]}"
                )

                if [[ "${BUILD_TOOLCHAIN_ONLY}" ]]; then
                    cmake_options+=(
                    -DSWIFT_TOOL_SIL_OPT_BUILD=FALSE
                    -DSWIFT_TOOL_SWIFT_IDE_TEST_BUILD=FALSE
                    -DSWIFT_TOOL_SWIFT_REMOTEAST_TEST_BUILD=FALSE
                    -DSWIFT_TOOL_LLDB_MODULEIMPORT_TEST_BUILD=FALSE
                    -DSWIFT_TOOL_SIL_EXTRACT_BUILD=FALSE
                    -DSWIFT_TOOL_SWIFT_LLVM_OPT_BUILD=FALSE
                    -DSWIFT_TOOL_SWIFT_SDK_ANALYZER_BUILD=FALSE
                    -DSWIFT_TOOL_SWIFT_SDK_DIGESTER_BUILD=FALSE
                    -DSWIFT_TOOL_SOURCEKITD_TEST_BUILD=FALSE
                    -DSWIFT_TOOL_SOURCEKITD_REPL_BUILD=FALSE
                    -DSWIFT_TOOL_COMPLETE_TEST_BUILD=FALSE
                    -DSWIFT_TOOL_SWIFT_REFLECTION_DUMP_BUILD=FALSE
                    )
                fi

                cmake_options=(
                    "${cmake_options[@]}"
                    -DCMAKE_INSTALL_PREFIX:PATH="$(get_host_install_prefix ${host})"
                    -DSWIFT_PATH_TO_CLANG_SOURCE:PATH="${CLANG_SOURCE_DIR}"
                    -DSWIFT_PATH_TO_CLANG_BUILD:PATH="${llvm_build_dir}"
                    -DSWIFT_PATH_TO_LLVM_SOURCE:PATH="${LLVM_SOURCE_DIR}"
                    -DSWIFT_PATH_TO_LLVM_BUILD:PATH="${llvm_build_dir}"
                    -DSWIFT_PATH_TO_CMARK_SOURCE:PATH="${CMARK_SOURCE_DIR}"
                    -DSWIFT_PATH_TO_CMARK_BUILD:PATH="$(build_directory ${host} cmark)"
                    -DSWIFT_PATH_TO_LIBDISPATCH_SOURCE:PATH="${LIBDISPATCH_SOURCE_DIR}"
                    -DSWIFT_PATH_TO_LIBDISPATCH_BUILD:PATH="$(build_directory ${host} libdispatch)"
                )

                if [[ ! "${SKIP_BUILD_LIBICU}" ]] ; then
                    cmake_options=(
                        "${cmake_options[@]}"
                        -DSWIFT_PATH_TO_LIBICU_SOURCE:PATH="${LIBICU_SOURCE_DIR}"
                        -DSWIFT_PATH_TO_LIBICU_BUILD:PATH="$(build_directory ${host} libicu)"
                    )
                fi

                if [[ "${CMAKE_GENERATOR}" == "Xcode" ]] ; then
                    cmake_options=(
                        "${cmake_options[@]}"
                        -DSWIFT_CMARK_LIBRARY_DIR:PATH=$(build_directory ${host} cmark)/src/${CMARK_BUILD_TYPE}
                    )
                else
                    cmake_options=(
                        "${cmake_options[@]}"
                        -DSWIFT_CMARK_LIBRARY_DIR:PATH=$(build_directory ${host} cmark)/src
                    )
                fi

                if [[ "${SWIFT_SDKS}" ]] ; then
                    cmake_options=(
                        "${cmake_options[@]}"
                        -DSWIFT_SDKS:STRING="$(join ";" ${SWIFT_SDKS[@]})"
                    )
                fi
                if [[ "${SWIFT_PRIMARY_VARIANT_SDK}" ]] ; then
                    cmake_options=(
                        "${cmake_options[@]}"
                        -DSWIFT_PRIMARY_VARIANT_SDK:STRING="${SWIFT_PRIMARY_VARIANT_SDK}"
                        -DSWIFT_PRIMARY_VARIANT_ARCH:STRING="${SWIFT_PRIMARY_VARIANT_ARCH}"
                    )
                fi

                if contains_product "lldb" ; then
                    lldb_build_dir=$(build_directory ${host} lldb)
                    cmake_options=(
                        "${cmake_options[@]}"
                        -DLLDB_ENABLE:BOOL=TRUE
                        -DLLDB_BUILD_DIR:STRING="${lldb_build_dir}"
                    )
                fi

                build_targets=(all "${SWIFT_STDLIB_TARGETS[@]}")
                if [[ $(true_false "${build_perf_testsuite_this_time}") == "TRUE" ]]; then
                    native_swift_tools_path="$(build_directory_bin ${LOCAL_HOST} swift)"
                    cmake_options=(
                        "${cmake_options[@]}"
                        -DSWIFT_EXEC:STRING="${native_swift_tools_path}/swiftc"
                    )
                    build_targets=("${build_targets[@]}"
                                   "${SWIFT_BENCHMARK_TARGETS[@]}")
                fi

                skip_build=${SKIP_BUILD_SWIFT}
                ;;
            lldb)
                if [ ! -d "${LLDB_SOURCE_DIR}" ]; then
                    echo "error: lldb not found in ${LLDB_SOURCE_DIR}"
                    exit 1
                fi
                if [[ "${CMAKE_GENERATOR}" != "Ninja" ]] ; then
                    echo "error: lldb can only build with ninja"
                    exit 1
                fi
                cmark_build_dir=$(build_directory ${host} cmark)
                lldb_build_dir=$(build_directory ${host} lldb)
                swift_build_dir=$(build_directory ${host} swift)

                # Add any lldb extra cmake arguments here.

                cmake_options=(
                    "${cmake_options[@]}"
                    "${lldb_cmake_options[@]}"
                    )

                if [ ! -z "${LLDB_EXTRA_CMAKE_ARGS}" ]; then
                    cmake_options=(
                        "${cmake_options[@]}"
                        ${LLDB_EXTRA_CMAKE_ARGS}
                        )
                fi

                # Figure out if we think this is a buildbot build.
                # This will influence the lldb version line.
                if [ ! -z "${JENKINS_HOME}" -a ! -z "${JOB_NAME}" -a ! -z "${BUILD_NUMBER}" ]; then
                    LLDB_IS_BUILDBOT_BUILD=1
                else
                    LLDB_IS_BUILDBOT_BUILD=0
                fi

                # Get the build date
                LLDB_BUILD_DATE=$(date +%Y-%m-%d)

                case "${host}" in
                    linux-*)
                        cmake_options=(
                            "${cmake_options[@]}"
                            -DCMAKE_BUILD_TYPE:STRING="${LLDB_BUILD_TYPE}"
                            -DLLDB_SWIFTC:PATH="$(build_directory ${LOCAL_HOST} swift)/bin/swiftc"
                            -DCMAKE_INSTALL_PREFIX:PATH="$(get_host_install_prefix ${host})"
                            -DLLDB_PATH_TO_LLVM_SOURCE:PATH="${LLVM_SOURCE_DIR}"
                            -DLLDB_PATH_TO_CLANG_SOURCE:PATH="${CLANG_SOURCE_DIR}"
                            -DLLDB_PATH_TO_SWIFT_SOURCE:PATH="${SWIFT_SOURCE_DIR}"
                            -DLLDB_PATH_TO_LLVM_BUILD:PATH="${llvm_build_dir}"
                            -DLLDB_PATH_TO_CLANG_BUILD:PATH="${llvm_build_dir}"
                            -DLLDB_PATH_TO_SWIFT_BUILD:PATH="${swift_build_dir}"
                            -DLLDB_PATH_TO_CMARK_BUILD:PATH="${cmark_build_dir}"
                            -DLLDB_IS_BUILDBOT_BUILD="${LLDB_IS_BUILDBOT_BUILD}"
                            -DLLDB_BUILD_DATE:STRING="\"${LLDB_BUILD_DATE}\""
                            -DLLDB_ALLOW_STATIC_BINDINGS=1
                        )
                        ;;
                    freebsd-*)
                        cmake_options=(
                            "${cmake_options[@]}"
                            -DCMAKE_BUILD_TYPE:STRING="${LLDB_BUILD_TYPE}"
                            -DLLDB_SWIFTC:PATH="$(build_directory ${LOCAL_HOST} swift)/bin/swiftc"
                            -DCMAKE_INSTALL_PREFIX:PATH="$(get_host_install_prefix ${host})"
                            -DLLDB_PATH_TO_LLVM_SOURCE:PATH="${LLVM_SOURCE_DIR}"
                            -DLLDB_PATH_TO_CLANG_SOURCE:PATH="${CLANG_SOURCE_DIR}"
                            -DLLDB_PATH_TO_SWIFT_SOURCE:PATH="${SWIFT_SOURCE_DIR}"
                            -DLLDB_PATH_TO_LLVM_BUILD:PATH="${llvm_build_dir}"
                            -DLLDB_PATH_TO_CLANG_BUILD:PATH="${llvm_build_dir}"
                            -DLLDB_PATH_TO_SWIFT_BUILD:PATH="${swift_build_dir}"
                            -DLLDB_PATH_TO_CMARK_BUILD:PATH="${cmark_build_dir}"
                            -DLLDB_IS_BUILDBOT_BUILD="${LLDB_IS_BUILDBOT_BUILD}"
                            -DLLDB_BUILD_DATE:STRING="\"${LLDB_BUILD_DATE}\""
                            -DLLDB_ALLOW_STATIC_BINDINGS=1
                        )
                        ;;
                    cygwin-*)
                        cmake_options=(
                            "${cmake_options[@]}"
                            -DCMAKE_BUILD_TYPE:STRING="${LLDB_BUILD_TYPE}"
                            -DLLDB_SWIFTC:PATH="$(build_directory ${LOCAL_HOST} swift)/bin/swiftc"
                            -DCMAKE_INSTALL_PREFIX:PATH="$(get_host_install_prefix ${host})"
                            -DLLDB_PATH_TO_LLVM_SOURCE:PATH="${LLVM_SOURCE_DIR}"
                            -DLLDB_PATH_TO_CLANG_SOURCE:PATH="${CLANG_SOURCE_DIR}"
                            -DLLDB_PATH_TO_SWIFT_SOURCE:PATH="${SWIFT_SOURCE_DIR}"
                            -DLLDB_PATH_TO_LLVM_BUILD:PATH="${llvm_build_dir}"
                            -DLLDB_PATH_TO_CLANG_BUILD:PATH="${llvm_build_dir}"
                            -DLLDB_PATH_TO_SWIFT_BUILD:PATH="${swift_build_dir}"
                            -DLLDB_PATH_TO_CMARK_BUILD:PATH="${cmark_build_dir}"
                            -DLLDB_IS_BUILDBOT_BUILD="${LLDB_IS_BUILDBOT_BUILD}"
                            -DLLDB_BUILD_DATE:STRING="\"${LLDB_BUILD_DATE}\""
                            -DLLDB_ALLOW_STATIC_BINDINGS=1
                        )
                        ;;
                    macosx-*)
                        # Set up flags to pass to xcodebuild
                        set_lldb_xcodebuild_options
                        set_lldb_build_mode
                        with_pushd ${source_dir} \
                            call xcodebuild -target desktop -configuration ${LLDB_BUILD_MODE} ${lldb_xcodebuild_options[@]}
                        continue
                        ;;
                esac
                ;;
            llbuild)
                cmake_options=(
                    "${cmake_options[@]}"
                    -DCMAKE_INSTALL_PREFIX:PATH="$(get_host_install_prefix ${host})"
                    -DLIT_EXECUTABLE:PATH="${LLVM_SOURCE_DIR}/utils/lit/lit.py"
                    -DFILECHECK_EXECUTABLE:PATH="$(build_directory_bin ${LOCAL_HOST} llvm)/FileCheck"
                    -DCMAKE_BUILD_TYPE:STRING="${LLBUILD_BUILD_TYPE}"
                    -DLLVM_ENABLE_ASSERTIONS:BOOL=$(true_false "${LLBUILD_ENABLE_ASSERTIONS}")
                    # We disable all bindings, since llbuild builds before Swift
                    # and can't use the unbuilt `swiftc`.
                    -DLLBUILD_SUPPORT_BINDINGS:=
                )
                ;;
            swiftpm)
                set_swiftpm_bootstrap_command
                call "${swiftpm_bootstrap_command[@]}"
                
                # swiftpm installs itself with a bootstrap method. No further cmake building is performed.
                continue
                ;;
            xctest)
                SWIFTC_BIN="$(build_directory_bin ${LOCAL_HOST} swift)/swiftc"
                XCTEST_BUILD_DIR=$(build_directory ${host} xctest)
                FOUNDATION_BUILD_DIR=$(build_directory ${host} foundation)
                
                # Staging: require opt-in for building with dispatch
                if [[ ! "${SKIP_BUILD_LIBDISPATCH}" ]] ; then
                    LIBDISPATCH_BUILD_DIR="$(build_directory ${host} libdispatch)"
                    LIBDISPATCH_BUILD_ARGS="--libdispatch-src-dir=${LIBDISPATCH_SOURCE_DIR} --libdispatch-build-dir=${LIBDISPATCH_BUILD_DIR}"
                fi
                
                # Use XCTEST_BUILD_TYPE to build either --debug or --release.
                if [[ "${XCTEST_BUILD_TYPE}" ==  "Debug" ]] ; then
                    XCTEST_BUILD_ARGS="--debug"
                else
                    XCTEST_BUILD_ARGS="--release"
                fi

                call "${XCTEST_SOURCE_DIR}"/build_script.py \
                    --swiftc="${SWIFTC_BIN}" \
                    --build-dir="${XCTEST_BUILD_DIR}" \
                    --foundation-build-dir="${FOUNDATION_BUILD_DIR}/Foundation" \
                    $LIBDISPATCH_BUILD_ARGS \
                    $XCTEST_BUILD_ARGS

                # XCTest builds itself and doesn't rely on cmake
                continue
                ;;
            foundation)
                # The configuration script requires knowing about XCTest's
                # location for building and running the tests. Note that XCTest
                # is not yet built at this point.
                XCTEST_BUILD_DIR=$(build_directory ${host} xctest)
                SWIFTC_BIN="$(build_directory_bin ${LOCAL_HOST} swift)/swiftc"
                SWIFT_BIN="$(build_directory_bin ${LOCAL_HOST} swift)/swift"
                SWIFT_BUILD_PATH="$(build_directory ${host} swift)"
                LLVM_BIN="$(build_directory_bin ${LOCAL_HOST} llvm)"

                # Staging: require opt-in for building with dispatch
                if [[ ! "${SKIP_BUILD_LIBDISPATCH}" ]] ; then
                    LIBDISPATCH_BUILD_DIR="$(build_directory ${host} libdispatch)"
                    LIBDISPATCH_BUILD_ARGS="-DLIBDISPATCH_SOURCE_DIR=${LIBDISPATCH_SOURCE_DIR} -DLIBDISPATCH_BUILD_DIR=${LIBDISPATCH_BUILD_DIR}"
                fi

                if [[ "${USE_GOLD_LINKER}" ]]; then
                    SWIFT_USE_LINKER="-fuse-ld=gold"
                fi

                # FIXME CROSSCOMPILING: 
                # Foundation is a target library (like the Swift standard library),
                # so technically we should build it for all stdlib_targets, not just for the host.
                # However, we only have the triple and sysroot for the host.
                # Also, we will need to tell it which linker to use.
                FOUNDATION_BUILD_ARGS=()
                if [[ $(is_cross_tools_host ${host}) ]]; then
                    FOUNDATION_BUILD_ARGS+=(
                        "--target=${SWIFT_HOST_TRIPLE}"
                    )
                fi

                # FIXME: Foundation doesn't build from the script on OS X
                if [[ ${host} == "macosx"* ]]; then
                    echo "Skipping Foundation on OS X -- use the Xcode project instead"
                    continue
                fi
    
                with_pushd "${FOUNDATION_SOURCE_DIR}" \
                    call env SWIFTC="${SWIFTC_BIN}" CLANG="${LLVM_BIN}"/clang SWIFT="${SWIFT_BIN}" \
                      SDKROOT="${SWIFT_BUILD_PATH}" BUILD_DIR="${build_dir}" DSTROOT="$(get_host_install_destdir ${host})" PREFIX="$(get_host_install_prefix ${host})" ./configure "${FOUNDATION_BUILD_TYPE}" ${FOUNDATION_BUILD_ARGS[@]} -DXCTEST_BUILD_DIR=${XCTEST_BUILD_DIR} $LIBDISPATCH_BUILD_ARGS
                with_pushd "${FOUNDATION_SOURCE_DIR}" \
                    call ${NINJA_BIN}

                # Foundation builds itself and doesn't use cmake
                continue
                ;;
            libdispatch)
                LIBDISPATCH_BUILD_DIR=$(build_directory ${host} ${product})
                SWIFT_BUILD_PATH="$(build_directory ${host} swift)"
                SWIFTC_BIN="$(build_directory_bin ${LOCAL_HOST} swift)/swiftc"
                LLVM_BIN="$(build_directory_bin ${LOCAL_HOST} llvm)"

                if [[ "${RECONFIGURE}" || ! -f "${LIBDISPATCH_BUILD_DIR}"/config.status ]]; then
                    echo "Reconfiguring libdispatch"
                    # First time building; need to run autotools and configure
                    if [[ "$LIBDISPATCH_BUILD_TYPE" == "Release" ]] ; then
                        dispatch_build_variant_arg="release"
                    elif [[ "$LIBDISPATCH_BUILD_TYPE" == "RelWithDebInfo" ]]; then
                        dispatch_build_variant_arg="releasedebuginfo"
                    else
                        dispatch_build_variant_arg="debug"
                    fi
                    call mkdir -p "${LIBDISPATCH_BUILD_DIR}"
                    with_pushd "${LIBDISPATCH_SOURCE_DIR}" \
                        call autoreconf -fvi
                    with_pushd "${LIBDISPATCH_BUILD_DIR}" \
                        call env CC="${LLVM_BIN}/clang" CXX="${LLVM_BIN}/clang++" SWIFTC="${SWIFTC_BIN}" \
                            "${LIBDISPATCH_SOURCE_DIR}"/configure --with-swift-toolchain="${SWIFT_BUILD_PATH}" \
                            --with-build-variant=$dispatch_build_variant_arg \
                            --prefix="$(get_host_install_destdir ${host})$(get_host_install_prefix ${host})"
                else
                    echo "Skipping reconfiguration of libdispatch"
                fi
                with_pushd "${LIBDISPATCH_BUILD_DIR}" \
                    call make
                with_pushd "${LIBDISPATCH_BUILD_DIR}/tests" \
                    call make build-tests

                # libdispatch builds itself and doesn't use cmake
                continue
                ;;
            libicu)
                SWIFT_BUILD_PATH=$(build_directory ${host} swift)
                LIBICU_BUILD_DIR=$(build_directory ${host} ${product})
                ICU_TMPINSTALL=$LIBICU_BUILD_DIR/tmp_install
                ICU_TMPLIBDIR="${SWIFT_BUILD_PATH}/lib/swift/${SWIFT_HOST_VARIANT}/${SWIFT_HOST_VARIANT_ARCH}"
                if [[ "${RECONFIGURE}" || ! -f "${LIBICU_BUILD_DIR}"/config.status ]]; then
                    echo "Reconfiguring libicu"
                    if [[ "$LIBICU_BUILD_TYPE" == "Release" ]] ; then
                        icu_build_variant_arg="--enable-release"
                    elif [[ "$LIBICU_BUILD_TYPE" == "RelWithDebInfo" ]]; then
                        icu_build_variant_arg="--enable-release"
                    else
                        icu_build_variant_arg="--enable-debug"
                    fi
                    call mkdir -p "${LIBICU_BUILD_DIR}"
                    with_pushd "${LIBICU_BUILD_DIR}" \
                        call "${LIBICU_SOURCE_DIR}"/source/configure \
                        ${icu_build_variant_arg} --prefix=${ICU_TMPINSTALL} \
                        --libdir=${ICU_TMPLIBDIR} \
                        --enable-shared --enable-static \
                        --enable-strict --disable-icuio \
                        --disable-plugins --disable-dyload --disable-extras \
                        --disable-samples --with-data-packaging=auto
                else
                    echo "Skipping reconfiguration of libicu"
                fi
                with_pushd "${LIBICU_BUILD_DIR}" \
                    call make install
                ICU_LIBDIR="$(build_directory ${host} swift)/lib/swift/${SWIFT_HOST_VARIANT}/${SWIFT_HOST_VARIANT_ARCH}"
                ICU_LIBDIR_STATIC="$(build_directory ${host} swift)/lib/swift_static/${SWIFT_HOST_VARIANT}"
                ICU_LIBDIR_STATIC_ARCH="$(build_directory ${host} swift)/lib/swift_static/${SWIFT_HOST_VARIANT}/${SWIFT_HOST_VARIANT_ARCH}"
                mkdir -p "${ICU_LIBDIR_STATIC_ARCH}"
                # Copy the static libs into the swift_static directory
                for l in uc i18n data
                do
                    lib="${ICU_LIBDIR}/libicu${l}.a"
                    cp "${lib}" "${ICU_LIBDIR_STATIC}"
                    cp "${lib}" "${ICU_LIBDIR_STATIC_ARCH}"
                done

                # Set the PKG_CONFIG_PATH so that core-foundation can find the libraries and
                # header files
                export PKG_CONFIG_PATH="${ICU_TMPLIBDIR}/pkgconfig"
                swift_cmake_options=(
                    "${swift_cmake_options[@]}"
                    -DSWIFT_${SWIFT_HOST_VARIANT_SDK}_ICU_UC_INCLUDE:STRING="${ICU_TMPINSTALL}/include"
                    -DSWIFT_${SWIFT_HOST_VARIANT_SDK}_ICU_I18N_INCLUDE:STRING="${ICU_TMPINSTALL}/include"
                    -DSWIFT_${SWIFT_HOST_VARIANT_SDK}_ICU_STATICLIB:BOOL=TRUE
                )
                # libicu builds itself and doesn't use cmake
                continue
                ;;
            playgroundlogger)
                PLAYGROUNDLOGGER_BUILD_DIR=$(build_directory ${host} ${product})
                SWIFTC_BIN="$(build_directory_bin ${host} swift)/swiftc"

                set -x
                pushd "${PLAYGROUNDLOGGER_SOURCE_DIR}"
                mkdir -p "${PLAYGROUNDLOGGER_BUILD_DIR}"
                "${playgroundlogger_build_cmd}" -configuration "${PLAYGROUNDLOGGER_BUILD_TYPE}" -target "${playgroundlogger_build_target}" install SWIFT_EXEC="${SWIFTC_BIN}" DSTROOT=${build_dir} INSTALL_PATH="/" SKIP_INSTALL=NO
                popd
                { set +x; } 2>/dev/null
                continue
                ;;
            playgroundsupport)
                PLAYGROUNDSUPPORT_BUILD_DIR=$(build_directory ${host} ${product})
                SWIFTC_BIN="$(build_directory_bin ${host} swift)/swiftc"

                set -x
                pushd "${PLAYGROUNDSUPPORT_SOURCE_DIR}"
                mkdir -p "${PLAYGROUNDSUPPORT_BUILD_DIR}"
                "xcodebuild" -configuration "${PLAYGROUNDSUPPORT_BUILD_TYPE}" -target AllProducts SWIFT_EXEC="${SWIFTC_BIN}" DSTROOT="$(get_host_install_destdir ${host})"
                popd
                { set +x; } 2>/dev/null
                continue
                ;;
            *)
                echo "error: unknown product: ${product}"
                exit 1
                ;;
        esac

        # Compute the generator output file to check for, to determine if we
        # must reconfigure. We only handle Ninja for now.
        #
        # This is important for ensuring that if a CMake configuration fails in
        # CI, that we will still be willing to rerun the configuration process.
        generator_output_path=""
        if [[ "${CMAKE_GENERATOR}" == "Ninja" ]] ; then
            generator_output_path="${build_dir}/build.ninja"
        fi

        # Configure if necessary.
        cmake_cache_path="${build_dir}/CMakeCache.txt"
        if [[  "${RECONFIGURE}" || ! -f "${cmake_cache_path}" || \
                    ( ! -z "${generator_output_path}" && ! -f "${generator_output_path}" ) ]] ; then
            call mkdir -p "${build_dir}"
            if [[ -n "${DISTCC}" ]]; then
                EXTRA_DISTCC_OPTIONS=("DISTCC_HOSTS=localhost,lzo,cpp")
            fi
            with_pushd "${build_dir}" \
                call env "${EXTRA_DISTCC_OPTIONS[@]}" "${CMAKE}" "${cmake_options[@]}" "${EXTRA_CMAKE_OPTIONS[@]}" "${source_dir}"
        fi

        # When we are building LLVM create symlinks to the c++ headers. We need
        # to do this before building LLVM since compiler-rt depends on being
        # built with the just built clang compiler. These are normally put into
        # place during the cmake step of LLVM's build when libcxx is in
        # tree... but we are not building llvm with libcxx in tree when we build
        # swift. So we need to do configure's work here.
        if [[ "${product}" == "llvm" ]]; then
            # Find the location of the c++ header dir.
            if [[ "$(uname -s)" == "Darwin" ]] ; then
              HOST_CXX_DIR=$(dirname ${HOST_CXX})
              HOST_CXX_HEADERS_DIR="$HOST_CXX_DIR/../../usr/include/c++"
            else # Linux
              HOST_CXX_HEADERS_DIR="/usr/include/c++"
            fi

            # Find the path in which the local clang build is expecting to find
            # the c++ header files.
            BUILT_CXX_INCLUDE_DIR="$llvm_build_dir/include"

            echo "symlinking the system headers ($HOST_CXX_HEADERS_DIR) into the local clang build directory ($BUILT_CXX_INCLUDE_DIR)."
            call ln -s -f "$HOST_CXX_HEADERS_DIR" "$BUILT_CXX_INCLUDE_DIR"
        fi

        # Build.
        if [[ ! "${skip_build}" ]]; then
            if [[ "${CMAKE_GENERATOR}" == "Xcode" ]] ; then
                # Xcode generator uses "ALL_BUILD" instead of "all".
                # Also, xcodebuild uses -target instead of bare names.
                build_targets=("${build_targets[@]/all/ALL_BUILD}")
                build_targets=("${build_targets[@]/#/${BUILD_TARGET_FLAG} }")

                # Xcode can't restart itself if it turns out we need to reconfigure.
                # Do an advance build to handle that.
                call "${CMAKE_BUILD[@]}" "${build_dir}" $(cmake_config_opt ${product})
            fi

            call "${CMAKE_BUILD[@]}" "${build_dir}" $(cmake_config_opt ${product}) -- "${BUILD_ARGS[@]}" ${build_targets[@]}
        fi
    done
done
# END OF BUILD PHASE

# Trap function to print the current test configuration when tests fail.
# This is a function so the text is not unnecessarily displayed when running -x.
tests_busted ()
{
    echo "*** Failed while running tests for $1 $2"
}

for host in "${ALL_HOSTS[@]}"; do
    # Skip this pass when the only action to execute can't match.
    if ! [[ $(should_execute_host_actions_for_phase ${host} test) ]]; then
        continue
    fi

    # Calculate test targets
    calculate_targets_for_host $host

    # Run the tests for each product
    for product in "${PRODUCTS[@]}"; do
        # Check if we should perform this action.
        if ! [[ $(should_execute_action "${host}-${product}-test") ]]; then
            continue
        fi

        case ${product} in
            cmark)
                if [[ "${SKIP_TEST_CMARK}" ]]; then
                    continue
                fi
                executable_target=api_test
                results_targets=(test)
                if [[ "${CMAKE_GENERATOR}" == "Xcode" ]]; then
                    # Xcode generator uses "RUN_TESTS" instead of "test".
                    results_targets=(RUN_TESTS)
                fi
                ;;
            llvm)
                continue # We don't test LLVM
                ;;
            swift)
                executable_target=
                results_targets=
                if ! [[ "${SKIP_TEST_SWIFT}" ]]; then
                    executable_target=SwiftUnitTests
                    results_targets=("${SWIFT_TEST_TARGETS[@]}")
                    if [[ "${STRESS_TEST_SOURCEKIT}" ]]; then
                        results_targets=(
                            "${results_targets[@]}"
                            stress-SourceKit
                        )
                    fi
                fi
                if ! [[ "${SKIP_TEST_BENCHMARKS}" ]]; then
                    results_targets=(
                        "${results_targets[@]}"
                        "${SWIFT_RUN_BENCHMARK_TARGETS[@]}"
                    )
                fi
                if [[ -z "${results_targets[@]}" ]]; then
                    continue
                fi
                ;;
            lldb)
                if [[ "${SKIP_TEST_LLDB}" ]]; then
                    continue
                fi
                lldb_build_dir=$(build_directory ${host} lldb)

                # Run the gtests.
                if [[ "$(uname -s)" == "Darwin" ]] ; then
                    set_lldb_xcodebuild_options
                    # Run the LLDB unittests (gtests).
                    with_pushd ${LLDB_SOURCE_DIR} \
                               call xcodebuild -scheme lldb-gtest -configuration ${LLDB_BUILD_MODE} ${lldb_xcodebuild_options[@]}
                    rc=$?
                    if [[ "$rc" -ne 0 ]] ; then
                        >&2 echo "error: LLDB gtests failed"
                        exit 1
                    fi
                else
                    # FIXME run the gtests on other platforms.
                    # There should be a CMake target for this already.
                    echo Run LLDB gtests here.
                fi

                swift_build_dir=$(build_directory ${host} swift)
                # Setup lldb executable path
                if [[ "$(uname -s)" == "Darwin" ]] ; then
                    lldb_executable="${lldb_build_dir}"/${LLDB_BUILD_MODE}/lldb
                else
                    lldb_executable="${lldb_build_dir}"/bin/lldb
                fi

                results_dir="${lldb_build_dir}/test-results"

                # Handle test results formatter
                if [[ "${LLDB_TEST_WITH_CURSES}" ]]; then
                    # Setup the curses results formatter.
                    LLDB_FORMATTER_OPTS="\
                                       --results-formatter lldbsuite.test_event.formatter.curses.Curses \
                                       --results-file /dev/stdout"
                else
                    LLDB_FORMATTER_OPTS="\
                                       --results-formatter lldbsuite.test_event.formatter.xunit.XunitFormatter \
                                       --results-file ${results_dir}/results.xml \
                                       -O--xpass=success \
                                       -O--xfail=success"
                    # Setup the xUnit results formatter.
                    if [[ "$(uname -s)" != "Darwin" ]] ; then
                        # On non-Darwin, we ignore skipped tests entirely
                        # so that they don't pollute our xUnit results with
                        # non-actionable content.
                        LLDB_FORMATTER_OPTS="${LLDB_FORMATTER_OPTS} -O-ndsym -O-rdebugserver -O-rlibc\\\\+\\\\+ -O-rlong.running -O-rbenchmarks -O-rrequires.one?.of.darwin"
                    fi
                fi

                # Handle test subdirectory clause
                if [[ "${LLDB_TEST_SWIFT_ONLY}" ]]; then
                    LLDB_TEST_SUBDIR_CLAUSE="--test-subdir lang/swift"
                else
                    LLDB_TEST_SUBDIR_CLAUSE=""
                fi

                # figure out which C/C++ compiler we should use for building test inferiors.
                if [[ "${LLDB_TEST_CC}" == "host-toolchain" ]]; then
                    # Use the host toolchain: i.e. the toolchain specified by HOST_CC
                    LLDB_DOTEST_CC_OPTS="-C ${HOST_CC}"
                elif [[ -n "${LLDB_TEST_CC}" ]]; then
                    # Use exactly the compiler path specified by the user.
                    LLDB_DOTEST_CC_OPTS="-C ${LLDB_TEST_CC}"
                else
                    # Use the clang that was just built in the tree.
                    LLDB_DOTEST_CC_OPTS="-C $(build_directory $LOCAL_HOST llvm)"/bin/clang
                fi
                
                call mkdir -p "${results_dir}"
                with_pushd "${results_dir}" \
                           call env SWIFTCC="$(build_directory $LOCAL_HOST swift)/bin/swiftc" \
                           SWIFTLIBS="${swift_build_dir}/lib/swift" \
                           "${LLDB_SOURCE_DIR}"/test/dotest.py \
                           --executable "${lldb_executable}" \
                           --rerun-all-issues \
                           ${LLDB_TEST_SUBDIR_CLAUSE} \
                           ${LLDB_DOTEST_CC_OPTS} \
                           ${LLDB_FORMATTER_OPTS}
                continue
                ;;
            llbuild)
                if [[ "${SKIP_TEST_LLBUILD}" ]]; then
                    continue
                fi
                results_targets=("test")
                executable_target=""
                ;;
            swiftpm)
                if [[ "${SKIP_TEST_SWIFTPM}" ]]; then
                    continue
                fi
                echo "--- Running tests for ${product} ---"
                call "${swiftpm_bootstrap_command[@]}" test --test-parallel
                # As swiftpm tests itself, we break early here.
                continue
                ;;
            xctest)
                if [[ "${SKIP_TEST_XCTEST}" ]]; then
                    continue
                fi
                # If libdispatch is being built then XCTest will need access to it
                if [[ ! "${SKIP_BUILD_LIBDISPATCH}" ]] ; then
                    LIBDISPATCH_BUILD_DIR="$(build_directory ${host} libdispatch)"
                    LIBDISPATCH_BUILD_ARGS="--libdispatch-src-dir=${LIBDISPATCH_SOURCE_DIR} --libdispatch-build-dir=${LIBDISPATCH_BUILD_DIR}"
                fi

                # Use XCTEST_BUILD_TYPE to build either --debug or --release.
                if [[ "${XCTEST_BUILD_TYPE}" ==  "Debug" ]] ; then
                    XCTEST_BUILD_ARGS="--debug"
                else
                    XCTEST_BUILD_ARGS="--release"
                fi

                echo "--- Running tests for ${product} ---"
                SWIFTC_BIN="$(build_directory_bin ${LOCAL_HOST} swift)/swiftc"
                FOUNDATION_BUILD_DIR=$(build_directory ${host} foundation)
                XCTEST_BUILD_DIR=$(build_directory ${host} xctest)
                call "${XCTEST_SOURCE_DIR}"/build_script.py test \
                    --swiftc="${SWIFTC_BIN}" \
                    --foundation-build-dir="${FOUNDATION_BUILD_DIR}/Foundation" \
                    ${LIBDISPATCH_BUILD_ARGS} \
                    $XCTEST_BUILD_ARGS \
                    "${XCTEST_BUILD_DIR}"
                echo "--- Finished tests for ${product} ---"
                continue
                ;;
            foundation)
                # FIXME: Foundation doesn't build from the script on OS X
                if [[ ${host} == "macosx"* ]]; then
                    echo "Skipping Foundation on OS X -- use the Xcode project instead"
                    continue
                fi
                if [[ "${SKIP_TEST_FOUNDATION}" ]]; then
                    continue
                fi
                # If libdispatch is being built, TestFoundation will need access to it
                if [[ ! "${SKIP_BUILD_LIBDISPATCH}" ]] ; then
                    LIBDISPATCH_LIB_DIR=":$(build_directory ${host} libdispatch)/src/.libs"
                else
                    LIBDISPATCH_LIB_DIR=""
                fi
                echo "--- Running tests for ${product} ---"
                build_dir=$(build_directory ${host} ${product})
                XCTEST_BUILD_DIR=$(build_directory ${host} xctest)
                with_pushd "${FOUNDATION_SOURCE_DIR}" \
                    call ${NINJA_BIN} TestFoundation
                call env LD_LIBRARY_PATH="$(get_host_install_destdir ${host})$(get_host_install_prefix ${host})"/lib/swift/:"${build_dir}/Foundation":"${XCTEST_BUILD_DIR}""${LIBDISPATCH_LIB_DIR}":${LD_LIBRARY_PATH} "${build_dir}"/TestFoundation/TestFoundation
                echo "--- Finished tests for ${product} ---"
                continue
                ;;
            libdispatch)
                if [[ "${SKIP_TEST_LIBDISPATCH}" ]]; then
                    continue
                fi
                LIBDISPATCH_BUILD_DIR=$(build_directory ${host} ${product})
                echo "--- Running tests for ${product} ---"
                with_pushd "${LIBDISPATCH_BUILD_DIR}" \
                    call env VERBOSE=1 make check
                echo "--- Finished tests for ${product} ---"
                continue
                ;;
            libicu)
                if [[ "${SKIP_TEST_LIBICU}" ]]; then
                    continue
                fi
                LIBICU_BUILD_DIR=$(build_directory ${host} ${product})
                echo "--- Running tests for ${product} ---"
                with_pushd "${LIBICU_BUILD_DIR}/test" \
                    call make
                echo "--- Finished tests for ${product} ---"
                continue
                ;;
           playgroundlogger)
               SWIFT_DYLIB_PATH=$(build_directory ${host} swift)/lib/swift/macosx/
               PLAYGROUNDLOGGER_FRAMEWORK_PATH=$(build_directory ${host} ${product})
               set -x
               pushd "${PLAYGROUNDLOGGER_FRAMEWORK_PATH}"
               DYLD_LIBRARY_PATH=$SWIFT_DYLIB_PATH DYLD_FRAMEWORK_PATH=$PLAYGROUNDLOGGER_FRAMEWORK_PATH ./PlaygroundLogger_TestDriver
               popd
               { set +x; } 2>/dev/null
               continue
               ;;
           playgroundsupport)
               continue
               ;;
            *)
                echo "error: unknown product: ${product}"
                exit 1
                ;;
        esac

        trap "tests_busted ${product} ''" ERR
        build_dir=$(build_directory ${host} ${product})
        build_cmd=("${CMAKE_BUILD[@]}" "${build_dir}" $(cmake_config_opt ${product}) -- "${BUILD_ARGS[@]}")

        if [[ "${executable_target}" != "" ]]; then
            echo "--- Building tests for ${product} ---"
            call "${build_cmd[@]}" ${BUILD_TARGET_FLAG} "${executable_target}"
        fi

        # We can only run tests built for the host machine, because
        # cross-compiled hosts only build their native target. See: get_stdlib_targets_for_host()
        if [[ $(is_cross_tools_host ${host}) ]]; then
            echo "--- Can't execute tests for ${host}, skipping... ---"
            continue
        fi

        echo "--- Running tests for ${product} ---"
        for target in "${results_targets[@]}"; do
            if [[ "${target}" != "" ]]; then
                echo "--- ${target} ---"
                trap "tests_busted ${product} '(${target})'" ERR

                # NOTE: In dry-run mode, build_dir might not exist yet. In that
                #       case, -n query will fail. So, in dry-run mode,
                #       we don't expand test script.
                if [[ ! "${DRY_RUN}" && "${CMAKE_GENERATOR}" == Ninja ]] && !( "${build_cmd[@]}" --version 2>&1 | grep -i -q llbuild ) && [[ -z "${DISTCC_PUMP}" ]]; then
                    # Ninja buffers command output to avoid scrambling the output
                    # of parallel jobs, which is awesome... except that it
                    # interferes with the progress meter when testing.  Instead of
                    # executing ninja directly, have it dump the commands it would
                    # run, strip Ninja's progress prefix with sed, and tell the
                    # shell to execute that.
                    # However, if we do this in a subshell in the ``sh -e -x -c`` line,
                    # errors in the command will not stop the script as they should.
                    echo "Generating dry run test command from: ${build_cmd[@]} -n -v ${target}"
                    dry_run_command_output="$(${build_cmd[@]} -n -v ${target} | sed -e 's/[^]]*] //')"
                    echo "Test command: ${dry_run_command_output}"
                    sh -e -x -c "${dry_run_command_output}"
                else
                    call "${build_cmd[@]}" ${BUILD_TARGET_FLAG} ${target}
                fi
                echo "-- ${target} finished --"
            fi
        done

        trap - ERR
        echo "--- Finished tests for ${product} ---"
    done
done
# END OF TEST PHASE


LIPO_SRC_DIRS=()

for host in "${ALL_HOSTS[@]}"; do
    # Skip this pass when the only action to execute can't match.
    if ! [[ $(should_execute_host_actions_for_phase ${host} install) ]]; then
        continue
    fi

    # Skip this pass if flag is set and we are cross compiling and it's the local host.
    if [[ "${SKIP_LOCAL_HOST_INSTALL}" ]] && [[ $(has_cross_compile_hosts) ]] && [[ ${host} == ${LOCAL_HOST} ]]; then
        continue
    fi

    # Calculate the directory to install products in to.
    host_install_destdir=$(get_host_install_destdir ${host})
    host_install_prefix=$(get_host_install_prefix ${host})
    
    if [[ $(should_include_host_in_lipo ${host}) ]]; then
        LIPO_SRC_DIRS+=( "${host_install_destdir}" )
    fi

    # Set the build options for this host
    set_build_options_for_host $host

    for product in "${PRODUCTS[@]}"; do
        # Check if we should perform this action.
        if ! [[ $(should_execute_action "${host}-${product}-install") ]]; then
            continue
        fi

        INSTALL_TARGETS="install"

        case ${product} in
            cmark)
                if [[ -z "${INSTALL_CMARK}" ]] ; then
                    continue
                fi
                ;;
            llvm)
                if [[ -z "${LLVM_INSTALL_COMPONENTS}" ]] ; then
                    continue
                fi
                INSTALL_TARGETS=install-$(echo ${LLVM_INSTALL_COMPONENTS} | sed -E 's/;/ install-/g')
                ;;
            swift)
                if [[ -z "${INSTALL_SWIFT}" ]] ; then
                    continue
                fi
                ;;
            llbuild)
                if [[ -z "${INSTALL_LLBUILD}" ]] ; then
                    continue
                fi
                INSTALL_TARGETS=install-swift-build-tool
                ;;
            # Products from this here install themselves; they don't fall-through.
            lldb)
                if [[ -z "${INSTALL_LLDB}" ]] ; then
                    continue
                fi
                if [[ -z "${INSTALL_DESTDIR}" ]] ; then
                    echo "--install-destdir is required to install products."
                    exit 1
                fi

                case ${host} in
                    linux-*)
                        ;;
                    freebsd-*)
                        ;;
                    cygwin-*)
                        ;;
                    macosx-*)
                        set_lldb_build_mode
                        with_pushd ${LLDB_SOURCE_DIR} \
                            call xcodebuild -target toolchain -configuration ${LLDB_BUILD_MODE} install ${lldb_xcodebuild_options[@]} DSTROOT="${host_install_destdir}" LLDB_TOOLCHAIN_PREFIX="${TOOLCHAIN_PREFIX}"
                        continue
                        ;;
                esac
                ;;
            swiftpm)
                if [[ -z "${INSTALL_SWIFTPM}" ]] ; then
                    continue
                fi
                if [[ -z "${INSTALL_DESTDIR}" ]] ; then
                    echo "--install-destdir is required to install products."
                    exit 1
                fi

                echo "--- Installing ${product} ---"
                call "${swiftpm_bootstrap_command[@]}" --prefix="${host_install_destdir}${host_install_prefix}" install
                # As swiftpm bootstraps the installation itself, we break early here.
                continue
                ;;
            xctest)
                if [[ -z "${INSTALL_XCTEST}" ]] ; then
                    continue
                fi
                if [[ -z "${INSTALL_DESTDIR}" ]] ; then
                    echo "--install-destdir is required to install products."
                    exit 1
                fi

                case ${host} in
                    linux-*)
                        LIB_TARGET="linux"
                        ;;
                    freebsd-*)
                        LIB_TARGET="freebsd"
                        ;;
                    cygwin-*)
                        LIB_TARGET="windows"
                        ;;
                    *)
                        echo "error: --install-xctest is not supported on this platform"
                        exit 1
                        ;;
                esac

                echo "--- Installing ${product} ---"
                XCTEST_BUILD_DIR=$(build_directory ${host} xctest)
                XCTEST_INSTALL_PREFIX="${host_install_destdir}${host_install_prefix}/lib/swift/${LIB_TARGET}"
                # Note that installing directly to /usr/lib/swift usually
                # requires root permissions.
                call "${XCTEST_SOURCE_DIR}"/build_script.py install \
                    --library-install-path="${XCTEST_INSTALL_PREFIX}" \
                    --module-install-path="${XCTEST_INSTALL_PREFIX}"/"${SWIFT_HOST_VARIANT_ARCH}" \
                    "${XCTEST_BUILD_DIR}"

                # As XCTest installation is self-contained, we break early here.
                continue
                ;;
            foundation)
                # FIXME: Foundation doesn't build from the script on OS X
                if [[ ${host} == "macosx"* ]]; then
                    echo "Skipping Foundation on OS X -- use the Xcode project instead"
                    continue
                fi
                if [[ -z "${INSTALL_FOUNDATION}" ]] ; then
                    continue
                fi
                if [[ -z "${INSTALL_DESTDIR}" ]] ; then
                    echo "--install-destdir is required to install products."
                    exit 1
                fi
                echo "--- Installing ${product} ---"
                build_dir=$(build_directory ${host} ${product})
                with_pushd "${FOUNDATION_SOURCE_DIR}" \
                    call ${NINJA_BIN} install

                # As foundation installation is self-contained, we break early here.
                continue
                ;;
            libdispatch)
                if [[ -z "${INSTALL_LIBDISPATCH}" ]] ; then
                    continue
                fi
                if [[ -z "${INSTALL_DESTDIR}" ]] ; then
                    echo "--install-destdir is required to install products."
                    exit 1
                fi
                echo "--- Installing ${product} ---"
                LIBDISPATCH_BUILD_DIR=$(build_directory ${host} ${product})
                with_pushd "${LIBDISPATCH_BUILD_DIR}" \
                    call make install

                # As libdispatch installation is self-contained, we break early here.
                continue
                ;;
            libicu)
                if [[ -z "${INSTALL_LIBICU}" ]]; then
                    continue
                fi
                if [[ -z "${INSTALL_DESTDIR}" ]] ; then
                    echo "--install-destdir is required to install products."
                    exit 1
                fi
                echo "--- Installing ${product} ---"
                LIBICU_BUILD_DIR=$(build_directory ${host} ${product})
                ICU_LIBDIR="$(build_directory ${host} swift)/lib/swift/${SWIFT_HOST_VARIANT}/${SWIFT_HOST_VARIANT_ARCH}"
                LIBICU_DEST_DIR="$(get_host_install_destdir ${host})$(get_host_install_prefix ${host})lib/swift/${SWIFT_HOST_VARIANT}"
                LIBICU_DEST_DIR_STATIC="$(get_host_install_destdir ${host})$(get_host_install_prefix ${host})lib/swift_static/${SWIFT_HOST_VARIANT}"
                mkdir -p ${LIBICU_DEST_DIR}
                mkdir -p ${LIBICU_DEST_DIR_STATIC}
                for l in uc i18n data
                do
                    lib=${ICU_LIBDIR}/libicu${l}
                    echo "${lib} => ${LIBICU_DEST_DIR}"
                    cp -d ${lib}.so ${lib}.so.* ${LIBICU_DEST_DIR}
                    cp -d ${lib}.so ${lib}.so.* ${LIBICU_DEST_DIR}
                    cp -d ${lib}.a ${LIBICU_DEST_DIR_STATIC}
                    cp -d ${lib}.a ${LIBICU_DEST_DIR_STATIC}
                done
                continue
                ;;
            playgroundlogger)
                if [[ -z "${INSTALL_PLAYGROUNDLOGGER}" ]] ; then
                    continue
                fi
                if [[ -z "${INSTALL_DESTDIR}" ]] ; then
                    echo "--install-destdir is required to install products."
                    exit 1
                fi

                echo "--- Installing ${product} ---"
                PLAYGROUNDLOGGER_BUILD_DIR=$(build_directory ${host} playgroundlogger)
                PLAYGROUNDLOGGER_INSTALL_PREFIX="${INSTALL_DESTDIR}"
                # Note that installing directly to /usr/lib/swift usually
                # requires root permissions.
                set -x
                case "$(uname -s)" in
                    Linux)
                        PLAYGROUNDLOGGER_INSTALL_DIR="$(get_host_install_destdir ${host})/$(get_host_install_prefix ${host})/lib/swift/linux"
                        mkdir -p "${PLAYGROUNDLOGGER_INSTALL_DIR}"
                        cp -R "${PLAYGROUNDLOGGER_BUILD_DIR}"/libPlaygroundLogger.so "${PLAYGROUNDLOGGER_INSTALL_DIR}"
                        ;;
                    Darwin)
                        pushd "${PLAYGROUNDLOGGER_SOURCE_DIR}"
                        xcodebuild -target "All Platforms Logger" -configuration Toolchain_${PLAYGROUNDLOGGER_BUILD_TYPE} install SWIFT_EXEC="${SWIFTC_BIN}" DT_TOOLCHAIN_DIR="${TOOLCHAIN_PREFIX}" DSTROOT="$(get_host_install_destdir ${host})"
                        popd
                        continue
                        ;;
                    *)
                        echo "error: --install-playgroundlogger is not supported on this platform"
                        exit 1
                        ;;
                esac
                { set +x; } 2>/dev/null

                # As XCTest installation is self-contained, we break early here.
                continue
                ;;
            playgroundsupport)
                set -x
                if [[ -z "${INSTALL_PLAYGROUNDSUPPORT}" ]] ; then
                    continue
                fi
                case "$(uname -s)" in
                    Linux)
                        ;;
                    FreeBSD)
                        ;;
                    CYGWIN_NT-10.0)
                        ;;
                    Darwin)
                        pushd "${PLAYGROUNDSUPPORT_SOURCE_DIR}"
                        xcodebuild -target AllProducts -configuration ${PLAYGROUNDSUPPORT_BUILD_TYPE} install SWIFT_EXEC="${SWIFTC_BIN}" DT_TOOLCHAIN_DIR="${TOOLCHAIN_PREFIX}" DSTROOT="$(get_host_install_destdir ${host})"
                        popd
                        continue
                        ;;
                esac
                { set +x; } 2>/dev/null
                ;;
            *)
                echo "error: unknown product: ${product}"
                exit 1
                ;;
        esac

        if [[ -z "${INSTALL_DESTDIR}" ]] ; then
            echo "--install-destdir is required to install products."
            exit 1
        fi

        echo "--- Installing ${product} ---"
        build_dir=$(build_directory ${host} ${product})

        call env DESTDIR="${host_install_destdir}" "${CMAKE_BUILD[@]}" "${build_dir}" -- ${INSTALL_TARGETS}
    done

    if [[ "${DARWIN_INSTALL_EXTRACT_SYMBOLS}" ]] && [[ $(host_has_darwin_symbols ${host}) ]]; then
        echo "--- Extracting symbols ---"

        # FIXME: Since it's hard to trace output pipe call,
        #        For now, We don't support dry-run trace for this block
        #        Instead, just echo we do "darwin_intall_extract_symbols".
        if [[ "${DRY_RUN}" ]]; then
            call darwin_install_extract_symbols
        else
            set -x
            # Copy executables and shared libraries from the `host_install_destdir` to
            # INSTALL_SYMROOT and run dsymutil on them.
            (cd "${host_install_destdir}" &&
             find ./"${TOOLCHAIN_PREFIX}" -perm -0111 -type f -print | cpio -pdm "${INSTALL_SYMROOT}")

            # Run dsymutil on executables and shared libraries.
            #
            # Exclude shell scripts.
            (cd "${INSTALL_SYMROOT}" &&
             find ./"${TOOLCHAIN_PREFIX}" -perm -0111 -type f -print | \
               grep -v swift-stdlib-tool | \
               grep -v crashlog.py | \
               grep -v symbolication.py | \
               xargs -n 1 -P ${BUILD_JOBS} $(xcrun_find_tool dsymutil))

            # Strip executables, shared libraries and static libraries in
            # `host_install_destdir`.
            find "${host_install_destdir}${TOOLCHAIN_PREFIX}/" \
              '(' -perm -0111 -or -name "*.a" ')' -type f -print | \
              xargs -n 1 -P ${BUILD_JOBS} $(xcrun_find_tool strip) -S

            { set +x; } 2>/dev/null
        fi
    fi
done
# Everything is 'installed', but some products may be awaiting lipo.


function build_and_test_installable_package() {

    local host="$1"

    if [[ "${INSTALLABLE_PACKAGE}" ]] ; then

        # Get the directory where the products where installed.
        # If INSTALL_DESTDIR not given, we couldn't have installed anything.
        
        if [[ -z "${INSTALL_DESTDIR}" ]] ; then
            echo "--install-destdir required to build a package. Skipping."
            return
        fi
        local host_install_destdir="$(get_host_install_destdir ${host})"
        local host_install_prefix="$(get_host_install_prefix ${host})"

        if [[ $(has_cross_compile_hosts) ]]; then
            package_for_host="${INSTALLABLE_PACKAGE}-${host}"
        else
            package_for_host="${INSTALLABLE_PACKAGE}"
        fi

        echo "--- Creating installable package ---"
        echo "-- Package file: ${package_for_host} --"

        # Assume the lipo builds are (or include) an OS X host and build an xctoolchain
        if [[ "${host}" == "macosx-"* ]] || [[ "${host}" == "merged-hosts" ]]; then
          # Create plist for xctoolchain.
          echo "-- Create Info.plist --"
          PLISTBUDDY_BIN="/usr/libexec/PlistBuddy"

          DARWIN_TOOLCHAIN_INSTALL_LOCATION="/Library/Developer/Toolchains/${DARWIN_TOOLCHAIN_NAME}.xctoolchain"
          DARWIN_TOOLCHAIN_INFO_PLIST="${host_install_destdir}${TOOLCHAIN_PREFIX}/Info.plist"
          DARWIN_TOOLCHAIN_REPORT_URL="https://bugs.swift.org/"
          COMPATIBILITY_VERSION=2
          COMPATIBILITY_VERSION_DISPLAY_STRING="Xcode 8.0"
          DARWIN_TOOLCHAIN_CREATED_DATE="$(date -u +'%a %b %d %T GMT %Y')"

          echo "-- Removing: ${DARWIN_TOOLCHAIN_INFO_PLIST}"
          call rm -f ${DARWIN_TOOLCHAIN_INFO_PLIST}

          call ${PLISTBUDDY_BIN} -c "Add DisplayName string '${DARWIN_TOOLCHAIN_DISPLAY_NAME}'" "${DARWIN_TOOLCHAIN_INFO_PLIST}"
          call ${PLISTBUDDY_BIN} -c "Add ShortDisplayName string '${DARWIN_TOOLCHAIN_DISPLAY_NAME_SHORT}'" "${DARWIN_TOOLCHAIN_INFO_PLIST}"
          call ${PLISTBUDDY_BIN} -c "Add CreatedDate date '${DARWIN_TOOLCHAIN_CREATED_DATE}'" "${DARWIN_TOOLCHAIN_INFO_PLIST}"
          call ${PLISTBUDDY_BIN} -c "Add CompatibilityVersion integer ${COMPATIBILITY_VERSION}" "${DARWIN_TOOLCHAIN_INFO_PLIST}"
          call ${PLISTBUDDY_BIN} -c "Add CompatibilityVersionDisplayString string ${COMPATIBILITY_VERSION_DISPLAY_STRING}" "${DARWIN_TOOLCHAIN_INFO_PLIST}"
          call ${PLISTBUDDY_BIN} -c "Add Version string '${DARWIN_TOOLCHAIN_VERSION}'" "${DARWIN_TOOLCHAIN_INFO_PLIST}"
          call ${PLISTBUDDY_BIN} -c "Add CFBundleIdentifier string '${DARWIN_TOOLCHAIN_BUNDLE_IDENTIFIER}'" "${DARWIN_TOOLCHAIN_INFO_PLIST}"
          call ${PLISTBUDDY_BIN} -c "Add ReportProblemURL string '${DARWIN_TOOLCHAIN_REPORT_URL}'" "${DARWIN_TOOLCHAIN_INFO_PLIST}"
          call ${PLISTBUDDY_BIN} -c "Add Aliases array" "${DARWIN_TOOLCHAIN_INFO_PLIST}"
          call ${PLISTBUDDY_BIN} -c "Add Aliases:0 string '${DARWIN_TOOLCHAIN_ALIAS}'" "${DARWIN_TOOLCHAIN_INFO_PLIST}"
          call ${PLISTBUDDY_BIN} -c "Add OverrideBuildSettings dict" "${DARWIN_TOOLCHAIN_INFO_PLIST}"
          call ${PLISTBUDDY_BIN} -c "Add OverrideBuildSettings:ENABLE_BITCODE string 'NO'" "${DARWIN_TOOLCHAIN_INFO_PLIST}"
          call ${PLISTBUDDY_BIN} -c "Add OverrideBuildSettings:SWIFT_DISABLE_REQUIRED_ARCLITE string 'YES'" "${DARWIN_TOOLCHAIN_INFO_PLIST}"
          call ${PLISTBUDDY_BIN} -c "Add OverrideBuildSettings:SWIFT_LINK_OBJC_RUNTIME string 'YES'" "${DARWIN_TOOLCHAIN_INFO_PLIST}"

          call chmod a+r "${DARWIN_TOOLCHAIN_INFO_PLIST}"

          if [[ "${DARWIN_TOOLCHAIN_APPLICATION_CERT}" ]] ; then
            echo "-- Codesign xctoolchain --"
            call "${SWIFT_SOURCE_DIR}/utils/toolchain-codesign" "${DARWIN_TOOLCHAIN_APPLICATION_CERT}" "${host_install_destdir}${TOOLCHAIN_PREFIX}/" 
          fi
          if [[ "${DARWIN_TOOLCHAIN_INSTALLER_PACKAGE}" ]] ; then
            echo "-- Create Installer --"
            call "${SWIFT_SOURCE_DIR}/utils/toolchain-installer" "${host_install_destdir}${TOOLCHAIN_PREFIX}/" "${DARWIN_TOOLCHAIN_BUNDLE_IDENTIFIER}" \
                "${DARWIN_TOOLCHAIN_INSTALLER_CERT}" "${DARWIN_TOOLCHAIN_INSTALLER_PACKAGE}" "${DARWIN_TOOLCHAIN_INSTALL_LOCATION}" \
                "${DARWIN_TOOLCHAIN_VERSION}" "${SWIFT_SOURCE_DIR}/utils/darwin-installer-scripts"
          fi 

          # host_install_destdir contains the toolchain prefix.
          # We want to create the package in host_install_destdir_nonprefixed.
          with_pushd "${host_install_destdir}" \
              call tar -c -z -f "${package_for_host}" "${TOOLCHAIN_PREFIX/#\/}"
        else
            # tar on OS X doesn't support --owner/--group.
            if [[ "$(uname -s)" == "Darwin" ]] ; then
                with_pushd "${host_install_destdir}" \
                    tar -c -z -f "${package_for_host}" "${host_install_prefix/#\/}"
            else
                with_pushd "${host_install_destdir}" \
                    tar -c -z -f "${package_for_host}" --owner=0 --group=0 "${host_install_prefix/#\/}"
            fi
        fi
        if [[ "${TEST_INSTALLABLE_PACKAGE}" ]] ; then
            PKG_TESTS_SOURCE_DIR="${WORKSPACE}/swift-integration-tests"
            PKG_TESTS_SANDBOX_PARENT="$(build_directory swift_package_sandbox_${host} none)"
            PKG_TESTS_TEMPS="${PKG_TESTS_SANDBOX_PARENT}"/"tests"

            if [[ "${host}" == "macosx-"* ]] ; then
                PKG_TESTS_SANDBOX="${PKG_TESTS_SANDBOX_PARENT}"/"${TOOLCHAIN_PREFIX}"
            else # Linux
                PKG_TESTS_SANDBOX="${PKG_TESTS_SANDBOX_PARENT}"
            fi

            LIT_EXECUTABLE_PATH="${LLVM_SOURCE_DIR}/utils/lit/lit.py"
            FILECHECK_EXECUTABLE_PATH="$(build_directory_bin ${LOCAL_HOST} llvm)/FileCheck"
            echo "-- Test Installable Package --"
            call rm -rf "${PKG_TESTS_SANDBOX_PARENT}"
            call mkdir -p "${PKG_TESTS_SANDBOX}"
            with_pushd "${PKG_TESTS_SANDBOX_PARENT}" \
                call tar xzf "${package_for_host}"

            with_pushd "${PKG_TESTS_SOURCE_DIR}" \
                call python "${LIT_EXECUTABLE_PATH}" . -sv --param package-path="${PKG_TESTS_SANDBOX}" --param filecheck="${FILECHECK_EXECUTABLE_PATH}" --param test-exec-root="${PKG_TESTS_TEMPS}"
        fi
    fi
}

# Build and test packages.
for host in "${ALL_HOSTS[@]}"; do
    
    # Check if we should perform this action.
    if ! [[ $(should_execute_action "${host}-package") ]]; then
        continue
    fi
    
    if [[ $(should_include_host_in_lipo ${host}) ]]; then
            continue
    fi    
    
    build_and_test_installable_package ${host}
done

# Lipo those products which require it, optionally build and test an installable package.
if [[ ${#LIPO_SRC_DIRS[@]} -gt 0 ]]; then
    # This is from multiple hosts; Which host should we say it is? 
    # Let's call it 'merged-hosts' so that we can identify it.
    mergedHost="merged-hosts"
    
    # Check if we should perform this action.
    if ! [[ $(should_execute_action "${mergedHost}-lipo") ]]; then
        continue
    fi
    
    echo "--- Merging and running lipo ---"
    
    # Allow passing lipo with --host-lipo
    if [[ -z "${HOST_LIPO}" ]] ; then
        LIPO_PATH=$(xcrun_find_tool lipo)
    else
        LIPO_PATH="${HOST_LIPO}"
    fi
    call "${SWIFT_SOURCE_DIR}"/utils/recursive-lipo --lipo=${LIPO_PATH} --copy-subdirs="$(get_host_install_prefix ${host})lib/swift $(get_host_install_prefix ${host})lib/swift_static" --destination="$(get_host_install_destdir ${mergedHost})" ${LIPO_SRC_DIRS[@]}

    # Build and test the lipo-ed package.
    build_and_test_installable_package ${mergedHost}
fi
# END<|MERGE_RESOLUTION|>--- conflicted
+++ resolved
@@ -173,14 +173,6 @@
     native-llvm-tools-path      ""               "directory that contains LLVM tools that are executable on the build machine"
     native-clang-tools-path     ""               "directory that contains Clang tools that are executable on the build machine"
     native-swift-tools-path     ""               "directory that contains Swift tools that are executable on the build machine"
-<<<<<<< HEAD
-    compiler-vendor             "none"           "compiler vendor name [none,apple]"
-    clang-user-visible-version  "5.0.0"          "user-visible version of the embedded Clang and LLVM compilers"
-    swift-user-visible-version  "3.1"            "user-visible version of the Swift language"
-    swift-compiler-version      ""               "string that indicates a compiler version for Swift"
-    clang-compiler-version      ""               "string that indicates a compiler version for Clang"
-=======
->>>>>>> e9d6b48b
     embed-bitcode-section       "0"              "embed an LLVM bitcode section in stdlib/overlay binaries for supported platforms"
     darwin-crash-reporter-client ""              "whether to enable CrashReporter integration"
     darwin-stdlib-install-name-dir ""            "the directory of the install_name for standard library dylibs"
